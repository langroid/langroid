from llmagent.language_models.base import (
    LanguageModel,
    LLMConfig,
    LLMResponse,
    LLMMessage,
    Role,
)
import sys
from llmagent.language_models.utils import (
    retry_with_exponential_backoff,
    async_retry_with_exponential_backoff,
)
from llmagent.utils.configuration import settings
from llmagent.utils.constants import Colors
from llmagent.utils.output.printing import PrintColored
from llmagent.cachedb.redis_cachedb import RedisCache
from pydantic import BaseModel
import hashlib
from typing import List, Tuple, Dict, Union
import openai
from dotenv import load_dotenv
import os
import logging
from enum import Enum

logging.getLogger("openai").setLevel(logging.ERROR)


class OpenAIChatModel(str, Enum):
    """Enum for OpenAI Chat models"""

    GPT3_5_TURBO = "gpt-3.5-turbo"
    GPT4 = "gpt-4"


class OpenAICompletionModel(str, Enum):
    """Enum for OpenAI Completion models"""

    TEXT_DA_VINCI_003 = "text-davinci-003"
    TEXT_ADA_001 = "text-ada-001"


class OpenAIGPTConfig(LLMConfig):
    type: str = "openai"
    max_output_tokens: int = 1024
    min_output_tokens: int = 64
<<<<<<< HEAD
    max_context_length: int = 4096
=======
>>>>>>> 11f9bb19
    timeout: int = 20
    chat_model: OpenAIChatModel = OpenAIChatModel.GPT3_5_TURBO
    completion_model: OpenAICompletionModel = OpenAICompletionModel.TEXT_DA_VINCI_003
    context_length: Dict[str, int] = {
        OpenAIChatModel.GPT3_5_TURBO: 1024,
        OpenAIChatModel.GPT4: 8192,
        OpenAICompletionModel.TEXT_DA_VINCI_003: 4096,
    }


class OpenAIResponse(BaseModel):
    """OpenAI response model, either completion or chat."""

    choices: List[Dict]
    usage: Dict


# Define a class for OpenAI GPT-3 that extends the base class
class OpenAIGPT(LanguageModel):
    """
    Class for OpenAI LLMs
    """

    def __init__(self, config: OpenAIGPTConfig):
        """
        Args:
            config: configuration for openai-gpt model
        """
        super().__init__(config)
        load_dotenv()
        self.api_key = os.getenv("OPENAI_API_KEY")
        self.cache = RedisCache(config.cache_config)

    def set_stream(self, stream: bool) -> bool:
        """Enable or disable streaming output from API.
        Args:
            stream: enable streaming output from API
        Returns: previous value of stream
        """
        tmp = self.config.stream
        self.config.stream = stream
        return tmp

    def get_stream(self) -> bool:
        """Get streaming status"""
        return self.config.stream

    def _stream_response(
        self, response, chat=False
    ) -> Tuple[LLMResponse, OpenAIResponse]:
        """
        Grab and print streaming response from API.
        Args:
            response: event-sequence emitted by API
            chat: whether in chat-mode (or else completion-mode)
        Returns:
            Tuple consisting of:
                LLMResponse object (with message, usage),
                OpenAIResponse object (with choices, usage)

        """
        completion = ""
        sys.stdout.write(Colors().GREEN)
        sys.stdout.flush()
        for event in response:
            if chat:
                event_text = event["choices"][0]["delta"].get("content", "")
            else:
                event_text = event["choices"][0]["text"]
            if event_text:
                completion += event_text
                sys.stdout.write(Colors().GREEN + event_text)
                sys.stdout.flush()

        print(Colors().RESET)
        # TODO- get usage info in stream mode (?)
        if settings.debug:
            with PrintColored(Colors().RED):
                print(Colors().RED + f"LLM: {completion}")

        # mock openai response so we can cache it
        if chat:
            msg = dict(message=dict(content=completion))
        else:
            msg = dict(text=completion)
        openai_response = OpenAIResponse(
            choices=[msg],
            usage=dict(total_tokens=0),
        )
        return (
            LLMResponse(message=completion, usage=0, cached=False),
            openai_response.dict(),
        )

    def _cache_lookup(self, fn_name: str, **kwargs):
        # Use the kwargs as the cache key
        sorted_kwargs_str = str(sorted(kwargs.items()))
        raw_key = f"{fn_name}:{sorted_kwargs_str}"

        # Hash the key to a fixed length using SHA256
        hashed_key = hashlib.sha256(raw_key.encode()).hexdigest()

        if not settings.cache:
            # when cacheing disabled, return the hashed_key and none result
            return hashed_key, None
        # Try to get the result from the cache
        return hashed_key, self.cache.retrieve(hashed_key)

    def generate(self, prompt: str, max_tokens: int) -> LLMResponse:
        if self.config.use_chat_for_completion:
            return self.chat(messages=prompt, max_tokens=max_tokens)
        openai.api_key = self.api_key

        if settings.debug:
            with PrintColored(Colors().RED):
                print(Colors().RED + f"PROMPT: {prompt}")

        @retry_with_exponential_backoff
        def completions_with_backoff(**kwargs):
            cached = False
            hashed_key, result = self._cache_lookup("Completion", **kwargs)
            if result is not None:
                cached = True
                if settings.debug:
                    with PrintColored(Colors().RED):
                        print(Colors().RED + "CACHED")
            else:
                # If it's not in the cache, call the API
                result = openai.Completion.create(**kwargs)
                if self.config.stream:
                    llm_response, openai_response = self._stream_response(result)
                    self.cache.store(hashed_key, openai_response)
                    return cached, hashed_key, openai_response
                else:
                    self.cache.store(hashed_key, result)
            return cached, hashed_key, result

        cached, hashed_key, response = completions_with_backoff(
            model=self.config.completion_model,
            prompt=prompt,
            max_tokens=max_tokens,  # for output/completion
            request_timeout=self.config.timeout,
            temperature=0,
            echo=False,
            stream=self.config.stream,
        )

        usage = response["usage"]["total_tokens"]
        msg = response["choices"][0]["text"].strip()
        if settings.debug:
            with PrintColored(Colors().RED):
                print(Colors().RED + f"LLM: {msg}")
        return LLMResponse(message=msg, usage=usage, cached=cached)

    async def agenerate(self, prompt: str, max_tokens: int) -> LLMResponse:
        openai.api_key = self.api_key
        # note we typically will not have self.config.stream = True
        # when issuing several api calls concurrently/asynchronously.
        # The calling fn should use the context `with Streaming(..., False)` to
        # disable streaming.
        if self.config.use_chat_for_completion:
            messages = [
                LLMMessage(role=Role.SYSTEM, content="You are a helpful assistant."),
                LLMMessage(role=Role.USER, content=prompt),
            ]

            @async_retry_with_exponential_backoff
            async def completions_with_backoff(**kwargs):
                cached = False
                hashed_key, result = self._cache_lookup("AsyncChatCompletion", **kwargs)
                if result is not None:
                    cached = True
                else:
                    # If it's not in the cache, call the API
                    result = await openai.ChatCompletion.acreate(**kwargs)
                    self.cache.store(hashed_key, result)
                return cached, hashed_key, result

            cached, hashed_key, response = await completions_with_backoff(
                model=self.config.chat_model,
                messages=[m.dict() for m in messages],
                max_tokens=max_tokens,
                request_timeout=self.config.timeout,
                temperature=0,
                stream=self.config.stream,
            )
            usage = response["usage"]["total_tokens"]
            msg = response["choices"][0]["message"]["content"].strip()
        else:

            @retry_with_exponential_backoff
            async def completions_with_backoff(**kwargs):
                cached = False
                hashed_key, result = self._cache_lookup("AsyncCompletion", **kwargs)
                if result is not None:
                    cached = True
                else:
                    # If it's not in the cache, call the API
                    result = await openai.Completion.acreate(**kwargs)
                    self.cache.store(hashed_key, result)
                return cached, hashed_key, result

            cached, hashed_key, response = await completions_with_backoff(
                model=self.config.completion_model,
                prompt=prompt,
                max_tokens=max_tokens,
                request_timeout=self.config.timeout,
                temperature=0,
                echo=False,
                stream=self.config.stream,
            )
            usage = response["usage"]["total_tokens"]
            msg = response["choices"][0]["text"].strip()
        return LLMResponse(message=msg, usage=usage, cached=cached)

    def chat(
        self, messages: Union[str, List[LLMMessage]], max_tokens: int
    ) -> LLMResponse:
        openai.api_key = self.api_key
        if type(messages) == str:
            messages = [
                LLMMessage(role=Role.SYSTEM, content="You are a helpful assistant."),
                LLMMessage(role=Role.USER, content=messages),
            ]

        @retry_with_exponential_backoff
        def completions_with_backoff(**kwargs):
            cached = False
            hashed_key, result = self._cache_lookup("Completion", **kwargs)
            if result is not None:
                cached = True
                if settings.debug:
                    with PrintColored(Colors().RED):
                        print(Colors().RED + "CACHED")
            else:
                # If it's not in the cache, call the API
                result = openai.ChatCompletion.create(**kwargs)
                if not self.config.stream:
                    # if streaming, cannot cache result
                    # since it is a generator. Instead,
                    # we hold on to the hashed_key and
                    # cache the result later
                    self.cache.store(hashed_key, result)
            return cached, hashed_key, result

        cached, hashed_key, response = completions_with_backoff(
            model=self.config.chat_model,
            messages=[m.dict() for m in messages],
            max_tokens=max_tokens,
            n=1,
            stop=None,
            temperature=0.5,
            request_timeout=self.config.timeout,
            stream=self.config.stream,
        )
        if self.config.stream and not cached:
            llm_response, openai_response = self._stream_response(response, chat=True)
            self.cache.store(hashed_key, openai_response)
            return llm_response

        usage = response["usage"]["total_tokens"]
        # openAI response will look like this:
        """
        {
            "id": "chatcmpl-123",
            "object": "chat.completion",
            "created": 1677652288,
            "choices": [{
                "index": 0,
                "message": {
                    "role": "assistant",
                    "content": "\n\nHello there, how may I help you?",
                },
                "finish_reason": "stop"
            }],
            "usage": {
                "prompt_tokens": 9,
                "completion_tokens": 12,
                "total_tokens": 21
            }
        }
        """

        msg = response["choices"][0]["message"]["content"].strip()
        return LLMResponse(message=msg, usage=usage, cached=cached)<|MERGE_RESOLUTION|>--- conflicted
+++ resolved
@@ -44,10 +44,6 @@
     type: str = "openai"
     max_output_tokens: int = 1024
     min_output_tokens: int = 64
-<<<<<<< HEAD
-    max_context_length: int = 4096
-=======
->>>>>>> 11f9bb19
     timeout: int = 20
     chat_model: OpenAIChatModel = OpenAIChatModel.GPT3_5_TURBO
     completion_model: OpenAICompletionModel = OpenAICompletionModel.TEXT_DA_VINCI_003
