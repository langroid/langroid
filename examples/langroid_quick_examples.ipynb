--- conflicted
+++ resolved
@@ -1,13 +1,5 @@
 {
-<<<<<<< HEAD
  "cells": [
-  {
-   "cell_type": "code",
-   "execution_count": null,
-   "metadata": {},
-   "outputs": [],
-   "source": []
-  },
   {
    "cell_type": "markdown",
    "metadata": {
@@ -422,7 +414,6 @@
    },
    "outputs": [],
    "source": [
-    "\n",
     "repeater_task.add_sub_task([even_task, odd_task])\n",
     "repeater_task.set_color_log(enable=False)\n",
     "repeater_task.run(\"3\")"
@@ -1005,13 +996,6 @@
     "task.set_color_log(enable=False)\n",
     "task.run()"
    ]
-  },
-  {
-   "cell_type": "code",
-   "execution_count": null,
-   "metadata": {},
-   "outputs": [],
-   "source": []
   }
  ],
  "metadata": {
@@ -1039,2023 +1023,4 @@
  },
  "nbformat": 4,
  "nbformat_minor": 4
-=======
-  "nbformat": 4,
-  "nbformat_minor": 0,
-  "metadata": {
-    "colab": {
-      "provenance": [],
-      "include_colab_link": true
-    },
-    "kernelspec": {
-      "name": "python3",
-      "display_name": "Python 3"
-    },
-    "language_info": {
-      "name": "python"
-    }
-  },
-  "cells": [
-    {
-      "cell_type": "markdown",
-      "metadata": {
-        "id": "view-in-github",
-        "colab_type": "text"
-      },
-      "source": [
-        "<a href=\"https://colab.research.google.com/github/langroid/langroid/blob/main/examples/langroid_quick_examples.ipynb\" target=\"_parent\"><img src=\"https://colab.research.google.com/assets/colab-badge.svg\" alt=\"Open In Colab\"/></a>"
-      ]
-    },
-    {
-      "cell_type": "markdown",
-      "source": [
-        "\n",
-        "\n",
-        "<img width=\"700\" src=\"https://raw.githubusercontent.com/langroid/langroid/main/docs/assets/langroid-card-lambda-ossem-rust-1200-630.png\" alt=\"Langroid\">\n",
-        "\n",
-        "# Overview\n",
-        "\n",
-        "This notebook provides the runnable code for the six [**Usage Examples**](https://github.com/langroid/langroid#tada-usage-examples) described in [Langroid repo](https://github.com/langroid/langroid).\n",
-        "\n",
-        "**NOTE:** Notebooks (colab, jupyter, or otherwise) are *not* an ideal way to run interactive chat loops. We are showing these examples here since we recognize that Colab notebooks offer the benefit of having a ready to run environment with minimal setup. But we encourage you to try the python scripts in the [examples folder](https://github.com/langroid/langroid/tree/main/examples) of the repo on the command line for the best experience.\n",
-        "\n",
-        "In the first two cells we show the steps for setting up the requirements to run the examples including the installation of `Langroid` package and setting up the `OPENAI_API_KEY`.\n"
-      ],
-      "metadata": {
-        "id": "uIV7QkkrC8O7"
-      }
-    },
-    {
-      "cell_type": "markdown",
-      "source": [
-        "## Install Langroid\n",
-        "\n",
-        "At the end there may be a message saying \"RESTART RUNTIME\", which can be safely ignored."
-      ],
-      "metadata": {
-        "id": "hoTp_cNcriIg"
-      }
-    },
-    {
-      "cell_type": "code",
-      "source": [
-        "!pip install -q langroid[hf-embeddings]"
-      ],
-      "metadata": {
-        "id": "PYaFworprwEJ",
-        "outputId": "10aea924-05b2-4fe2-af0a-21c34ffa202c",
-        "colab": {
-          "base_uri": "https://localhost:8080/",
-          "height": 1000
-        }
-      },
-      "execution_count": 1,
-      "outputs": [
-        {
-          "output_type": "stream",
-          "name": "stdout",
-          "text": [
-            "Collecting langroid[hf-embeddings]\n",
-            "  Downloading langroid-0.1.108-py3-none-any.whl (177 kB)\n",
-            "\u001b[2K     \u001b[90m━━━━━━━━━━━━━━━━━━━━━━━━━━━━━━━━━━━━━━━━\u001b[0m \u001b[32m177.8/177.8 kB\u001b[0m \u001b[31m2.9 MB/s\u001b[0m eta \u001b[36m0:00:00\u001b[0m\n",
-            "\u001b[?25hCollecting async-generator<2.0,>=1.10 (from langroid[hf-embeddings])\n",
-            "  Downloading async_generator-1.10-py3-none-any.whl (18 kB)\n",
-            "Collecting autopep8<3.0.0,>=2.0.2 (from langroid[hf-embeddings])\n",
-            "  Downloading autopep8-2.0.4-py2.py3-none-any.whl (45 kB)\n",
-            "\u001b[2K     \u001b[90m━━━━━━━━━━━━━━━━━━━━━━━━━━━━━━━━━━━━━━━━\u001b[0m \u001b[32m45.3/45.3 kB\u001b[0m \u001b[31m3.7 MB/s\u001b[0m eta \u001b[36m0:00:00\u001b[0m\n",
-            "\u001b[?25hCollecting black[jupyter]<24.0.0,>=23.3.0 (from langroid[hf-embeddings])\n",
-            "  Downloading black-23.10.1-cp310-cp310-manylinux_2_17_x86_64.manylinux2014_x86_64.whl (1.6 MB)\n",
-            "\u001b[2K     \u001b[90m━━━━━━━━━━━━━━━━━━━━━━━━━━━━━━━━━━━━━━━━\u001b[0m \u001b[32m1.6/1.6 MB\u001b[0m \u001b[31m25.5 MB/s\u001b[0m eta \u001b[36m0:00:00\u001b[0m\n",
-            "\u001b[?25hCollecting bs4<0.0.2,>=0.0.1 (from langroid[hf-embeddings])\n",
-            "  Downloading bs4-0.0.1.tar.gz (1.1 kB)\n",
-            "  Preparing metadata (setup.py) ... \u001b[?25l\u001b[?25hdone\n",
-            "Collecting chromadb<0.4.0,>=0.3.21 (from langroid[hf-embeddings])\n",
-            "  Downloading chromadb-0.3.29-py3-none-any.whl (396 kB)\n",
-            "\u001b[2K     \u001b[90m━━━━━━━━━━━━━━━━━━━━━━━━━━━━━━━━━━━━━━━━\u001b[0m \u001b[32m396.4/396.4 kB\u001b[0m \u001b[31m26.2 MB/s\u001b[0m eta \u001b[36m0:00:00\u001b[0m\n",
-            "\u001b[?25hCollecting colorlog<7.0.0,>=6.7.0 (from langroid[hf-embeddings])\n",
-            "  Downloading colorlog-6.7.0-py2.py3-none-any.whl (11 kB)\n",
-            "Collecting docstring-parser<0.16,>=0.15 (from langroid[hf-embeddings])\n",
-            "  Downloading docstring_parser-0.15-py3-none-any.whl (36 kB)\n",
-            "Collecting faker<19.0.0,>=18.9.0 (from langroid[hf-embeddings])\n",
-            "  Downloading Faker-18.13.0-py3-none-any.whl (1.7 MB)\n",
-            "\u001b[2K     \u001b[90m━━━━━━━━━━━━━━━━━━━━━━━━━━━━━━━━━━━━━━━━\u001b[0m \u001b[32m1.7/1.7 MB\u001b[0m \u001b[31m48.2 MB/s\u001b[0m eta \u001b[36m0:00:00\u001b[0m\n",
-            "\u001b[?25hCollecting fakeredis<3.0.0,>=2.12.1 (from langroid[hf-embeddings])\n",
-            "  Downloading fakeredis-2.20.0-py3-none-any.whl (76 kB)\n",
-            "\u001b[2K     \u001b[90m━━━━━━━━━━━━━━━━━━━━━━━━━━━━━━━━━━━━━━━━\u001b[0m \u001b[32m76.5/76.5 kB\u001b[0m \u001b[31m4.2 MB/s\u001b[0m eta \u001b[36m0:00:00\u001b[0m\n",
-            "\u001b[?25hCollecting farm-haystack[file-conversion,ocr,pdf,preprocessing]<2.0.0,>=1.21.1 (from langroid[hf-embeddings])\n",
-            "  Downloading farm_haystack-1.21.2-py3-none-any.whl (819 kB)\n",
-            "\u001b[2K     \u001b[90m━━━━━━━━━━━━━━━━━━━━━━━━━━━━━━━━━━━━━━━━\u001b[0m \u001b[32m819.7/819.7 kB\u001b[0m \u001b[31m13.1 MB/s\u001b[0m eta \u001b[36m0:00:00\u001b[0m\n",
-            "\u001b[?25hCollecting fire<0.6.0,>=0.5.0 (from langroid[hf-embeddings])\n",
-            "  Downloading fire-0.5.0.tar.gz (88 kB)\n",
-            "\u001b[2K     \u001b[90m━━━━━━━━━━━━━━━━━━━━━━━━━━━━━━━━━━━━━━━━\u001b[0m \u001b[32m88.3/88.3 kB\u001b[0m \u001b[31m5.5 MB/s\u001b[0m eta \u001b[36m0:00:00\u001b[0m\n",
-            "\u001b[?25h  Preparing metadata (setup.py) ... \u001b[?25l\u001b[?25hdone\n",
-            "Collecting flake8<7.0.0,>=6.0.0 (from langroid[hf-embeddings])\n",
-            "  Downloading flake8-6.1.0-py2.py3-none-any.whl (58 kB)\n",
-            "\u001b[2K     \u001b[90m━━━━━━━━━━━━━━━━━━━━━━━━━━━━━━━━━━━━━━━━\u001b[0m \u001b[32m58.3/58.3 kB\u001b[0m \u001b[31m5.4 MB/s\u001b[0m eta \u001b[36m0:00:00\u001b[0m\n",
-            "\u001b[?25hCollecting google-api-python-client<3.0.0,>=2.95.0 (from langroid[hf-embeddings])\n",
-            "  Downloading google_api_python_client-2.106.0-py2.py3-none-any.whl (12.6 MB)\n",
-            "\u001b[2K     \u001b[90m━━━━━━━━━━━━━━━━━━━━━━━━━━━━━━━━━━━━━━━━\u001b[0m \u001b[32m12.6/12.6 MB\u001b[0m \u001b[31m40.0 MB/s\u001b[0m eta \u001b[36m0:00:00\u001b[0m\n",
-            "\u001b[?25hCollecting halo<0.0.32,>=0.0.31 (from langroid[hf-embeddings])\n",
-            "  Downloading halo-0.0.31.tar.gz (11 kB)\n",
-            "  Preparing metadata (setup.py) ... \u001b[?25l\u001b[?25hdone\n",
-            "Requirement already satisfied: jinja2<4.0.0,>=3.1.2 in /usr/local/lib/python3.10/dist-packages (from langroid[hf-embeddings]) (3.1.2)\n",
-            "Collecting lancedb<0.4.0,>=0.3.0 (from langroid[hf-embeddings])\n",
-            "  Downloading lancedb-0.3.2-py3-none-any.whl (71 kB)\n",
-            "\u001b[2K     \u001b[90m━━━━━━━━━━━━━━━━━━━━━━━━━━━━━━━━━━━━━━━━\u001b[0m \u001b[32m71.2/71.2 kB\u001b[0m \u001b[31m8.3 MB/s\u001b[0m eta \u001b[36m0:00:00\u001b[0m\n",
-            "\u001b[?25hCollecting litellm<0.7.0,>=0.6.2 (from langroid[hf-embeddings])\n",
-            "  Downloading litellm-0.6.6-py3-none-any.whl (1.3 MB)\n",
-            "\u001b[2K     \u001b[90m━━━━━━━━━━━━━━━━━━━━━━━━━━━━━━━━━━━━━━━━\u001b[0m \u001b[32m1.3/1.3 MB\u001b[0m \u001b[31m36.1 MB/s\u001b[0m eta \u001b[36m0:00:00\u001b[0m\n",
-            "\u001b[?25hRequirement already satisfied: lxml<5.0.0,>=4.9.3 in /usr/local/lib/python3.10/dist-packages (from langroid[hf-embeddings]) (4.9.3)\n",
-            "Collecting meilisearch<0.29.0,>=0.28.3 (from langroid[hf-embeddings])\n",
-            "  Downloading meilisearch-0.28.4-py3-none-any.whl (21 kB)\n",
-            "Collecting meilisearch-python-sdk<3.0.0,>=2.0.1 (from langroid[hf-embeddings])\n",
-            "  Downloading meilisearch_python_sdk-2.0.1-py3-none-any.whl (40 kB)\n",
-            "\u001b[2K     \u001b[90m━━━━━━━━━━━━━━━━━━━━━━━━━━━━━━━━━━━━━━━━\u001b[0m \u001b[32m40.2/40.2 kB\u001b[0m \u001b[31m4.2 MB/s\u001b[0m eta \u001b[36m0:00:00\u001b[0m\n",
-            "\u001b[?25hCollecting mkdocs<2.0.0,>=1.4.2 (from langroid[hf-embeddings])\n",
-            "  Downloading mkdocs-1.5.3-py3-none-any.whl (3.7 MB)\n",
-            "\u001b[2K     \u001b[90m━━━━━━━━━━━━━━━━━━━━━━━━━━━━━━━━━━━━━━━━\u001b[0m \u001b[32m3.7/3.7 MB\u001b[0m \u001b[31m35.7 MB/s\u001b[0m eta \u001b[36m0:00:00\u001b[0m\n",
-            "\u001b[?25hCollecting mkdocs-awesome-pages-plugin<3.0.0,>=2.8.0 (from langroid[hf-embeddings])\n",
-            "  Downloading mkdocs_awesome_pages_plugin-2.9.2-py3-none-any.whl (14 kB)\n",
-            "Collecting mkdocs-gen-files<0.5.0,>=0.4.0 (from langroid[hf-embeddings])\n",
-            "  Downloading mkdocs_gen_files-0.4.0-py3-none-any.whl (8.1 kB)\n",
-            "Collecting mkdocs-jupyter<0.25.0,>=0.24.1 (from langroid[hf-embeddings])\n",
-            "  Downloading mkdocs_jupyter-0.24.6-py3-none-any.whl (2.1 MB)\n",
-            "\u001b[2K     \u001b[90m━━━━━━━━━━━━━━━━━━━━━━━━━━━━━━━━━━━━━━━━\u001b[0m \u001b[32m2.1/2.1 MB\u001b[0m \u001b[31m73.4 MB/s\u001b[0m eta \u001b[36m0:00:00\u001b[0m\n",
-            "\u001b[?25hCollecting mkdocs-literate-nav<0.7.0,>=0.6.0 (from langroid[hf-embeddings])\n",
-            "  Downloading mkdocs_literate_nav-0.6.1-py3-none-any.whl (13 kB)\n",
-            "Collecting mkdocs-material<10.0.0,>=9.1.5 (from langroid[hf-embeddings])\n",
-            "  Downloading mkdocs_material-9.4.7-py3-none-any.whl (8.4 MB)\n",
-            "\u001b[2K     \u001b[90m━━━━━━━━━━━━━━━━━━━━━━━━━━━━━━━━━━━━━━━━\u001b[0m \u001b[32m8.4/8.4 MB\u001b[0m \u001b[31m77.7 MB/s\u001b[0m eta \u001b[36m0:00:00\u001b[0m\n",
-            "\u001b[?25hCollecting mkdocs-rss-plugin<2.0.0,>=1.8.0 (from langroid[hf-embeddings])\n",
-            "  Downloading mkdocs_rss_plugin-1.8.0-py2.py3-none-any.whl (19 kB)\n",
-            "Collecting mkdocs-section-index<0.4.0,>=0.3.5 (from langroid[hf-embeddings])\n",
-            "  Downloading mkdocs_section_index-0.3.8-py3-none-any.whl (8.7 kB)\n",
-            "Collecting mkdocstrings[python]<0.22.0,>=0.21.2 (from langroid[hf-embeddings])\n",
-            "  Downloading mkdocstrings-0.21.2-py3-none-any.whl (26 kB)\n",
-            "Collecting momento<2.0.0,>=1.10.2 (from langroid[hf-embeddings])\n",
-            "  Downloading momento-1.12.0-py3-none-any.whl (138 kB)\n",
-            "\u001b[2K     \u001b[90m━━━━━━━━━━━━━━━━━━━━━━━━━━━━━━━━━━━━━━━━\u001b[0m \u001b[32m138.0/138.0 kB\u001b[0m \u001b[31m12.0 MB/s\u001b[0m eta \u001b[36m0:00:00\u001b[0m\n",
-            "\u001b[?25hCollecting mypy<2.0.0,>=1.2.0 (from langroid[hf-embeddings])\n",
-            "  Downloading mypy-1.6.1-cp310-cp310-manylinux_2_17_x86_64.manylinux2014_x86_64.whl (12.2 MB)\n",
-            "\u001b[2K     \u001b[90m━━━━━━━━━━━━━━━━━━━━━━━━━━━━━━━━━━━━━━━━\u001b[0m \u001b[32m12.2/12.2 MB\u001b[0m \u001b[31m55.0 MB/s\u001b[0m eta \u001b[36m0:00:00\u001b[0m\n",
-            "\u001b[?25hRequirement already satisfied: nltk<4.0.0,>=3.8.1 in /usr/local/lib/python3.10/dist-packages (from langroid[hf-embeddings]) (3.8.1)\n",
-            "Collecting openai<0.28.0,>=0.27.5 (from langroid[hf-embeddings])\n",
-            "  Downloading openai-0.27.10-py3-none-any.whl (76 kB)\n",
-            "\u001b[2K     \u001b[90m━━━━━━━━━━━━━━━━━━━━━━━━━━━━━━━━━━━━━━━━\u001b[0m \u001b[32m76.5/76.5 kB\u001b[0m \u001b[31m8.3 MB/s\u001b[0m eta \u001b[36m0:00:00\u001b[0m\n",
-            "\u001b[?25hCollecting pandas<3.0.0,>=2.0.3 (from langroid[hf-embeddings])\n",
-            "  Downloading pandas-2.1.2-cp310-cp310-manylinux_2_17_x86_64.manylinux2014_x86_64.whl (12.3 MB)\n",
-            "\u001b[2K     \u001b[90m━━━━━━━━━━━━━━━━━━━━━━━━━━━━━━━━━━━━━━━━\u001b[0m \u001b[32m12.3/12.3 MB\u001b[0m \u001b[31m59.7 MB/s\u001b[0m eta \u001b[36m0:00:00\u001b[0m\n",
-            "\u001b[?25hCollecting pdfplumber<0.11.0,>=0.10.2 (from langroid[hf-embeddings])\n",
-            "  Downloading pdfplumber-0.10.3-py3-none-any.whl (48 kB)\n",
-            "\u001b[2K     \u001b[90m━━━━━━━━━━━━━━━━━━━━━━━━━━━━━━━━━━━━━━━━\u001b[0m \u001b[32m49.0/49.0 kB\u001b[0m \u001b[31m4.9 MB/s\u001b[0m eta \u001b[36m0:00:00\u001b[0m\n",
-            "\u001b[?25hCollecting pre-commit<4.0.0,>=3.3.2 (from langroid[hf-embeddings])\n",
-            "  Downloading pre_commit-3.5.0-py2.py3-none-any.whl (203 kB)\n",
-            "\u001b[2K     \u001b[90m━━━━━━━━━━━━━━━━━━━━━━━━━━━━━━━━━━━━━━━━\u001b[0m \u001b[32m203.7/203.7 kB\u001b[0m \u001b[31m19.3 MB/s\u001b[0m eta \u001b[36m0:00:00\u001b[0m\n",
-            "\u001b[?25hRequirement already satisfied: prettytable<4.0.0,>=3.8.0 in /usr/local/lib/python3.10/dist-packages (from langroid[hf-embeddings]) (3.9.0)\n",
-            "Collecting pydantic==1.10.11 (from langroid[hf-embeddings])\n",
-            "  Downloading pydantic-1.10.11-cp310-cp310-manylinux_2_17_x86_64.manylinux2014_x86_64.whl (3.1 MB)\n",
-            "\u001b[2K     \u001b[90m━━━━━━━━━━━━━━━━━━━━━━━━━━━━━━━━━━━━━━━━\u001b[0m \u001b[32m3.1/3.1 MB\u001b[0m \u001b[31m80.5 MB/s\u001b[0m eta \u001b[36m0:00:00\u001b[0m\n",
-            "\u001b[?25hCollecting pygithub<2.0.0,>=1.58.1 (from langroid[hf-embeddings])\n",
-            "  Downloading PyGithub-1.59.1-py3-none-any.whl (342 kB)\n",
-            "\u001b[2K     \u001b[90m━━━━━━━━━━━━━━━━━━━━━━━━━━━━━━━━━━━━━━━━\u001b[0m \u001b[32m342.2/342.2 kB\u001b[0m \u001b[31m31.8 MB/s\u001b[0m eta \u001b[36m0:00:00\u001b[0m\n",
-            "\u001b[?25hRequirement already satisfied: pygments<3.0.0,>=2.15.1 in /usr/local/lib/python3.10/dist-packages (from langroid[hf-embeddings]) (2.16.1)\n",
-            "Collecting pymupdf<2.0.0,>=1.23.3 (from langroid[hf-embeddings])\n",
-            "  Downloading PyMuPDF-1.23.5-cp310-none-manylinux2014_x86_64.whl (4.3 MB)\n",
-            "\u001b[2K     \u001b[90m━━━━━━━━━━━━━━━━━━━━━━━━━━━━━━━━━━━━━━━━\u001b[0m \u001b[32m4.3/4.3 MB\u001b[0m \u001b[31m89.4 MB/s\u001b[0m eta \u001b[36m0:00:00\u001b[0m\n",
-            "\u001b[?25hRequirement already satisfied: pyparsing<4.0.0,>=3.0.9 in /usr/local/lib/python3.10/dist-packages (from langroid[hf-embeddings]) (3.1.1)\n",
-            "Collecting pypdf<4.0.0,>=3.12.2 (from langroid[hf-embeddings])\n",
-            "  Downloading pypdf-3.17.0-py3-none-any.whl (277 kB)\n",
-            "\u001b[2K     \u001b[90m━━━━━━━━━━━━━━━━━━━━━━━━━━━━━━━━━━━━━━━━\u001b[0m \u001b[32m277.4/277.4 kB\u001b[0m \u001b[31m22.7 MB/s\u001b[0m eta \u001b[36m0:00:00\u001b[0m\n",
-            "\u001b[?25hCollecting pytest-asyncio<0.22.0,>=0.21.1 (from langroid[hf-embeddings])\n",
-            "  Downloading pytest_asyncio-0.21.1-py3-none-any.whl (13 kB)\n",
-            "Collecting python-dotenv<2.0.0,>=1.0.0 (from langroid[hf-embeddings])\n",
-            "  Downloading python_dotenv-1.0.0-py3-none-any.whl (19 kB)\n",
-            "Collecting qdrant-client<2.0.0,>=1.3.1 (from langroid[hf-embeddings])\n",
-            "  Downloading qdrant_client-1.6.4-py3-none-any.whl (181 kB)\n",
-            "\u001b[2K     \u001b[90m━━━━━━━━━━━━━━━━━━━━━━━━━━━━━━━━━━━━━━━━\u001b[0m \u001b[32m181.3/181.3 kB\u001b[0m \u001b[31m17.9 MB/s\u001b[0m eta \u001b[36m0:00:00\u001b[0m\n",
-            "\u001b[?25hCollecting rank-bm25<0.3.0,>=0.2.2 (from langroid[hf-embeddings])\n",
-            "  Downloading rank_bm25-0.2.2-py3-none-any.whl (8.6 kB)\n",
-            "Collecting redis<5.0.0,>=4.5.5 (from langroid[hf-embeddings])\n",
-            "  Downloading redis-4.6.0-py3-none-any.whl (241 kB)\n",
-            "\u001b[2K     \u001b[90m━━━━━━━━━━━━━━━━━━━━━━━━━━━━━━━━━━━━━━━━\u001b[0m \u001b[32m241.1/241.1 kB\u001b[0m \u001b[31m23.3 MB/s\u001b[0m eta \u001b[36m0:00:00\u001b[0m\n",
-            "\u001b[?25hRequirement already satisfied: requests<3.0.0,>=2.31.0 in /usr/local/lib/python3.10/dist-packages (from langroid[hf-embeddings]) (2.31.0)\n",
-            "Requirement already satisfied: requests-oauthlib<2.0.0,>=1.3.1 in /usr/local/lib/python3.10/dist-packages (from langroid[hf-embeddings]) (1.3.1)\n",
-            "Requirement already satisfied: rich<14.0.0,>=13.3.4 in /usr/local/lib/python3.10/dist-packages (from langroid[hf-embeddings]) (13.6.0)\n",
-            "Collecting ruff<0.0.271,>=0.0.270 (from langroid[hf-embeddings])\n",
-            "  Downloading ruff-0.0.270-py3-none-manylinux_2_17_x86_64.manylinux2014_x86_64.whl (5.5 MB)\n",
-            "\u001b[2K     \u001b[90m━━━━━━━━━━━━━━━━━━━━━━━━━━━━━━━━━━━━━━━━\u001b[0m \u001b[32m5.5/5.5 MB\u001b[0m \u001b[31m76.4 MB/s\u001b[0m eta \u001b[36m0:00:00\u001b[0m\n",
-            "\u001b[?25hCollecting scrapy<3.0.0,>=2.11.0 (from langroid[hf-embeddings])\n",
-            "  Downloading Scrapy-2.11.0-py2.py3-none-any.whl (286 kB)\n",
-            "\u001b[2K     \u001b[90m━━━━━━━━━━━━━━━━━━━━━━━━━━━━━━━━━━━━━━━━\u001b[0m \u001b[32m286.4/286.4 kB\u001b[0m \u001b[31m18.9 MB/s\u001b[0m eta \u001b[36m0:00:00\u001b[0m\n",
-            "\u001b[?25hRequirement already satisfied: sqlalchemy<3.0.0,>=2.0.19 in /usr/local/lib/python3.10/dist-packages (from langroid[hf-embeddings]) (2.0.22)\n",
-            "Collecting tantivy==0.20.1 (from langroid[hf-embeddings])\n",
-            "  Downloading tantivy-0.20.1-cp310-cp310-manylinux_2_17_x86_64.manylinux2014_x86_64.whl (4.1 MB)\n",
-            "\u001b[2K     \u001b[90m━━━━━━━━━━━━━━━━━━━━━━━━━━━━━━━━━━━━━━━━\u001b[0m \u001b[32m4.1/4.1 MB\u001b[0m \u001b[31m4.1 MB/s\u001b[0m eta \u001b[36m0:00:00\u001b[0m\n",
-            "\u001b[?25hCollecting thefuzz<0.21.0,>=0.20.0 (from langroid[hf-embeddings])\n",
-            "  Downloading thefuzz-0.20.0-py3-none-any.whl (15 kB)\n",
-            "Collecting tiktoken<0.6.0,>=0.5.1 (from langroid[hf-embeddings])\n",
-            "  Downloading tiktoken-0.5.1-cp310-cp310-manylinux_2_17_x86_64.manylinux2014_x86_64.whl (2.0 MB)\n",
-            "\u001b[2K     \u001b[90m━━━━━━━━━━━━━━━━━━━━━━━━━━━━━━━━━━━━━━━━\u001b[0m \u001b[32m2.0/2.0 MB\u001b[0m \u001b[31m68.2 MB/s\u001b[0m eta \u001b[36m0:00:00\u001b[0m\n",
-            "\u001b[?25hCollecting trafilatura<2.0.0,>=1.5.0 (from langroid[hf-embeddings])\n",
-            "  Downloading trafilatura-1.6.2-py3-none-any.whl (1.0 MB)\n",
-            "\u001b[2K     \u001b[90m━━━━━━━━━━━━━━━━━━━━━━━━━━━━━━━━━━━━━━━━\u001b[0m \u001b[32m1.0/1.0 MB\u001b[0m \u001b[31m50.0 MB/s\u001b[0m eta \u001b[36m0:00:00\u001b[0m\n",
-            "\u001b[?25hRequirement already satisfied: typer<0.10.0,>=0.9.0 in /usr/local/lib/python3.10/dist-packages (from langroid[hf-embeddings]) (0.9.0)\n",
-            "Collecting types-redis<5.0.0.0,>=4.5.5.2 (from langroid[hf-embeddings])\n",
-            "  Downloading types_redis-4.6.0.8-py3-none-any.whl (57 kB)\n",
-            "\u001b[2K     \u001b[90m━━━━━━━━━━━━━━━━━━━━━━━━━━━━━━━━━━━━━━━━\u001b[0m \u001b[32m57.6/57.6 kB\u001b[0m \u001b[31m5.9 MB/s\u001b[0m eta \u001b[36m0:00:00\u001b[0m\n",
-            "\u001b[?25hCollecting types-requests<3.0.0.0,>=2.31.0.1 (from langroid[hf-embeddings])\n",
-            "  Downloading types_requests-2.31.0.10-py3-none-any.whl (14 kB)\n",
-            "Collecting unstructured[docx,pdf,pptx]<0.10.18,>=0.10.16 (from langroid[hf-embeddings])\n",
-            "  Downloading unstructured-0.10.16-py3-none-any.whl (1.5 MB)\n",
-            "\u001b[2K     \u001b[90m━━━━━━━━━━━━━━━━━━━━━━━━━━━━━━━━━━━━━━━━\u001b[0m \u001b[32m1.5/1.5 MB\u001b[0m \u001b[31m62.6 MB/s\u001b[0m eta \u001b[36m0:00:00\u001b[0m\n",
-            "\u001b[?25hCollecting wget<4.0,>=3.2 (from langroid[hf-embeddings])\n",
-            "  Downloading wget-3.2.zip (10 kB)\n",
-            "  Preparing metadata (setup.py) ... \u001b[?25l\u001b[?25hdone\n",
-            "Collecting sentence-transformers==2.2.2 (from langroid[hf-embeddings])\n",
-            "  Downloading sentence-transformers-2.2.2.tar.gz (85 kB)\n",
-            "\u001b[2K     \u001b[90m━━━━━━━━━━━━━━━━━━━━━━━━━━━━━━━━━━━━━━━━\u001b[0m \u001b[32m86.0/86.0 kB\u001b[0m \u001b[31m9.5 MB/s\u001b[0m eta \u001b[36m0:00:00\u001b[0m\n",
-            "\u001b[?25h  Preparing metadata (setup.py) ... \u001b[?25l\u001b[?25hdone\n",
-            "Collecting torch==2.0.0 (from langroid[hf-embeddings])\n",
-            "  Downloading torch-2.0.0-cp310-cp310-manylinux1_x86_64.whl (619.9 MB)\n",
-            "\u001b[2K     \u001b[90m━━━━━━━━━━━━━━━━━━━━━━━━━━━━━━━━━━━━━━━━\u001b[0m \u001b[32m619.9/619.9 MB\u001b[0m \u001b[31m1.5 MB/s\u001b[0m eta \u001b[36m0:00:00\u001b[0m\n",
-            "\u001b[?25hRequirement already satisfied: typing-extensions>=4.2.0 in /usr/local/lib/python3.10/dist-packages (from pydantic==1.10.11->langroid[hf-embeddings]) (4.5.0)\n",
-            "Collecting transformers<5.0.0,>=4.6.0 (from sentence-transformers==2.2.2->langroid[hf-embeddings])\n",
-            "  Downloading transformers-4.34.1-py3-none-any.whl (7.7 MB)\n",
-            "\u001b[2K     \u001b[90m━━━━━━━━━━━━━━━━━━━━━━━━━━━━━━━━━━━━━━━━\u001b[0m \u001b[32m7.7/7.7 MB\u001b[0m \u001b[31m86.3 MB/s\u001b[0m eta \u001b[36m0:00:00\u001b[0m\n",
-            "\u001b[?25hRequirement already satisfied: tqdm in /usr/local/lib/python3.10/dist-packages (from sentence-transformers==2.2.2->langroid[hf-embeddings]) (4.66.1)\n",
-            "Requirement already satisfied: torchvision in /usr/local/lib/python3.10/dist-packages (from sentence-transformers==2.2.2->langroid[hf-embeddings]) (0.16.0+cu118)\n",
-            "Requirement already satisfied: numpy in /usr/local/lib/python3.10/dist-packages (from sentence-transformers==2.2.2->langroid[hf-embeddings]) (1.23.5)\n",
-            "Requirement already satisfied: scikit-learn in /usr/local/lib/python3.10/dist-packages (from sentence-transformers==2.2.2->langroid[hf-embeddings]) (1.2.2)\n",
-            "Requirement already satisfied: scipy in /usr/local/lib/python3.10/dist-packages (from sentence-transformers==2.2.2->langroid[hf-embeddings]) (1.11.3)\n",
-            "Collecting sentencepiece (from sentence-transformers==2.2.2->langroid[hf-embeddings])\n",
-            "  Downloading sentencepiece-0.1.99-cp310-cp310-manylinux_2_17_x86_64.manylinux2014_x86_64.whl (1.3 MB)\n",
-            "\u001b[2K     \u001b[90m━━━━━━━━━━━━━━━━━━━━━━━━━━━━━━━━━━━━━━━━\u001b[0m \u001b[32m1.3/1.3 MB\u001b[0m \u001b[31m51.8 MB/s\u001b[0m eta \u001b[36m0:00:00\u001b[0m\n",
-            "\u001b[?25hCollecting huggingface-hub>=0.4.0 (from sentence-transformers==2.2.2->langroid[hf-embeddings])\n",
-            "  Downloading huggingface_hub-0.18.0-py3-none-any.whl (301 kB)\n",
-            "\u001b[2K     \u001b[90m━━━━━━━━━━━━━━━━━━━━━━━━━━━━━━━━━━━━━━━━\u001b[0m \u001b[32m302.0/302.0 kB\u001b[0m \u001b[31m25.4 MB/s\u001b[0m eta \u001b[36m0:00:00\u001b[0m\n",
-            "\u001b[?25hRequirement already satisfied: filelock in /usr/local/lib/python3.10/dist-packages (from torch==2.0.0->langroid[hf-embeddings]) (3.12.4)\n",
-            "Requirement already satisfied: sympy in /usr/local/lib/python3.10/dist-packages (from torch==2.0.0->langroid[hf-embeddings]) (1.12)\n",
-            "Requirement already satisfied: networkx in /usr/local/lib/python3.10/dist-packages (from torch==2.0.0->langroid[hf-embeddings]) (3.2)\n",
-            "Collecting nvidia-cuda-nvrtc-cu11==11.7.99 (from torch==2.0.0->langroid[hf-embeddings])\n",
-            "  Downloading nvidia_cuda_nvrtc_cu11-11.7.99-2-py3-none-manylinux1_x86_64.whl (21.0 MB)\n",
-            "\u001b[2K     \u001b[90m━━━━━━━━━━━━━━━━━━━━━━━━━━━━━━━━━━━━━━━━\u001b[0m \u001b[32m21.0/21.0 MB\u001b[0m \u001b[31m60.2 MB/s\u001b[0m eta \u001b[36m0:00:00\u001b[0m\n",
-            "\u001b[?25hCollecting nvidia-cuda-runtime-cu11==11.7.99 (from torch==2.0.0->langroid[hf-embeddings])\n",
-            "  Downloading nvidia_cuda_runtime_cu11-11.7.99-py3-none-manylinux1_x86_64.whl (849 kB)\n",
-            "\u001b[2K     \u001b[90m━━━━━━━━━━━━━━━━━━━━━━━━━━━━━━━━━━━━━━━━\u001b[0m \u001b[32m849.3/849.3 kB\u001b[0m \u001b[31m53.8 MB/s\u001b[0m eta \u001b[36m0:00:00\u001b[0m\n",
-            "\u001b[?25hCollecting nvidia-cuda-cupti-cu11==11.7.101 (from torch==2.0.0->langroid[hf-embeddings])\n",
-            "  Downloading nvidia_cuda_cupti_cu11-11.7.101-py3-none-manylinux1_x86_64.whl (11.8 MB)\n",
-            "\u001b[2K     \u001b[90m━━━━━━━━━━━━━━━━━━━━━━━━━━━━━━━━━━━━━━━━\u001b[0m \u001b[32m11.8/11.8 MB\u001b[0m \u001b[31m81.3 MB/s\u001b[0m eta \u001b[36m0:00:00\u001b[0m\n",
-            "\u001b[?25hCollecting nvidia-cudnn-cu11==8.5.0.96 (from torch==2.0.0->langroid[hf-embeddings])\n",
-            "  Downloading nvidia_cudnn_cu11-8.5.0.96-2-py3-none-manylinux1_x86_64.whl (557.1 MB)\n",
-            "\u001b[2K     \u001b[90m━━━━━━━━━━━━━━━━━━━━━━━━━━━━━━━━━━━━━━━━\u001b[0m \u001b[32m557.1/557.1 MB\u001b[0m \u001b[31m2.4 MB/s\u001b[0m eta \u001b[36m0:00:00\u001b[0m\n",
-            "\u001b[?25hCollecting nvidia-cublas-cu11==11.10.3.66 (from torch==2.0.0->langroid[hf-embeddings])\n",
-            "  Downloading nvidia_cublas_cu11-11.10.3.66-py3-none-manylinux1_x86_64.whl (317.1 MB)\n",
-            "\u001b[2K     \u001b[90m━━━━━━━━━━━━━━━━━━━━━━━━━━━━━━━━━━━━━━━━\u001b[0m \u001b[32m317.1/317.1 MB\u001b[0m \u001b[31m2.7 MB/s\u001b[0m eta \u001b[36m0:00:00\u001b[0m\n",
-            "\u001b[?25hCollecting nvidia-cufft-cu11==10.9.0.58 (from torch==2.0.0->langroid[hf-embeddings])\n",
-            "  Downloading nvidia_cufft_cu11-10.9.0.58-py3-none-manylinux1_x86_64.whl (168.4 MB)\n",
-            "\u001b[2K     \u001b[90m━━━━━━━━━━━━━━━━━━━━━━━━━━━━━━━━━━━━━━━━\u001b[0m \u001b[32m168.4/168.4 MB\u001b[0m \u001b[31m5.1 MB/s\u001b[0m eta \u001b[36m0:00:00\u001b[0m\n",
-            "\u001b[?25hCollecting nvidia-curand-cu11==10.2.10.91 (from torch==2.0.0->langroid[hf-embeddings])\n",
-            "  Downloading nvidia_curand_cu11-10.2.10.91-py3-none-manylinux1_x86_64.whl (54.6 MB)\n",
-            "\u001b[2K     \u001b[90m━━━━━━━━━━━━━━━━━━━━━━━━━━━━━━━━━━━━━━━━\u001b[0m \u001b[32m54.6/54.6 MB\u001b[0m \u001b[31m10.5 MB/s\u001b[0m eta \u001b[36m0:00:00\u001b[0m\n",
-            "\u001b[?25hCollecting nvidia-cusolver-cu11==11.4.0.1 (from torch==2.0.0->langroid[hf-embeddings])\n",
-            "  Downloading nvidia_cusolver_cu11-11.4.0.1-2-py3-none-manylinux1_x86_64.whl (102.6 MB)\n",
-            "\u001b[2K     \u001b[90m━━━━━━━━━━━━━━━━━━━━━━━━━━━━━━━━━━━━━━━━\u001b[0m \u001b[32m102.6/102.6 MB\u001b[0m \u001b[31m8.8 MB/s\u001b[0m eta \u001b[36m0:00:00\u001b[0m\n",
-            "\u001b[?25hCollecting nvidia-cusparse-cu11==11.7.4.91 (from torch==2.0.0->langroid[hf-embeddings])\n",
-            "  Downloading nvidia_cusparse_cu11-11.7.4.91-py3-none-manylinux1_x86_64.whl (173.2 MB)\n",
-            "\u001b[2K     \u001b[90m━━━━━━━━━━━━━━━━━━━━━━━━━━━━━━━━━━━━━━━━\u001b[0m \u001b[32m173.2/173.2 MB\u001b[0m \u001b[31m5.7 MB/s\u001b[0m eta \u001b[36m0:00:00\u001b[0m\n",
-            "\u001b[?25hCollecting nvidia-nccl-cu11==2.14.3 (from torch==2.0.0->langroid[hf-embeddings])\n",
-            "  Downloading nvidia_nccl_cu11-2.14.3-py3-none-manylinux1_x86_64.whl (177.1 MB)\n",
-            "\u001b[2K     \u001b[90m━━━━━━━━━━━━━━━━━━━━━━━━━━━━━━━━━━━━━━━━\u001b[0m \u001b[32m177.1/177.1 MB\u001b[0m \u001b[31m5.5 MB/s\u001b[0m eta \u001b[36m0:00:00\u001b[0m\n",
-            "\u001b[?25hCollecting nvidia-nvtx-cu11==11.7.91 (from torch==2.0.0->langroid[hf-embeddings])\n",
-            "  Downloading nvidia_nvtx_cu11-11.7.91-py3-none-manylinux1_x86_64.whl (98 kB)\n",
-            "\u001b[2K     \u001b[90m━━━━━━━━━━━━━━━━━━━━━━━━━━━━━━━━━━━━━━━━\u001b[0m \u001b[32m98.6/98.6 kB\u001b[0m \u001b[31m9.0 MB/s\u001b[0m eta \u001b[36m0:00:00\u001b[0m\n",
-            "\u001b[?25hCollecting triton==2.0.0 (from torch==2.0.0->langroid[hf-embeddings])\n",
-            "  Downloading triton-2.0.0-1-cp310-cp310-manylinux2014_x86_64.manylinux_2_17_x86_64.whl (63.3 MB)\n",
-            "\u001b[2K     \u001b[90m━━━━━━━━━━━━━━━━━━━━━━━━━━━━━━━━━━━━━━━━\u001b[0m \u001b[32m63.3/63.3 MB\u001b[0m \u001b[31m9.7 MB/s\u001b[0m eta \u001b[36m0:00:00\u001b[0m\n",
-            "\u001b[?25hRequirement already satisfied: setuptools in /usr/local/lib/python3.10/dist-packages (from nvidia-cublas-cu11==11.10.3.66->torch==2.0.0->langroid[hf-embeddings]) (67.7.2)\n",
-            "Requirement already satisfied: wheel in /usr/local/lib/python3.10/dist-packages (from nvidia-cublas-cu11==11.10.3.66->torch==2.0.0->langroid[hf-embeddings]) (0.41.2)\n",
-            "Requirement already satisfied: cmake in /usr/local/lib/python3.10/dist-packages (from triton==2.0.0->torch==2.0.0->langroid[hf-embeddings]) (3.27.7)\n",
-            "Collecting lit (from triton==2.0.0->torch==2.0.0->langroid[hf-embeddings])\n",
-            "  Downloading lit-17.0.4.tar.gz (153 kB)\n",
-            "\u001b[2K     \u001b[90m━━━━━━━━━━━━━━━━━━━━━━━━━━━━━━━━━━━━━━━━\u001b[0m \u001b[32m153.1/153.1 kB\u001b[0m \u001b[31m16.0 MB/s\u001b[0m eta \u001b[36m0:00:00\u001b[0m\n",
-            "\u001b[?25h  Installing build dependencies ... \u001b[?25l\u001b[?25hdone\n",
-            "  Getting requirements to build wheel ... \u001b[?25l\u001b[?25hdone\n",
-            "  Installing backend dependencies ... \u001b[?25l\u001b[?25hdone\n",
-            "  Preparing metadata (pyproject.toml) ... \u001b[?25l\u001b[?25hdone\n",
-            "Collecting pycodestyle>=2.10.0 (from autopep8<3.0.0,>=2.0.2->langroid[hf-embeddings])\n",
-            "  Downloading pycodestyle-2.11.1-py2.py3-none-any.whl (31 kB)\n",
-            "Requirement already satisfied: tomli in /usr/local/lib/python3.10/dist-packages (from autopep8<3.0.0,>=2.0.2->langroid[hf-embeddings]) (2.0.1)\n",
-            "Requirement already satisfied: click>=8.0.0 in /usr/local/lib/python3.10/dist-packages (from black[jupyter]<24.0.0,>=23.3.0->langroid[hf-embeddings]) (8.1.7)\n",
-            "Collecting mypy-extensions>=0.4.3 (from black[jupyter]<24.0.0,>=23.3.0->langroid[hf-embeddings])\n",
-            "  Downloading mypy_extensions-1.0.0-py3-none-any.whl (4.7 kB)\n",
-            "Requirement already satisfied: packaging>=22.0 in /usr/local/lib/python3.10/dist-packages (from black[jupyter]<24.0.0,>=23.3.0->langroid[hf-embeddings]) (23.2)\n",
-            "Collecting pathspec>=0.9.0 (from black[jupyter]<24.0.0,>=23.3.0->langroid[hf-embeddings])\n",
-            "  Downloading pathspec-0.11.2-py3-none-any.whl (29 kB)\n",
-            "Requirement already satisfied: platformdirs>=2 in /usr/local/lib/python3.10/dist-packages (from black[jupyter]<24.0.0,>=23.3.0->langroid[hf-embeddings]) (3.11.0)\n",
-            "Requirement already satisfied: ipython>=7.8.0 in /usr/local/lib/python3.10/dist-packages (from black[jupyter]<24.0.0,>=23.3.0->langroid[hf-embeddings]) (7.34.0)\n",
-            "Collecting tokenize-rt>=3.2.0 (from black[jupyter]<24.0.0,>=23.3.0->langroid[hf-embeddings])\n",
-            "  Downloading tokenize_rt-5.2.0-py2.py3-none-any.whl (5.8 kB)\n",
-            "Requirement already satisfied: beautifulsoup4 in /usr/local/lib/python3.10/dist-packages (from bs4<0.0.2,>=0.0.1->langroid[hf-embeddings]) (4.11.2)\n",
-            "Collecting hnswlib>=0.7 (from chromadb<0.4.0,>=0.3.21->langroid[hf-embeddings])\n",
-            "  Downloading hnswlib-0.7.0.tar.gz (33 kB)\n",
-            "  Installing build dependencies ... \u001b[?25l\u001b[?25hdone\n",
-            "  Getting requirements to build wheel ... \u001b[?25l\u001b[?25hdone\n",
-            "  Preparing metadata (pyproject.toml) ... \u001b[?25l\u001b[?25hdone\n",
-            "Collecting clickhouse-connect>=0.5.7 (from chromadb<0.4.0,>=0.3.21->langroid[hf-embeddings])\n",
-            "  Downloading clickhouse_connect-0.6.18-cp310-cp310-manylinux_2_17_x86_64.manylinux2014_x86_64.whl (954 kB)\n",
-            "\u001b[2K     \u001b[90m━━━━━━━━━━━━━━━━━━━━━━━━━━━━━━━━━━━━━━━━\u001b[0m \u001b[32m954.4/954.4 kB\u001b[0m \u001b[31m42.9 MB/s\u001b[0m eta \u001b[36m0:00:00\u001b[0m\n",
-            "\u001b[?25hRequirement already satisfied: duckdb>=0.7.1 in /usr/local/lib/python3.10/dist-packages (from chromadb<0.4.0,>=0.3.21->langroid[hf-embeddings]) (0.8.1)\n",
-            "Collecting fastapi==0.85.1 (from chromadb<0.4.0,>=0.3.21->langroid[hf-embeddings])\n",
-            "  Downloading fastapi-0.85.1-py3-none-any.whl (55 kB)\n",
-            "\u001b[2K     \u001b[90m━━━━━━━━━━━━━━━━━━━━━━━━━━━━━━━━━━━━━━━━\u001b[0m \u001b[32m55.4/55.4 kB\u001b[0m \u001b[31m5.8 MB/s\u001b[0m eta \u001b[36m0:00:00\u001b[0m\n",
-            "\u001b[?25hCollecting uvicorn[standard]>=0.18.3 (from chromadb<0.4.0,>=0.3.21->langroid[hf-embeddings])\n",
-            "  Downloading uvicorn-0.23.2-py3-none-any.whl (59 kB)\n",
-            "\u001b[2K     \u001b[90m━━━━━━━━━━━━━━━━━━━━━━━━━━━━━━━━━━━━━━━━\u001b[0m \u001b[32m59.5/59.5 kB\u001b[0m \u001b[31m6.4 MB/s\u001b[0m eta \u001b[36m0:00:00\u001b[0m\n",
-            "\u001b[?25hCollecting posthog>=2.4.0 (from chromadb<0.4.0,>=0.3.21->langroid[hf-embeddings])\n",
-            "  Downloading posthog-3.0.2-py2.py3-none-any.whl (37 kB)\n",
-            "Collecting pulsar-client>=3.1.0 (from chromadb<0.4.0,>=0.3.21->langroid[hf-embeddings])\n",
-            "  Downloading pulsar_client-3.3.0-cp310-cp310-manylinux_2_17_x86_64.manylinux2014_x86_64.whl (5.4 MB)\n",
-            "\u001b[2K     \u001b[90m━━━━━━━━━━━━━━━━━━━━━━━━━━━━━━━━━━━━━━━━\u001b[0m \u001b[32m5.4/5.4 MB\u001b[0m \u001b[31m78.1 MB/s\u001b[0m eta \u001b[36m0:00:00\u001b[0m\n",
-            "\u001b[?25hCollecting onnxruntime>=1.14.1 (from chromadb<0.4.0,>=0.3.21->langroid[hf-embeddings])\n",
-            "  Downloading onnxruntime-1.16.1-cp310-cp310-manylinux_2_17_x86_64.manylinux2014_x86_64.whl (6.2 MB)\n",
-            "\u001b[2K     \u001b[90m━━━━━━━━━━━━━━━━━━━━━━━━━━━━━━━━━━━━━━━━\u001b[0m \u001b[32m6.2/6.2 MB\u001b[0m \u001b[31m80.8 MB/s\u001b[0m eta \u001b[36m0:00:00\u001b[0m\n",
-            "\u001b[?25hCollecting tokenizers>=0.13.2 (from chromadb<0.4.0,>=0.3.21->langroid[hf-embeddings])\n",
-            "  Downloading tokenizers-0.14.1-cp310-cp310-manylinux_2_17_x86_64.manylinux2014_x86_64.whl (3.8 MB)\n",
-            "\u001b[2K     \u001b[90m━━━━━━━━━━━━━━━━━━━━━━━━━━━━━━━━━━━━━━━━\u001b[0m \u001b[32m3.8/3.8 MB\u001b[0m \u001b[31m59.7 MB/s\u001b[0m eta \u001b[36m0:00:00\u001b[0m\n",
-            "\u001b[?25hCollecting overrides>=7.3.1 (from chromadb<0.4.0,>=0.3.21->langroid[hf-embeddings])\n",
-            "  Downloading overrides-7.4.0-py3-none-any.whl (17 kB)\n",
-            "Collecting starlette==0.20.4 (from fastapi==0.85.1->chromadb<0.4.0,>=0.3.21->langroid[hf-embeddings])\n",
-            "  Downloading starlette-0.20.4-py3-none-any.whl (63 kB)\n",
-            "\u001b[2K     \u001b[90m━━━━━━━━━━━━━━━━━━━━━━━━━━━━━━━━━━━━━━━━\u001b[0m \u001b[32m63.6/63.6 kB\u001b[0m \u001b[31m6.1 MB/s\u001b[0m eta \u001b[36m0:00:00\u001b[0m\n",
-            "\u001b[?25hRequirement already satisfied: anyio<5,>=3.4.0 in /usr/local/lib/python3.10/dist-packages (from starlette==0.20.4->fastapi==0.85.1->chromadb<0.4.0,>=0.3.21->langroid[hf-embeddings]) (3.7.1)\n",
-            "Requirement already satisfied: python-dateutil>=2.4 in /usr/local/lib/python3.10/dist-packages (from faker<19.0.0,>=18.9.0->langroid[hf-embeddings]) (2.8.2)\n",
-            "Requirement already satisfied: sortedcontainers<3,>=2 in /usr/local/lib/python3.10/dist-packages (from fakeredis<3.0.0,>=2.12.1->langroid[hf-embeddings]) (2.4.0)\n",
-            "Collecting boilerpy3 (from farm-haystack[file-conversion,ocr,pdf,preprocessing]<2.0.0,>=1.21.1->langroid[hf-embeddings])\n",
-            "  Downloading boilerpy3-1.0.6-py3-none-any.whl (22 kB)\n",
-            "Collecting events (from farm-haystack[file-conversion,ocr,pdf,preprocessing]<2.0.0,>=1.21.1->langroid[hf-embeddings])\n",
-            "  Downloading Events-0.5-py3-none-any.whl (6.8 kB)\n",
-            "Collecting httpx (from farm-haystack[file-conversion,ocr,pdf,preprocessing]<2.0.0,>=1.21.1->langroid[hf-embeddings])\n",
-            "  Downloading httpx-0.25.0-py3-none-any.whl (75 kB)\n",
-            "\u001b[2K     \u001b[90m━━━━━━━━━━━━━━━━━━━━━━━━━━━━━━━━━━━━━━━━\u001b[0m \u001b[32m75.7/75.7 kB\u001b[0m \u001b[31m5.2 MB/s\u001b[0m eta \u001b[36m0:00:00\u001b[0m\n",
-            "\u001b[?25hRequirement already satisfied: jsonschema in /usr/local/lib/python3.10/dist-packages (from farm-haystack[file-conversion,ocr,pdf,preprocessing]<2.0.0,>=1.21.1->langroid[hf-embeddings]) (4.19.1)\n",
-            "Collecting lazy-imports==0.3.1 (from farm-haystack[file-conversion,ocr,pdf,preprocessing]<2.0.0,>=1.21.1->langroid[hf-embeddings])\n",
-            "  Downloading lazy_imports-0.3.1-py3-none-any.whl (12 kB)\n",
-            "Requirement already satisfied: more-itertools in /usr/local/lib/python3.10/dist-packages (from farm-haystack[file-conversion,ocr,pdf,preprocessing]<2.0.0,>=1.21.1->langroid[hf-embeddings]) (10.1.0)\n",
-            "Requirement already satisfied: pillow in /usr/local/lib/python3.10/dist-packages (from farm-haystack[file-conversion,ocr,pdf,preprocessing]<2.0.0,>=1.21.1->langroid[hf-embeddings]) (9.4.0)\n",
-            "Collecting prompthub-py==4.0.0 (from farm-haystack[file-conversion,ocr,pdf,preprocessing]<2.0.0,>=1.21.1->langroid[hf-embeddings])\n",
-            "  Downloading prompthub_py-4.0.0-py3-none-any.whl (6.9 kB)\n",
-            "Collecting quantulum3 (from farm-haystack[file-conversion,ocr,pdf,preprocessing]<2.0.0,>=1.21.1->langroid[hf-embeddings])\n",
-            "  Downloading quantulum3-0.9.0-py3-none-any.whl (10.7 MB)\n",
-            "\u001b[2K     \u001b[90m━━━━━━━━━━━━━━━━━━━━━━━━━━━━━━━━━━━━━━━━\u001b[0m \u001b[32m10.7/10.7 MB\u001b[0m \u001b[31m63.9 MB/s\u001b[0m eta \u001b[36m0:00:00\u001b[0m\n",
-            "\u001b[?25hCollecting requests-cache<1.0.0 (from farm-haystack[file-conversion,ocr,pdf,preprocessing]<2.0.0,>=1.21.1->langroid[hf-embeddings])\n",
-            "  Downloading requests_cache-0.9.8-py3-none-any.whl (48 kB)\n",
-            "\u001b[2K     \u001b[90m━━━━━━━━━━━━━━━━━━━━━━━━━━━━━━━━━━━━━━━━\u001b[0m \u001b[32m48.7/48.7 kB\u001b[0m \u001b[31m5.0 MB/s\u001b[0m eta \u001b[36m0:00:00\u001b[0m\n",
-            "\u001b[?25hCollecting scikit-learn (from sentence-transformers==2.2.2->langroid[hf-embeddings])\n",
-            "  Downloading scikit_learn-1.3.2-cp310-cp310-manylinux_2_17_x86_64.manylinux2014_x86_64.whl (10.8 MB)\n",
-            "\u001b[2K     \u001b[90m━━━━━━━━━━━━━━━━━━━━━━━━━━━━━━━━━━━━━━━━\u001b[0m \u001b[32m10.8/10.8 MB\u001b[0m \u001b[31m54.6 MB/s\u001b[0m eta \u001b[36m0:00:00\u001b[0m\n",
-            "\u001b[?25hCollecting sseclient-py (from farm-haystack[file-conversion,ocr,pdf,preprocessing]<2.0.0,>=1.21.1->langroid[hf-embeddings])\n",
-            "  Downloading sseclient_py-1.8.0-py2.py3-none-any.whl (8.8 kB)\n",
-            "Requirement already satisfied: tenacity in /usr/local/lib/python3.10/dist-packages (from farm-haystack[file-conversion,ocr,pdf,preprocessing]<2.0.0,>=1.21.1->langroid[hf-embeddings]) (8.2.3)\n",
-            "Collecting transformers<5.0.0,>=4.6.0 (from sentence-transformers==2.2.2->langroid[hf-embeddings])\n",
-            "  Downloading transformers-4.32.1-py3-none-any.whl (7.5 MB)\n",
-            "\u001b[2K     \u001b[90m━━━━━━━━━━━━━━━━━━━━━━━━━━━━━━━━━━━━━━━━\u001b[0m \u001b[32m7.5/7.5 MB\u001b[0m \u001b[31m54.2 MB/s\u001b[0m eta \u001b[36m0:00:00\u001b[0m\n",
-            "\u001b[?25hCollecting azure-ai-formrecognizer>=3.2.0b2 (from farm-haystack[file-conversion,ocr,pdf,preprocessing]<2.0.0,>=1.21.1->langroid[hf-embeddings])\n",
-            "  Downloading azure_ai_formrecognizer-3.3.1-py3-none-any.whl (299 kB)\n",
-            "\u001b[2K     \u001b[90m━━━━━━━━━━━━━━━━━━━━━━━━━━━━━━━━━━━━━━━━\u001b[0m \u001b[32m299.7/299.7 kB\u001b[0m \u001b[31m23.7 MB/s\u001b[0m eta \u001b[36m0:00:00\u001b[0m\n",
-            "\u001b[?25hRequirement already satisfied: markdown in /usr/local/lib/python3.10/dist-packages (from farm-haystack[file-conversion,ocr,pdf,preprocessing]<2.0.0,>=1.21.1->langroid[hf-embeddings]) (3.5)\n",
-            "Collecting python-docx (from farm-haystack[file-conversion,ocr,pdf,preprocessing]<2.0.0,>=1.21.1->langroid[hf-embeddings])\n",
-            "  Downloading python_docx-1.0.1-py3-none-any.whl (237 kB)\n",
-            "\u001b[2K     \u001b[90m━━━━━━━━━━━━━━━━━━━━━━━━━━━━━━━━━━━━━━━━\u001b[0m \u001b[32m237.4/237.4 kB\u001b[0m \u001b[31m17.6 MB/s\u001b[0m eta \u001b[36m0:00:00\u001b[0m\n",
-            "\u001b[?25hCollecting python-frontmatter (from farm-haystack[file-conversion,ocr,pdf,preprocessing]<2.0.0,>=1.21.1->langroid[hf-embeddings])\n",
-            "  Downloading python_frontmatter-1.0.0-py3-none-any.whl (9.0 kB)\n",
-            "Collecting python-magic (from farm-haystack[file-conversion,ocr,pdf,preprocessing]<2.0.0,>=1.21.1->langroid[hf-embeddings])\n",
-            "  Downloading python_magic-0.4.27-py2.py3-none-any.whl (13 kB)\n",
-            "Collecting tika (from farm-haystack[file-conversion,ocr,pdf,preprocessing]<2.0.0,>=1.21.1->langroid[hf-embeddings])\n",
-            "  Downloading tika-2.6.0.tar.gz (27 kB)\n",
-            "  Preparing metadata (setup.py) ... \u001b[?25l\u001b[?25hdone\n",
-            "Collecting pdf2image>1.14 (from farm-haystack[file-conversion,ocr,pdf,preprocessing]<2.0.0,>=1.21.1->langroid[hf-embeddings])\n",
-            "  Downloading pdf2image-1.16.3-py3-none-any.whl (11 kB)\n",
-            "Collecting pytesseract>0.3.7 (from farm-haystack[file-conversion,ocr,pdf,preprocessing]<2.0.0,>=1.21.1->langroid[hf-embeddings])\n",
-            "  Downloading pytesseract-0.3.10-py3-none-any.whl (14 kB)\n",
-            "Collecting langdetect (from farm-haystack[file-conversion,ocr,pdf,preprocessing]<2.0.0,>=1.21.1->langroid[hf-embeddings])\n",
-            "  Downloading langdetect-1.0.9.tar.gz (981 kB)\n",
-            "\u001b[2K     \u001b[90m━━━━━━━━━━━━━━━━━━━━━━━━━━━━━━━━━━━━━━━━\u001b[0m \u001b[32m981.5/981.5 kB\u001b[0m \u001b[31m56.7 MB/s\u001b[0m eta \u001b[36m0:00:00\u001b[0m\n",
-            "\u001b[?25h  Preparing metadata (setup.py) ... \u001b[?25l\u001b[?25hdone\n",
-            "Requirement already satisfied: pyyaml<7.0,>=6.0 in /usr/local/lib/python3.10/dist-packages (from prompthub-py==4.0.0->farm-haystack[file-conversion,ocr,pdf,preprocessing]<2.0.0,>=1.21.1->langroid[hf-embeddings]) (6.0.1)\n",
-            "Requirement already satisfied: regex!=2019.12.17 in /usr/local/lib/python3.10/dist-packages (from transformers<5.0.0,>=4.6.0->sentence-transformers==2.2.2->langroid[hf-embeddings]) (2023.6.3)\n",
-            "Collecting tokenizers>=0.13.2 (from chromadb<0.4.0,>=0.3.21->langroid[hf-embeddings])\n",
-            "  Downloading tokenizers-0.13.3-cp310-cp310-manylinux_2_17_x86_64.manylinux2014_x86_64.whl (7.8 MB)\n",
-            "\u001b[2K     \u001b[90m━━━━━━━━━━━━━━━━━━━━━━━━━━━━━━━━━━━━━━━━\u001b[0m \u001b[32m7.8/7.8 MB\u001b[0m \u001b[31m31.3 MB/s\u001b[0m eta \u001b[36m0:00:00\u001b[0m\n",
-            "\u001b[?25hCollecting safetensors>=0.3.1 (from transformers<5.0.0,>=4.6.0->sentence-transformers==2.2.2->langroid[hf-embeddings])\n",
-            "  Downloading safetensors-0.4.0-cp310-cp310-manylinux_2_17_x86_64.manylinux2014_x86_64.whl (1.3 MB)\n",
-            "\u001b[2K     \u001b[90m━━━━━━━━━━━━━━━━━━━━━━━━━━━━━━━━━━━━━━━━\u001b[0m \u001b[32m1.3/1.3 MB\u001b[0m \u001b[31m61.0 MB/s\u001b[0m eta \u001b[36m0:00:00\u001b[0m\n",
-            "\u001b[?25hRequirement already satisfied: six in /usr/local/lib/python3.10/dist-packages (from fire<0.6.0,>=0.5.0->langroid[hf-embeddings]) (1.16.0)\n",
-            "Requirement already satisfied: termcolor in /usr/local/lib/python3.10/dist-packages (from fire<0.6.0,>=0.5.0->langroid[hf-embeddings]) (2.3.0)\n",
-            "Collecting mccabe<0.8.0,>=0.7.0 (from flake8<7.0.0,>=6.0.0->langroid[hf-embeddings])\n",
-            "  Downloading mccabe-0.7.0-py2.py3-none-any.whl (7.3 kB)\n",
-            "Collecting pyflakes<3.2.0,>=3.1.0 (from flake8<7.0.0,>=6.0.0->langroid[hf-embeddings])\n",
-            "  Downloading pyflakes-3.1.0-py2.py3-none-any.whl (62 kB)\n",
-            "\u001b[2K     \u001b[90m━━━━━━━━━━━━━━━━━━━━━━━━━━━━━━━━━━━━━━━━\u001b[0m \u001b[32m62.6/62.6 kB\u001b[0m \u001b[31m6.2 MB/s\u001b[0m eta \u001b[36m0:00:00\u001b[0m\n",
-            "\u001b[?25hRequirement already satisfied: httplib2<1.dev0,>=0.15.0 in /usr/local/lib/python3.10/dist-packages (from google-api-python-client<3.0.0,>=2.95.0->langroid[hf-embeddings]) (0.22.0)\n",
-            "Requirement already satisfied: google-auth<3.0.0.dev0,>=1.19.0 in /usr/local/lib/python3.10/dist-packages (from google-api-python-client<3.0.0,>=2.95.0->langroid[hf-embeddings]) (2.17.3)\n",
-            "Requirement already satisfied: google-auth-httplib2>=0.1.0 in /usr/local/lib/python3.10/dist-packages (from google-api-python-client<3.0.0,>=2.95.0->langroid[hf-embeddings]) (0.1.1)\n",
-            "Requirement already satisfied: google-api-core!=2.0.*,!=2.1.*,!=2.2.*,!=2.3.0,<3.0.0.dev0,>=1.31.5 in /usr/local/lib/python3.10/dist-packages (from google-api-python-client<3.0.0,>=2.95.0->langroid[hf-embeddings]) (2.11.1)\n",
-            "Requirement already satisfied: uritemplate<5,>=3.0.1 in /usr/local/lib/python3.10/dist-packages (from google-api-python-client<3.0.0,>=2.95.0->langroid[hf-embeddings]) (4.1.1)\n",
-            "Collecting log_symbols>=0.0.14 (from halo<0.0.32,>=0.0.31->langroid[hf-embeddings])\n",
-            "  Downloading log_symbols-0.0.14-py3-none-any.whl (3.1 kB)\n",
-            "Collecting spinners>=0.0.24 (from halo<0.0.32,>=0.0.31->langroid[hf-embeddings])\n",
-            "  Downloading spinners-0.0.24-py3-none-any.whl (5.5 kB)\n",
-            "Collecting colorama>=0.3.9 (from halo<0.0.32,>=0.0.31->langroid[hf-embeddings])\n",
-            "  Downloading colorama-0.4.6-py2.py3-none-any.whl (25 kB)\n",
-            "Requirement already satisfied: MarkupSafe>=2.0 in /usr/local/lib/python3.10/dist-packages (from jinja2<4.0.0,>=3.1.2->langroid[hf-embeddings]) (2.1.3)\n",
-            "Collecting deprecation (from lancedb<0.4.0,>=0.3.0->langroid[hf-embeddings])\n",
-            "  Downloading deprecation-2.1.0-py2.py3-none-any.whl (11 kB)\n",
-            "Collecting pylance==0.8.7 (from lancedb<0.4.0,>=0.3.0->langroid[hf-embeddings])\n",
-            "  Downloading pylance-0.8.7-cp38-abi3-manylinux_2_17_x86_64.manylinux2014_x86_64.whl (18.1 MB)\n",
-            "\u001b[2K     \u001b[90m━━━━━━━━━━━━━━━━━━━━━━━━━━━━━━━━━━━━━━━━\u001b[0m \u001b[32m18.1/18.1 MB\u001b[0m \u001b[31m59.8 MB/s\u001b[0m eta \u001b[36m0:00:00\u001b[0m\n",
-            "\u001b[?25hCollecting ratelimiter~=1.0 (from lancedb<0.4.0,>=0.3.0->langroid[hf-embeddings])\n",
-            "  Downloading ratelimiter-1.2.0.post0-py3-none-any.whl (6.6 kB)\n",
-            "Collecting retry>=0.9.2 (from lancedb<0.4.0,>=0.3.0->langroid[hf-embeddings])\n",
-            "  Downloading retry-0.9.2-py2.py3-none-any.whl (8.0 kB)\n",
-            "Requirement already satisfied: aiohttp in /usr/local/lib/python3.10/dist-packages (from lancedb<0.4.0,>=0.3.0->langroid[hf-embeddings]) (3.8.6)\n",
-            "Requirement already satisfied: attrs>=21.3.0 in /usr/local/lib/python3.10/dist-packages (from lancedb<0.4.0,>=0.3.0->langroid[hf-embeddings]) (23.1.0)\n",
-            "Collecting semver>=3.0 (from lancedb<0.4.0,>=0.3.0->langroid[hf-embeddings])\n",
-            "  Downloading semver-3.0.2-py3-none-any.whl (17 kB)\n",
-            "Requirement already satisfied: cachetools in /usr/local/lib/python3.10/dist-packages (from lancedb<0.4.0,>=0.3.0->langroid[hf-embeddings]) (5.3.2)\n",
-            "Collecting pyarrow>=10 (from pylance==0.8.7->lancedb<0.4.0,>=0.3.0->langroid[hf-embeddings])\n",
-            "  Downloading pyarrow-13.0.0-cp310-cp310-manylinux_2_28_x86_64.whl (40.0 MB)\n",
-            "\u001b[2K     \u001b[90m━━━━━━━━━━━━━━━━━━━━━━━━━━━━━━━━━━━━━━━━\u001b[0m \u001b[32m40.0/40.0 MB\u001b[0m \u001b[31m15.1 MB/s\u001b[0m eta \u001b[36m0:00:00\u001b[0m\n",
-            "\u001b[?25hRequirement already satisfied: appdirs<2.0.0,>=1.4.4 in /usr/local/lib/python3.10/dist-packages (from litellm<0.7.0,>=0.6.2->langroid[hf-embeddings]) (1.4.4)\n",
-            "Requirement already satisfied: importlib-metadata>=6.8.0 in /usr/local/lib/python3.10/dist-packages (from litellm<0.7.0,>=0.6.2->langroid[hf-embeddings]) (6.8.0)\n",
-            "Collecting camel-converter[pydantic] (from meilisearch<0.29.0,>=0.28.3->langroid[hf-embeddings])\n",
-            "  Downloading camel_converter-3.1.0-py3-none-any.whl (5.6 kB)\n",
-            "Requirement already satisfied: PyJWT>=2.3.0 in /usr/lib/python3/dist-packages (from meilisearch-python-sdk<3.0.0,>=2.0.1->langroid[hf-embeddings]) (2.3.0)\n",
-            "Collecting aiofiles>=0.7 (from meilisearch-python-sdk<3.0.0,>=2.0.1->langroid[hf-embeddings])\n",
-            "  Downloading aiofiles-23.2.1-py3-none-any.whl (15 kB)\n",
-            "Collecting ghp-import>=1.0 (from mkdocs<2.0.0,>=1.4.2->langroid[hf-embeddings])\n",
-            "  Downloading ghp_import-2.1.0-py3-none-any.whl (11 kB)\n",
-            "Collecting mergedeep>=1.3.4 (from mkdocs<2.0.0,>=1.4.2->langroid[hf-embeddings])\n",
-            "  Downloading mergedeep-1.3.4-py3-none-any.whl (6.4 kB)\n",
-            "Collecting pyyaml-env-tag>=0.1 (from mkdocs<2.0.0,>=1.4.2->langroid[hf-embeddings])\n",
-            "  Downloading pyyaml_env_tag-0.1-py3-none-any.whl (3.9 kB)\n",
-            "Collecting watchdog>=2.0 (from mkdocs<2.0.0,>=1.4.2->langroid[hf-embeddings])\n",
-            "  Downloading watchdog-3.0.0-py3-none-manylinux2014_x86_64.whl (82 kB)\n",
-            "\u001b[2K     \u001b[90m━━━━━━━━━━━━━━━━━━━━━━━━━━━━━━━━━━━━━━━━\u001b[0m \u001b[32m82.1/82.1 kB\u001b[0m \u001b[31m9.8 MB/s\u001b[0m eta \u001b[36m0:00:00\u001b[0m\n",
-            "\u001b[?25hRequirement already satisfied: natsort>=8.1.0 in /usr/local/lib/python3.10/dist-packages (from mkdocs-awesome-pages-plugin<3.0.0,>=2.8.0->langroid[hf-embeddings]) (8.4.0)\n",
-            "Collecting wcmatch>=7 (from mkdocs-awesome-pages-plugin<3.0.0,>=2.8.0->langroid[hf-embeddings])\n",
-            "  Downloading wcmatch-8.5-py3-none-any.whl (39 kB)\n",
-            "Collecting ipykernel<7.0.0,>6.0.0 (from mkdocs-jupyter<0.25.0,>=0.24.1->langroid[hf-embeddings])\n",
-            "  Downloading ipykernel-6.26.0-py3-none-any.whl (114 kB)\n",
-            "\u001b[2K     \u001b[90m━━━━━━━━━━━━━━━━━━━━━━━━━━━━━━━━━━━━━━━━\u001b[0m \u001b[32m114.3/114.3 kB\u001b[0m \u001b[31m11.4 MB/s\u001b[0m eta \u001b[36m0:00:00\u001b[0m\n",
-            "\u001b[?25hCollecting jupytext<2,>1.13.8 (from mkdocs-jupyter<0.25.0,>=0.24.1->langroid[hf-embeddings])\n",
-            "  Downloading jupytext-1.15.2-py3-none-any.whl (307 kB)\n",
-            "\u001b[2K     \u001b[90m━━━━━━━━━━━━━━━━━━━━━━━━━━━━━━━━━━━━━━━━\u001b[0m \u001b[32m307.2/307.2 kB\u001b[0m \u001b[31m25.7 MB/s\u001b[0m eta \u001b[36m0:00:00\u001b[0m\n",
-            "\u001b[?25hCollecting nbconvert<8,>=7.2.9 (from mkdocs-jupyter<0.25.0,>=0.24.1->langroid[hf-embeddings])\n",
-            "  Downloading nbconvert-7.10.0-py3-none-any.whl (256 kB)\n",
-            "\u001b[2K     \u001b[90m━━━━━━━━━━━━━━━━━━━━━━━━━━━━━━━━━━━━━━━━\u001b[0m \u001b[32m256.7/256.7 kB\u001b[0m \u001b[31m17.4 MB/s\u001b[0m eta \u001b[36m0:00:00\u001b[0m\n",
-            "\u001b[?25hRequirement already satisfied: babel~=2.10 in /usr/local/lib/python3.10/dist-packages (from mkdocs-material<10.0.0,>=9.1.5->langroid[hf-embeddings]) (2.13.1)\n",
-            "Collecting mkdocs-material-extensions~=1.3 (from mkdocs-material<10.0.0,>=9.1.5->langroid[hf-embeddings])\n",
-            "  Downloading mkdocs_material_extensions-1.3-py3-none-any.whl (8.6 kB)\n",
-            "Collecting paginate~=0.5 (from mkdocs-material<10.0.0,>=9.1.5->langroid[hf-embeddings])\n",
-            "  Downloading paginate-0.5.6.tar.gz (12 kB)\n",
-            "  Preparing metadata (setup.py) ... \u001b[?25l\u001b[?25hdone\n",
-            "Collecting pymdown-extensions~=10.2 (from mkdocs-material<10.0.0,>=9.1.5->langroid[hf-embeddings])\n",
-            "  Downloading pymdown_extensions-10.3.1-py3-none-any.whl (241 kB)\n",
-            "\u001b[2K     \u001b[90m━━━━━━━━━━━━━━━━━━━━━━━━━━━━━━━━━━━━━━━━\u001b[0m \u001b[32m241.0/241.0 kB\u001b[0m \u001b[31m22.1 MB/s\u001b[0m eta \u001b[36m0:00:00\u001b[0m\n",
-            "\u001b[?25hCollecting GitPython<3.2,>=3.1 (from mkdocs-rss-plugin<2.0.0,>=1.8.0->langroid[hf-embeddings])\n",
-            "  Downloading GitPython-3.1.40-py3-none-any.whl (190 kB)\n",
-            "\u001b[2K     \u001b[90m━━━━━━━━━━━━━━━━━━━━━━━━━━━━━━━━━━━━━━━━\u001b[0m \u001b[32m190.6/190.6 kB\u001b[0m \u001b[31m20.4 MB/s\u001b[0m eta \u001b[36m0:00:00\u001b[0m\n",
-            "\u001b[?25hCollecting mkdocs-autorefs>=0.3.1 (from mkdocstrings[python]<0.22.0,>=0.21.2->langroid[hf-embeddings])\n",
-            "  Downloading mkdocs_autorefs-0.5.0-py3-none-any.whl (9.6 kB)\n",
-            "Collecting mkdocstrings-python>=0.5.2 (from mkdocstrings[python]<0.22.0,>=0.21.2->langroid[hf-embeddings])\n",
-            "  Downloading mkdocstrings_python-1.7.3-py3-none-any.whl (51 kB)\n",
-            "\u001b[2K     \u001b[90m━━━━━━━━━━━━━━━━━━━━━━━━━━━━━━━━━━━━━━━━\u001b[0m \u001b[32m51.7/51.7 kB\u001b[0m \u001b[31m5.6 MB/s\u001b[0m eta \u001b[36m0:00:00\u001b[0m\n",
-            "\u001b[?25hRequirement already satisfied: grpcio<2.0.0,>=1.46.0 in /usr/local/lib/python3.10/dist-packages (from momento<2.0.0,>=1.10.2->langroid[hf-embeddings]) (1.59.0)\n",
-            "Collecting momento-wire-types<0.87.0,>=0.86.0 (from momento<2.0.0,>=1.10.2->langroid[hf-embeddings])\n",
-            "  Downloading momento_wire_types-0.86.0-py3-none-any.whl (89 kB)\n",
-            "\u001b[2K     \u001b[90m━━━━━━━━━━━━━━━━━━━━━━━━━━━━━━━━━━━━━━━━\u001b[0m \u001b[32m89.1/89.1 kB\u001b[0m \u001b[31m8.9 MB/s\u001b[0m eta \u001b[36m0:00:00\u001b[0m\n",
-            "\u001b[?25hCollecting PyJWT>=2.3.0 (from meilisearch-python-sdk<3.0.0,>=2.0.1->langroid[hf-embeddings])\n",
-            "  Downloading PyJWT-2.8.0-py3-none-any.whl (22 kB)\n",
-            "Requirement already satisfied: joblib in /usr/local/lib/python3.10/dist-packages (from nltk<4.0.0,>=3.8.1->langroid[hf-embeddings]) (1.3.2)\n",
-            "Requirement already satisfied: pytz>=2020.1 in /usr/local/lib/python3.10/dist-packages (from pandas<3.0.0,>=2.0.3->langroid[hf-embeddings]) (2023.3.post1)\n",
-            "Collecting tzdata>=2022.1 (from pandas<3.0.0,>=2.0.3->langroid[hf-embeddings])\n",
-            "  Downloading tzdata-2023.3-py2.py3-none-any.whl (341 kB)\n",
-            "\u001b[2K     \u001b[90m━━━━━━━━━━━━━━━━━━━━━━━━━━━━━━━━━━━━━━━━\u001b[0m \u001b[32m341.8/341.8 kB\u001b[0m \u001b[31m29.7 MB/s\u001b[0m eta \u001b[36m0:00:00\u001b[0m\n",
-            "\u001b[?25hCollecting pdfminer.six==20221105 (from pdfplumber<0.11.0,>=0.10.2->langroid[hf-embeddings])\n",
-            "  Downloading pdfminer.six-20221105-py3-none-any.whl (5.6 MB)\n",
-            "\u001b[2K     \u001b[90m━━━━━━━━━━━━━━━━━━━━━━━━━━━━━━━━━━━━━━━━\u001b[0m \u001b[32m5.6/5.6 MB\u001b[0m \u001b[31m84.3 MB/s\u001b[0m eta \u001b[36m0:00:00\u001b[0m\n",
-            "\u001b[?25hCollecting pypdfium2>=4.18.0 (from pdfplumber<0.11.0,>=0.10.2->langroid[hf-embeddings])\n",
-            "  Downloading pypdfium2-4.23.1-py3-none-manylinux_2_17_x86_64.whl (3.0 MB)\n",
-            "\u001b[2K     \u001b[90m━━━━━━━━━━━━━━━━━━━━━━━━━━━━━━━━━━━━━━━━\u001b[0m \u001b[32m3.0/3.0 MB\u001b[0m \u001b[31m60.4 MB/s\u001b[0m eta \u001b[36m0:00:00\u001b[0m\n",
-            "\u001b[?25hRequirement already satisfied: charset-normalizer>=2.0.0 in /usr/local/lib/python3.10/dist-packages (from pdfminer.six==20221105->pdfplumber<0.11.0,>=0.10.2->langroid[hf-embeddings]) (3.3.1)\n",
-            "Requirement already satisfied: cryptography>=36.0.0 in /usr/local/lib/python3.10/dist-packages (from pdfminer.six==20221105->pdfplumber<0.11.0,>=0.10.2->langroid[hf-embeddings]) (41.0.5)\n",
-            "Collecting cfgv>=2.0.0 (from pre-commit<4.0.0,>=3.3.2->langroid[hf-embeddings])\n",
-            "  Downloading cfgv-3.4.0-py2.py3-none-any.whl (7.2 kB)\n",
-            "Collecting identify>=1.0.0 (from pre-commit<4.0.0,>=3.3.2->langroid[hf-embeddings])\n",
-            "  Downloading identify-2.5.31-py2.py3-none-any.whl (98 kB)\n",
-            "\u001b[2K     \u001b[90m━━━━━━━━━━━━━━━━━━━━━━━━━━━━━━━━━━━━━━━━\u001b[0m \u001b[32m98.9/98.9 kB\u001b[0m \u001b[31m9.6 MB/s\u001b[0m eta \u001b[36m0:00:00\u001b[0m\n",
-            "\u001b[?25hCollecting nodeenv>=0.11.1 (from pre-commit<4.0.0,>=3.3.2->langroid[hf-embeddings])\n",
-            "  Downloading nodeenv-1.8.0-py2.py3-none-any.whl (22 kB)\n",
-            "Collecting virtualenv>=20.10.0 (from pre-commit<4.0.0,>=3.3.2->langroid[hf-embeddings])\n",
-            "  Downloading virtualenv-20.24.6-py3-none-any.whl (3.8 MB)\n",
-            "\u001b[2K     \u001b[90m━━━━━━━━━━━━━━━━━━━━━━━━━━━━━━━━━━━━━━━━\u001b[0m \u001b[32m3.8/3.8 MB\u001b[0m \u001b[31m61.1 MB/s\u001b[0m eta \u001b[36m0:00:00\u001b[0m\n",
-            "\u001b[?25hRequirement already satisfied: wcwidth in /usr/local/lib/python3.10/dist-packages (from prettytable<4.0.0,>=3.8.0->langroid[hf-embeddings]) (0.2.8)\n",
-            "Collecting deprecated (from pygithub<2.0.0,>=1.58.1->langroid[hf-embeddings])\n",
-            "  Downloading Deprecated-1.2.14-py2.py3-none-any.whl (9.6 kB)\n",
-            "Collecting pynacl>=1.4.0 (from pygithub<2.0.0,>=1.58.1->langroid[hf-embeddings])\n",
-            "  Downloading PyNaCl-1.5.0-cp36-abi3-manylinux_2_17_x86_64.manylinux2014_x86_64.manylinux_2_24_x86_64.whl (856 kB)\n",
-            "\u001b[2K     \u001b[90m━━━━━━━━━━━━━━━━━━━━━━━━━━━━━━━━━━━━━━━━\u001b[0m \u001b[32m856.7/856.7 kB\u001b[0m \u001b[31m43.4 MB/s\u001b[0m eta \u001b[36m0:00:00\u001b[0m\n",
-            "\u001b[?25hCollecting PyMuPDFb==1.23.5 (from pymupdf<2.0.0,>=1.23.3->langroid[hf-embeddings])\n",
-            "  Downloading PyMuPDFb-1.23.5-py3-none-manylinux2014_x86_64.manylinux_2_17_x86_64.whl (30.6 MB)\n",
-            "\u001b[2K     \u001b[90m━━━━━━━━━━━━━━━━━━━━━━━━━━━━━━━━━━━━━━━━\u001b[0m \u001b[32m30.6/30.6 MB\u001b[0m \u001b[31m34.7 MB/s\u001b[0m eta \u001b[36m0:00:00\u001b[0m\n",
-            "\u001b[?25hRequirement already satisfied: pytest>=7.0.0 in /usr/local/lib/python3.10/dist-packages (from pytest-asyncio<0.22.0,>=0.21.1->langroid[hf-embeddings]) (7.4.3)\n",
-            "Collecting grpcio-tools>=1.41.0 (from qdrant-client<2.0.0,>=1.3.1->langroid[hf-embeddings])\n",
-            "  Downloading grpcio_tools-1.59.2-cp310-cp310-manylinux_2_17_x86_64.manylinux2014_x86_64.whl (2.7 MB)\n",
-            "\u001b[2K     \u001b[90m━━━━━━━━━━━━━━━━━━━━━━━━━━━━━━━━━━━━━━━━\u001b[0m \u001b[32m2.7/2.7 MB\u001b[0m \u001b[31m70.8 MB/s\u001b[0m eta \u001b[36m0:00:00\u001b[0m\n",
-            "\u001b[?25hCollecting portalocker<3.0.0,>=2.7.0 (from qdrant-client<2.0.0,>=1.3.1->langroid[hf-embeddings])\n",
-            "  Downloading portalocker-2.8.2-py3-none-any.whl (17 kB)\n",
-            "Collecting urllib3<2.0.0,>=1.26.14 (from qdrant-client<2.0.0,>=1.3.1->langroid[hf-embeddings])\n",
-            "  Downloading urllib3-1.26.18-py2.py3-none-any.whl (143 kB)\n",
-            "\u001b[2K     \u001b[90m━━━━━━━━━━━━━━━━━━━━━━━━━━━━━━━━━━━━━━━━\u001b[0m \u001b[32m143.8/143.8 kB\u001b[0m \u001b[31m13.3 MB/s\u001b[0m eta \u001b[36m0:00:00\u001b[0m\n",
-            "\u001b[?25hRequirement already satisfied: async-timeout>=4.0.2 in /usr/local/lib/python3.10/dist-packages (from redis<5.0.0,>=4.5.5->langroid[hf-embeddings]) (4.0.3)\n",
-            "Requirement already satisfied: idna<4,>=2.5 in /usr/local/lib/python3.10/dist-packages (from requests<3.0.0,>=2.31.0->langroid[hf-embeddings]) (3.4)\n",
-            "Requirement already satisfied: certifi>=2017.4.17 in /usr/local/lib/python3.10/dist-packages (from requests<3.0.0,>=2.31.0->langroid[hf-embeddings]) (2023.7.22)\n",
-            "Requirement already satisfied: oauthlib>=3.0.0 in /usr/local/lib/python3.10/dist-packages (from requests-oauthlib<2.0.0,>=1.3.1->langroid[hf-embeddings]) (3.2.2)\n",
-            "Requirement already satisfied: markdown-it-py>=2.2.0 in /usr/local/lib/python3.10/dist-packages (from rich<14.0.0,>=13.3.4->langroid[hf-embeddings]) (3.0.0)\n",
-            "Collecting Twisted<23.8.0,>=18.9.0 (from scrapy<3.0.0,>=2.11.0->langroid[hf-embeddings])\n",
-            "  Downloading Twisted-22.10.0-py3-none-any.whl (3.1 MB)\n",
-            "\u001b[2K     \u001b[90m━━━━━━━━━━━━━━━━━━━━━━━━━━━━━━━━━━━━━━━━\u001b[0m \u001b[32m3.1/3.1 MB\u001b[0m \u001b[31m79.2 MB/s\u001b[0m eta \u001b[36m0:00:00\u001b[0m\n",
-            "\u001b[?25hCollecting cssselect>=0.9.1 (from scrapy<3.0.0,>=2.11.0->langroid[hf-embeddings])\n",
-            "  Downloading cssselect-1.2.0-py2.py3-none-any.whl (18 kB)\n",
-            "Collecting itemloaders>=1.0.1 (from scrapy<3.0.0,>=2.11.0->langroid[hf-embeddings])\n",
-            "  Downloading itemloaders-1.1.0-py3-none-any.whl (11 kB)\n",
-            "Collecting parsel>=1.5.0 (from scrapy<3.0.0,>=2.11.0->langroid[hf-embeddings])\n",
-            "  Downloading parsel-1.8.1-py2.py3-none-any.whl (17 kB)\n",
-            "Requirement already satisfied: pyOpenSSL>=21.0.0 in /usr/local/lib/python3.10/dist-packages (from scrapy<3.0.0,>=2.11.0->langroid[hf-embeddings]) (23.2.0)\n",
-            "Collecting queuelib>=1.4.2 (from scrapy<3.0.0,>=2.11.0->langroid[hf-embeddings])\n",
-            "  Downloading queuelib-1.6.2-py2.py3-none-any.whl (13 kB)\n",
-            "Collecting service-identity>=18.1.0 (from scrapy<3.0.0,>=2.11.0->langroid[hf-embeddings])\n",
-            "  Downloading service_identity-23.1.0-py3-none-any.whl (12 kB)\n",
-            "Collecting w3lib>=1.17.0 (from scrapy<3.0.0,>=2.11.0->langroid[hf-embeddings])\n",
-            "  Downloading w3lib-2.1.2-py3-none-any.whl (21 kB)\n",
-            "Collecting zope.interface>=5.1.0 (from scrapy<3.0.0,>=2.11.0->langroid[hf-embeddings])\n",
-            "  Downloading zope.interface-6.1-cp310-cp310-manylinux_2_5_x86_64.manylinux1_x86_64.manylinux_2_17_x86_64.manylinux2014_x86_64.whl (247 kB)\n",
-            "\u001b[2K     \u001b[90m━━━━━━━━━━━━━━━━━━━━━━━━━━━━━━━━━━━━━━━━\u001b[0m \u001b[32m247.1/247.1 kB\u001b[0m \u001b[31m18.4 MB/s\u001b[0m eta \u001b[36m0:00:00\u001b[0m\n",
-            "\u001b[?25hCollecting protego>=0.1.15 (from scrapy<3.0.0,>=2.11.0->langroid[hf-embeddings])\n",
-            "  Downloading Protego-0.3.0-py2.py3-none-any.whl (8.5 kB)\n",
-            "Collecting itemadapter>=0.1.0 (from scrapy<3.0.0,>=2.11.0->langroid[hf-embeddings])\n",
-            "  Downloading itemadapter-0.8.0-py3-none-any.whl (11 kB)\n",
-            "Collecting tldextract (from scrapy<3.0.0,>=2.11.0->langroid[hf-embeddings])\n",
-            "  Downloading tldextract-5.0.1-py3-none-any.whl (97 kB)\n",
-            "\u001b[2K     \u001b[90m━━━━━━━━━━━━━━━━━━━━━━━━━━━━━━━━━━━━━━━━\u001b[0m \u001b[32m97.1/97.1 kB\u001b[0m \u001b[31m11.1 MB/s\u001b[0m eta \u001b[36m0:00:00\u001b[0m\n",
-            "\u001b[?25hCollecting PyDispatcher>=2.0.5 (from scrapy<3.0.0,>=2.11.0->langroid[hf-embeddings])\n",
-            "  Downloading PyDispatcher-2.0.7-py3-none-any.whl (12 kB)\n",
-            "Requirement already satisfied: greenlet!=0.4.17 in /usr/local/lib/python3.10/dist-packages (from sqlalchemy<3.0.0,>=2.0.19->langroid[hf-embeddings]) (3.0.0)\n",
-            "Collecting rapidfuzz<4.0.0,>=3.0.0 (from thefuzz<0.21.0,>=0.20.0->langroid[hf-embeddings])\n",
-            "  Downloading rapidfuzz-3.5.1-cp310-cp310-manylinux_2_17_x86_64.manylinux2014_x86_64.whl (3.3 MB)\n",
-            "\u001b[2K     \u001b[90m━━━━━━━━━━━━━━━━━━━━━━━━━━━━━━━━━━━━━━━━\u001b[0m \u001b[32m3.3/3.3 MB\u001b[0m \u001b[31m26.3 MB/s\u001b[0m eta \u001b[36m0:00:00\u001b[0m\n",
-            "\u001b[?25hCollecting courlan>=0.9.4 (from trafilatura<2.0.0,>=1.5.0->langroid[hf-embeddings])\n",
-            "  Downloading courlan-0.9.4-py3-none-any.whl (43 kB)\n",
-            "\u001b[2K     \u001b[90m━━━━━━━━━━━━━━━━━━━━━━━━━━━━━━━━━━━━━━━━\u001b[0m \u001b[32m43.5/43.5 kB\u001b[0m \u001b[31m4.3 MB/s\u001b[0m eta \u001b[36m0:00:00\u001b[0m\n",
-            "\u001b[?25hCollecting htmldate>=1.5.1 (from trafilatura<2.0.0,>=1.5.0->langroid[hf-embeddings])\n",
-            "  Downloading htmldate-1.5.2-py3-none-any.whl (40 kB)\n",
-            "\u001b[2K     \u001b[90m━━━━━━━━━━━━━━━━━━━━━━━━━━━━━━━━━━━━━━━━\u001b[0m \u001b[32m40.9/40.9 kB\u001b[0m \u001b[31m4.3 MB/s\u001b[0m eta \u001b[36m0:00:00\u001b[0m\n",
-            "\u001b[?25hCollecting justext>=3.0.0 (from trafilatura<2.0.0,>=1.5.0->langroid[hf-embeddings])\n",
-            "  Downloading jusText-3.0.0-py2.py3-none-any.whl (837 kB)\n",
-            "\u001b[2K     \u001b[90m━━━━━━━━━━━━━━━━━━━━━━━━━━━━━━━━━━━━━━━━\u001b[0m \u001b[32m837.8/837.8 kB\u001b[0m \u001b[31m54.5 MB/s\u001b[0m eta \u001b[36m0:00:00\u001b[0m\n",
-            "\u001b[?25hCollecting types-pyOpenSSL (from types-redis<5.0.0.0,>=4.5.5.2->langroid[hf-embeddings])\n",
-            "  Downloading types_pyOpenSSL-23.3.0.0-py3-none-any.whl (7.2 kB)\n",
-            "INFO: pip is looking at multiple versions of types-requests to determine which version is compatible with other requirements. This could take a while.\n",
-            "Collecting types-requests<3.0.0.0,>=2.31.0.1 (from langroid[hf-embeddings])\n",
-            "  Downloading types_requests-2.31.0.9-py3-none-any.whl (14 kB)\n",
-            "  Downloading types_requests-2.31.0.8-py3-none-any.whl (14 kB)\n",
-            "  Downloading types_requests-2.31.0.7-py3-none-any.whl (14 kB)\n",
-            "  Downloading types_requests-2.31.0.6-py3-none-any.whl (14 kB)\n",
-            "Collecting types-urllib3 (from types-requests<3.0.0.0,>=2.31.0.1->langroid[hf-embeddings])\n",
-            "  Downloading types_urllib3-1.26.25.14-py3-none-any.whl (15 kB)\n",
-            "Requirement already satisfied: chardet in /usr/local/lib/python3.10/dist-packages (from unstructured[docx,pdf,pptx]<0.10.18,>=0.10.16->langroid[hf-embeddings]) (5.2.0)\n",
-            "Collecting filetype (from unstructured[docx,pdf,pptx]<0.10.18,>=0.10.16->langroid[hf-embeddings])\n",
-            "  Downloading filetype-1.2.0-py2.py3-none-any.whl (19 kB)\n",
-            "Requirement already satisfied: tabulate in /usr/local/lib/python3.10/dist-packages (from unstructured[docx,pdf,pptx]<0.10.18,>=0.10.16->langroid[hf-embeddings]) (0.9.0)\n",
-            "Collecting emoji (from unstructured[docx,pdf,pptx]<0.10.18,>=0.10.16->langroid[hf-embeddings])\n",
-            "  Downloading emoji-2.8.0-py2.py3-none-any.whl (358 kB)\n",
-            "\u001b[2K     \u001b[90m━━━━━━━━━━━━━━━━━━━━━━━━━━━━━━━━━━━━━━━━\u001b[0m \u001b[32m358.9/358.9 kB\u001b[0m \u001b[31m27.2 MB/s\u001b[0m eta \u001b[36m0:00:00\u001b[0m\n",
-            "\u001b[?25hCollecting dataclasses-json (from unstructured[docx,pdf,pptx]<0.10.18,>=0.10.16->langroid[hf-embeddings])\n",
-            "  Downloading dataclasses_json-0.6.1-py3-none-any.whl (27 kB)\n",
-            "Collecting python-iso639 (from unstructured[docx,pdf,pptx]<0.10.18,>=0.10.16->langroid[hf-embeddings])\n",
-            "  Downloading python_iso639-2023.6.15-py3-none-any.whl (275 kB)\n",
-            "\u001b[2K     \u001b[90m━━━━━━━━━━━━━━━━━━━━━━━━━━━━━━━━━━━━━━━━\u001b[0m \u001b[32m275.1/275.1 kB\u001b[0m \u001b[31m25.1 MB/s\u001b[0m eta \u001b[36m0:00:00\u001b[0m\n",
-            "\u001b[?25hCollecting python-pptx<=0.6.21 (from unstructured[docx,pdf,pptx]<0.10.18,>=0.10.16->langroid[hf-embeddings])\n",
-            "  Downloading python-pptx-0.6.21.tar.gz (10.1 MB)\n",
-            "\u001b[2K     \u001b[90m━━━━━━━━━━━━━━━━━━━━━━━━━━━━━━━━━━━━━━━━\u001b[0m \u001b[32m10.1/10.1 MB\u001b[0m \u001b[31m88.2 MB/s\u001b[0m eta \u001b[36m0:00:00\u001b[0m\n",
-            "\u001b[?25h  Preparing metadata (setup.py) ... \u001b[?25l\u001b[?25hdone\n",
-            "Collecting unstructured-inference (from unstructured[docx,pdf,pptx]<0.10.18,>=0.10.16->langroid[hf-embeddings])\n",
-            "  Downloading unstructured_inference-0.7.10-py3-none-any.whl (61 kB)\n",
-            "\u001b[2K     \u001b[90m━━━━━━━━━━━━━━━━━━━━━━━━━━━━━━━━━━━━━━━━\u001b[0m \u001b[32m61.8/61.8 kB\u001b[0m \u001b[31m5.8 MB/s\u001b[0m eta \u001b[36m0:00:00\u001b[0m\n",
-            "\u001b[?25hCollecting unstructured.pytesseract>=0.3.12 (from unstructured[docx,pdf,pptx]<0.10.18,>=0.10.16->langroid[hf-embeddings])\n",
-            "  Downloading unstructured.pytesseract-0.3.12-py3-none-any.whl (14 kB)\n",
-            "Collecting azure-core<2.0.0,>=1.23.0 (from azure-ai-formrecognizer>=3.2.0b2->farm-haystack[file-conversion,ocr,pdf,preprocessing]<2.0.0,>=1.21.1->langroid[hf-embeddings])\n",
-            "  Downloading azure_core-1.29.5-py3-none-any.whl (192 kB)\n",
-            "\u001b[2K     \u001b[90m━━━━━━━━━━━━━━━━━━━━━━━━━━━━━━━━━━━━━━━━\u001b[0m \u001b[32m192.4/192.4 kB\u001b[0m \u001b[31m18.3 MB/s\u001b[0m eta \u001b[36m0:00:00\u001b[0m\n",
-            "\u001b[?25hCollecting msrest>=0.6.21 (from azure-ai-formrecognizer>=3.2.0b2->farm-haystack[file-conversion,ocr,pdf,preprocessing]<2.0.0,>=1.21.1->langroid[hf-embeddings])\n",
-            "  Downloading msrest-0.7.1-py3-none-any.whl (85 kB)\n",
-            "\u001b[2K     \u001b[90m━━━━━━━━━━━━━━━━━━━━━━━━━━━━━━━━━━━━━━━━\u001b[0m \u001b[32m85.4/85.4 kB\u001b[0m \u001b[31m8.4 MB/s\u001b[0m eta \u001b[36m0:00:00\u001b[0m\n",
-            "\u001b[?25hCollecting azure-common~=1.1 (from azure-ai-formrecognizer>=3.2.0b2->farm-haystack[file-conversion,ocr,pdf,preprocessing]<2.0.0,>=1.21.1->langroid[hf-embeddings])\n",
-            "  Downloading azure_common-1.1.28-py2.py3-none-any.whl (14 kB)\n",
-            "Collecting zstandard (from clickhouse-connect>=0.5.7->chromadb<0.4.0,>=0.3.21->langroid[hf-embeddings])\n",
-            "  Downloading zstandard-0.22.0-cp310-cp310-manylinux_2_17_x86_64.manylinux2014_x86_64.whl (5.4 MB)\n",
-            "\u001b[2K     \u001b[90m━━━━━━━━━━━━━━━━━━━━━━━━━━━━━━━━━━━━━━━━\u001b[0m \u001b[32m5.4/5.4 MB\u001b[0m \u001b[31m59.5 MB/s\u001b[0m eta \u001b[36m0:00:00\u001b[0m\n",
-            "\u001b[?25hCollecting lz4 (from clickhouse-connect>=0.5.7->chromadb<0.4.0,>=0.3.21->langroid[hf-embeddings])\n",
-            "  Downloading lz4-4.3.2-cp310-cp310-manylinux_2_17_x86_64.manylinux2014_x86_64.whl (1.3 MB)\n",
-            "\u001b[2K     \u001b[90m━━━━━━━━━━━━━━━━━━━━━━━━━━━━━━━━━━━━━━━━\u001b[0m \u001b[32m1.3/1.3 MB\u001b[0m \u001b[31m49.9 MB/s\u001b[0m eta \u001b[36m0:00:00\u001b[0m\n",
-            "\u001b[?25hRequirement already satisfied: langcodes>=3.3.0 in /usr/local/lib/python3.10/dist-packages (from courlan>=0.9.4->trafilatura<2.0.0,>=1.5.0->langroid[hf-embeddings]) (3.3.0)\n",
-            "Collecting tld>=0.13 (from courlan>=0.9.4->trafilatura<2.0.0,>=1.5.0->langroid[hf-embeddings])\n",
-            "  Downloading tld-0.13-py2.py3-none-any.whl (263 kB)\n",
-            "\u001b[2K     \u001b[90m━━━━━━━━━━━━━━━━━━━━━━━━━━━━━━━━━━━━━━━━\u001b[0m \u001b[32m263.8/263.8 kB\u001b[0m \u001b[31m22.3 MB/s\u001b[0m eta \u001b[36m0:00:00\u001b[0m\n",
-            "\u001b[?25hRequirement already satisfied: cffi>=1.12 in /usr/local/lib/python3.10/dist-packages (from cryptography>=36.0.0->pdfminer.six==20221105->pdfplumber<0.11.0,>=0.10.2->langroid[hf-embeddings]) (1.16.0)\n",
-            "Collecting gitdb<5,>=4.0.1 (from GitPython<3.2,>=3.1->mkdocs-rss-plugin<2.0.0,>=1.8.0->langroid[hf-embeddings])\n",
-            "  Downloading gitdb-4.0.11-py3-none-any.whl (62 kB)\n",
-            "\u001b[2K     \u001b[90m━━━━━━━━━━━━━━━━━━━━━━━━━━━━━━━━━━━━━━━━\u001b[0m \u001b[32m62.7/62.7 kB\u001b[0m \u001b[31m6.9 MB/s\u001b[0m eta \u001b[36m0:00:00\u001b[0m\n",
-            "\u001b[?25hRequirement already satisfied: googleapis-common-protos<2.0.dev0,>=1.56.2 in /usr/local/lib/python3.10/dist-packages (from google-api-core!=2.0.*,!=2.1.*,!=2.2.*,!=2.3.0,<3.0.0.dev0,>=1.31.5->google-api-python-client<3.0.0,>=2.95.0->langroid[hf-embeddings]) (1.61.0)\n",
-            "Requirement already satisfied: protobuf!=3.20.0,!=3.20.1,!=4.21.0,!=4.21.1,!=4.21.2,!=4.21.3,!=4.21.4,!=4.21.5,<5.0.0.dev0,>=3.19.5 in /usr/local/lib/python3.10/dist-packages (from google-api-core!=2.0.*,!=2.1.*,!=2.2.*,!=2.3.0,<3.0.0.dev0,>=1.31.5->google-api-python-client<3.0.0,>=2.95.0->langroid[hf-embeddings]) (3.20.3)\n",
-            "Requirement already satisfied: pyasn1-modules>=0.2.1 in /usr/local/lib/python3.10/dist-packages (from google-auth<3.0.0.dev0,>=1.19.0->google-api-python-client<3.0.0,>=2.95.0->langroid[hf-embeddings]) (0.3.0)\n",
-            "Requirement already satisfied: rsa<5,>=3.1.4 in /usr/local/lib/python3.10/dist-packages (from google-auth<3.0.0.dev0,>=1.19.0->google-api-python-client<3.0.0,>=2.95.0->langroid[hf-embeddings]) (4.9)\n",
-            "Collecting protobuf!=3.20.0,!=3.20.1,!=4.21.0,!=4.21.1,!=4.21.2,!=4.21.3,!=4.21.4,!=4.21.5,<5.0.0.dev0,>=3.19.5 (from google-api-core!=2.0.*,!=2.1.*,!=2.2.*,!=2.3.0,<3.0.0.dev0,>=1.31.5->google-api-python-client<3.0.0,>=2.95.0->langroid[hf-embeddings])\n",
-            "  Downloading protobuf-4.24.4-cp37-abi3-manylinux2014_x86_64.whl (311 kB)\n",
-            "\u001b[2K     \u001b[90m━━━━━━━━━━━━━━━━━━━━━━━━━━━━━━━━━━━━━━━━\u001b[0m \u001b[32m311.6/311.6 kB\u001b[0m \u001b[31m28.7 MB/s\u001b[0m eta \u001b[36m0:00:00\u001b[0m\n",
-            "\u001b[?25hCollecting grpcio<2.0.0,>=1.46.0 (from momento<2.0.0,>=1.10.2->langroid[hf-embeddings])\n",
-            "  Downloading grpcio-1.59.2-cp310-cp310-manylinux_2_17_x86_64.manylinux2014_x86_64.whl (5.3 MB)\n",
-            "\u001b[2K     \u001b[90m━━━━━━━━━━━━━━━━━━━━━━━━━━━━━━━━━━━━━━━━\u001b[0m \u001b[32m5.3/5.3 MB\u001b[0m \u001b[31m77.8 MB/s\u001b[0m eta \u001b[36m0:00:00\u001b[0m\n",
-            "\u001b[?25hCollecting dateparser>=1.1.2 (from htmldate>=1.5.1->trafilatura<2.0.0,>=1.5.0->langroid[hf-embeddings])\n",
-            "  Downloading dateparser-1.1.8-py2.py3-none-any.whl (293 kB)\n",
-            "\u001b[2K     \u001b[90m━━━━━━━━━━━━━━━━━━━━━━━━━━━━━━━━━━━━━━━━\u001b[0m \u001b[32m293.8/293.8 kB\u001b[0m \u001b[31m26.5 MB/s\u001b[0m eta \u001b[36m0:00:00\u001b[0m\n",
-            "\u001b[?25hCollecting httpcore<0.19.0,>=0.18.0 (from httpx->farm-haystack[file-conversion,ocr,pdf,preprocessing]<2.0.0,>=1.21.1->langroid[hf-embeddings])\n",
-            "  Downloading httpcore-0.18.0-py3-none-any.whl (76 kB)\n",
-            "\u001b[2K     \u001b[90m━━━━━━━━━━━━━━━━━━━━━━━━━━━━━━━━━━━━━━━━\u001b[0m \u001b[32m76.0/76.0 kB\u001b[0m \u001b[31m8.2 MB/s\u001b[0m eta \u001b[36m0:00:00\u001b[0m\n",
-            "\u001b[?25hRequirement already satisfied: sniffio in /usr/local/lib/python3.10/dist-packages (from httpx->farm-haystack[file-conversion,ocr,pdf,preprocessing]<2.0.0,>=1.21.1->langroid[hf-embeddings]) (1.3.0)\n",
-            "Collecting h2<5,>=3 (from httpx->farm-haystack[file-conversion,ocr,pdf,preprocessing]<2.0.0,>=1.21.1->langroid[hf-embeddings])\n",
-            "  Downloading h2-4.1.0-py3-none-any.whl (57 kB)\n",
-            "\u001b[2K     \u001b[90m━━━━━━━━━━━━━━━━━━━━━━━━━━━━━━━━━━━━━━━━\u001b[0m \u001b[32m57.5/57.5 kB\u001b[0m \u001b[31m6.4 MB/s\u001b[0m eta \u001b[36m0:00:00\u001b[0m\n",
-            "\u001b[?25hRequirement already satisfied: fsspec>=2023.5.0 in /usr/local/lib/python3.10/dist-packages (from huggingface-hub>=0.4.0->sentence-transformers==2.2.2->langroid[hf-embeddings]) (2023.6.0)\n",
-            "Requirement already satisfied: zipp>=0.5 in /usr/local/lib/python3.10/dist-packages (from importlib-metadata>=6.8.0->litellm<0.7.0,>=0.6.2->langroid[hf-embeddings]) (3.17.0)\n",
-            "Collecting comm>=0.1.1 (from ipykernel<7.0.0,>6.0.0->mkdocs-jupyter<0.25.0,>=0.24.1->langroid[hf-embeddings])\n",
-            "  Downloading comm-0.1.4-py3-none-any.whl (6.6 kB)\n",
-            "Requirement already satisfied: debugpy>=1.6.5 in /usr/local/lib/python3.10/dist-packages (from ipykernel<7.0.0,>6.0.0->mkdocs-jupyter<0.25.0,>=0.24.1->langroid[hf-embeddings]) (1.6.6)\n",
-            "Requirement already satisfied: jupyter-client>=6.1.12 in /usr/local/lib/python3.10/dist-packages (from ipykernel<7.0.0,>6.0.0->mkdocs-jupyter<0.25.0,>=0.24.1->langroid[hf-embeddings]) (6.1.12)\n",
-            "Requirement already satisfied: jupyter-core!=5.0.*,>=4.12 in /usr/local/lib/python3.10/dist-packages (from ipykernel<7.0.0,>6.0.0->mkdocs-jupyter<0.25.0,>=0.24.1->langroid[hf-embeddings]) (5.4.0)\n",
-            "Requirement already satisfied: matplotlib-inline>=0.1 in /usr/local/lib/python3.10/dist-packages (from ipykernel<7.0.0,>6.0.0->mkdocs-jupyter<0.25.0,>=0.24.1->langroid[hf-embeddings]) (0.1.6)\n",
-            "Requirement already satisfied: nest-asyncio in /usr/local/lib/python3.10/dist-packages (from ipykernel<7.0.0,>6.0.0->mkdocs-jupyter<0.25.0,>=0.24.1->langroid[hf-embeddings]) (1.5.8)\n",
-            "Requirement already satisfied: psutil in /usr/local/lib/python3.10/dist-packages (from ipykernel<7.0.0,>6.0.0->mkdocs-jupyter<0.25.0,>=0.24.1->langroid[hf-embeddings]) (5.9.5)\n",
-            "Requirement already satisfied: pyzmq>=20 in /usr/local/lib/python3.10/dist-packages (from ipykernel<7.0.0,>6.0.0->mkdocs-jupyter<0.25.0,>=0.24.1->langroid[hf-embeddings]) (23.2.1)\n",
-            "Requirement already satisfied: tornado>=6.1 in /usr/local/lib/python3.10/dist-packages (from ipykernel<7.0.0,>6.0.0->mkdocs-jupyter<0.25.0,>=0.24.1->langroid[hf-embeddings]) (6.3.2)\n",
-            "Requirement already satisfied: traitlets>=5.4.0 in /usr/local/lib/python3.10/dist-packages (from ipykernel<7.0.0,>6.0.0->mkdocs-jupyter<0.25.0,>=0.24.1->langroid[hf-embeddings]) (5.7.1)\n",
-            "Collecting jedi>=0.16 (from ipython>=7.8.0->black[jupyter]<24.0.0,>=23.3.0->langroid[hf-embeddings])\n",
-            "  Downloading jedi-0.19.1-py2.py3-none-any.whl (1.6 MB)\n",
-            "\u001b[2K     \u001b[90m━━━━━━━━━━━━━━━━━━━━━━━━━━━━━━━━━━━━━━━━\u001b[0m \u001b[32m1.6/1.6 MB\u001b[0m \u001b[31m65.3 MB/s\u001b[0m eta \u001b[36m0:00:00\u001b[0m\n",
-            "\u001b[?25hRequirement already satisfied: decorator in /usr/local/lib/python3.10/dist-packages (from ipython>=7.8.0->black[jupyter]<24.0.0,>=23.3.0->langroid[hf-embeddings]) (4.4.2)\n",
-            "Requirement already satisfied: pickleshare in /usr/local/lib/python3.10/dist-packages (from ipython>=7.8.0->black[jupyter]<24.0.0,>=23.3.0->langroid[hf-embeddings]) (0.7.5)\n",
-            "Requirement already satisfied: prompt-toolkit!=3.0.0,!=3.0.1,<3.1.0,>=2.0.0 in /usr/local/lib/python3.10/dist-packages (from ipython>=7.8.0->black[jupyter]<24.0.0,>=23.3.0->langroid[hf-embeddings]) (3.0.39)\n",
-            "Requirement already satisfied: backcall in /usr/local/lib/python3.10/dist-packages (from ipython>=7.8.0->black[jupyter]<24.0.0,>=23.3.0->langroid[hf-embeddings]) (0.2.0)\n",
-            "Requirement already satisfied: pexpect>4.3 in /usr/local/lib/python3.10/dist-packages (from ipython>=7.8.0->black[jupyter]<24.0.0,>=23.3.0->langroid[hf-embeddings]) (4.8.0)\n",
-            "Collecting jmespath>=0.9.5 (from itemloaders>=1.0.1->scrapy<3.0.0,>=2.11.0->langroid[hf-embeddings])\n",
-            "  Downloading jmespath-1.0.1-py3-none-any.whl (20 kB)\n",
-            "Requirement already satisfied: nbformat in /usr/local/lib/python3.10/dist-packages (from jupytext<2,>1.13.8->mkdocs-jupyter<0.25.0,>=0.24.1->langroid[hf-embeddings]) (5.9.2)\n",
-            "Requirement already satisfied: toml in /usr/local/lib/python3.10/dist-packages (from jupytext<2,>1.13.8->mkdocs-jupyter<0.25.0,>=0.24.1->langroid[hf-embeddings]) (0.10.2)\n",
-            "Requirement already satisfied: mdit-py-plugins in /usr/local/lib/python3.10/dist-packages (from jupytext<2,>1.13.8->mkdocs-jupyter<0.25.0,>=0.24.1->langroid[hf-embeddings]) (0.4.0)\n",
-            "Requirement already satisfied: mdurl~=0.1 in /usr/local/lib/python3.10/dist-packages (from markdown-it-py>=2.2.0->rich<14.0.0,>=13.3.4->langroid[hf-embeddings]) (0.1.2)\n",
-            "Collecting griffe>=0.35 (from mkdocstrings-python>=0.5.2->mkdocstrings[python]<0.22.0,>=0.21.2->langroid[hf-embeddings])\n",
-            "  Downloading griffe-0.36.9-py3-none-any.whl (111 kB)\n",
-            "\u001b[2K     \u001b[90m━━━━━━━━━━━━━━━━━━━━━━━━━━━━━━━━━━━━━━━━\u001b[0m \u001b[32m111.7/111.7 kB\u001b[0m \u001b[31m12.6 MB/s\u001b[0m eta \u001b[36m0:00:00\u001b[0m\n",
-            "\u001b[?25hRequirement already satisfied: bleach!=5.0.0 in /usr/local/lib/python3.10/dist-packages (from nbconvert<8,>=7.2.9->mkdocs-jupyter<0.25.0,>=0.24.1->langroid[hf-embeddings]) (6.1.0)\n",
-            "Requirement already satisfied: defusedxml in /usr/local/lib/python3.10/dist-packages (from nbconvert<8,>=7.2.9->mkdocs-jupyter<0.25.0,>=0.24.1->langroid[hf-embeddings]) (0.7.1)\n",
-            "Requirement already satisfied: jupyterlab-pygments in /usr/local/lib/python3.10/dist-packages (from nbconvert<8,>=7.2.9->mkdocs-jupyter<0.25.0,>=0.24.1->langroid[hf-embeddings]) (0.2.2)\n",
-            "Collecting mistune<4,>=2.0.3 (from nbconvert<8,>=7.2.9->mkdocs-jupyter<0.25.0,>=0.24.1->langroid[hf-embeddings])\n",
-            "  Downloading mistune-3.0.2-py3-none-any.whl (47 kB)\n",
-            "\u001b[2K     \u001b[90m━━━━━━━━━━━━━━━━━━━━━━━━━━━━━━━━━━━━━━━━\u001b[0m \u001b[32m48.0/48.0 kB\u001b[0m \u001b[31m5.1 MB/s\u001b[0m eta \u001b[36m0:00:00\u001b[0m\n",
-            "\u001b[?25hRequirement already satisfied: nbclient>=0.5.0 in /usr/local/lib/python3.10/dist-packages (from nbconvert<8,>=7.2.9->mkdocs-jupyter<0.25.0,>=0.24.1->langroid[hf-embeddings]) (0.8.0)\n",
-            "Requirement already satisfied: pandocfilters>=1.4.1 in /usr/local/lib/python3.10/dist-packages (from nbconvert<8,>=7.2.9->mkdocs-jupyter<0.25.0,>=0.24.1->langroid[hf-embeddings]) (1.5.0)\n",
-            "Requirement already satisfied: tinycss2 in /usr/local/lib/python3.10/dist-packages (from nbconvert<8,>=7.2.9->mkdocs-jupyter<0.25.0,>=0.24.1->langroid[hf-embeddings]) (1.2.1)\n",
-            "Collecting coloredlogs (from onnxruntime>=1.14.1->chromadb<0.4.0,>=0.3.21->langroid[hf-embeddings])\n",
-            "  Downloading coloredlogs-15.0.1-py2.py3-none-any.whl (46 kB)\n",
-            "\u001b[2K     \u001b[90m━━━━━━━━━━━━━━━━━━━━━━━━━━━━━━━━━━━━━━━━\u001b[0m \u001b[32m46.0/46.0 kB\u001b[0m \u001b[31m4.9 MB/s\u001b[0m eta \u001b[36m0:00:00\u001b[0m\n",
-            "\u001b[?25hRequirement already satisfied: flatbuffers in /usr/local/lib/python3.10/dist-packages (from onnxruntime>=1.14.1->chromadb<0.4.0,>=0.3.21->langroid[hf-embeddings]) (23.5.26)\n",
-            "Collecting monotonic>=1.5 (from posthog>=2.4.0->chromadb<0.4.0,>=0.3.21->langroid[hf-embeddings])\n",
-            "  Downloading monotonic-1.6-py2.py3-none-any.whl (8.2 kB)\n",
-            "Collecting backoff>=1.10.0 (from posthog>=2.4.0->chromadb<0.4.0,>=0.3.21->langroid[hf-embeddings])\n",
-            "  Downloading backoff-2.2.1-py3-none-any.whl (15 kB)\n",
-            "Requirement already satisfied: iniconfig in /usr/local/lib/python3.10/dist-packages (from pytest>=7.0.0->pytest-asyncio<0.22.0,>=0.21.1->langroid[hf-embeddings]) (2.0.0)\n",
-            "Requirement already satisfied: pluggy<2.0,>=0.12 in /usr/local/lib/python3.10/dist-packages (from pytest>=7.0.0->pytest-asyncio<0.22.0,>=0.21.1->langroid[hf-embeddings]) (1.3.0)\n",
-            "Requirement already satisfied: exceptiongroup>=1.0.0rc8 in /usr/local/lib/python3.10/dist-packages (from pytest>=7.0.0->pytest-asyncio<0.22.0,>=0.21.1->langroid[hf-embeddings]) (1.1.3)\n",
-            "Collecting XlsxWriter>=0.5.7 (from python-pptx<=0.6.21->unstructured[docx,pdf,pptx]<0.10.18,>=0.10.16->langroid[hf-embeddings])\n",
-            "  Downloading XlsxWriter-3.1.9-py3-none-any.whl (154 kB)\n",
-            "\u001b[2K     \u001b[90m━━━━━━━━━━━━━━━━━━━━━━━━━━━━━━━━━━━━━━━━\u001b[0m \u001b[32m154.8/154.8 kB\u001b[0m \u001b[31m14.8 MB/s\u001b[0m eta \u001b[36m0:00:00\u001b[0m\n",
-            "\u001b[?25hCollecting cattrs>=22.2 (from requests-cache<1.0.0->farm-haystack[file-conversion,ocr,pdf,preprocessing]<2.0.0,>=1.21.1->langroid[hf-embeddings])\n",
-            "  Downloading cattrs-23.1.2-py3-none-any.whl (50 kB)\n",
-            "\u001b[2K     \u001b[90m━━━━━━━━━━━━━━━━━━━━━━━━━━━━━━━━━━━━━━━━\u001b[0m \u001b[32m50.8/50.8 kB\u001b[0m \u001b[31m5.0 MB/s\u001b[0m eta \u001b[36m0:00:00\u001b[0m\n",
-            "\u001b[?25hCollecting url-normalize>=1.4 (from requests-cache<1.0.0->farm-haystack[file-conversion,ocr,pdf,preprocessing]<2.0.0,>=1.21.1->langroid[hf-embeddings])\n",
-            "  Downloading url_normalize-1.4.3-py2.py3-none-any.whl (6.8 kB)\n",
-            "Collecting py<2.0.0,>=1.4.26 (from retry>=0.9.2->lancedb<0.4.0,>=0.3.0->langroid[hf-embeddings])\n",
-            "  Downloading py-1.11.0-py2.py3-none-any.whl (98 kB)\n",
-            "\u001b[2K     \u001b[90m━━━━━━━━━━━━━━━━━━━━━━━━━━━━━━━━━━━━━━━━\u001b[0m \u001b[32m98.7/98.7 kB\u001b[0m \u001b[31m11.0 MB/s\u001b[0m eta \u001b[36m0:00:00\u001b[0m\n",
-            "\u001b[?25hRequirement already satisfied: threadpoolctl>=2.0.0 in /usr/local/lib/python3.10/dist-packages (from scikit-learn->sentence-transformers==2.2.2->langroid[hf-embeddings]) (3.2.0)\n",
-            "Requirement already satisfied: pyasn1 in /usr/local/lib/python3.10/dist-packages (from service-identity>=18.1.0->scrapy<3.0.0,>=2.11.0->langroid[hf-embeddings]) (0.5.0)\n",
-            "Collecting constantly>=15.1 (from Twisted<23.8.0,>=18.9.0->scrapy<3.0.0,>=2.11.0->langroid[hf-embeddings])\n",
-            "  Downloading constantly-23.10.4-py3-none-any.whl (13 kB)\n",
-            "Collecting incremental>=21.3.0 (from Twisted<23.8.0,>=18.9.0->scrapy<3.0.0,>=2.11.0->langroid[hf-embeddings])\n",
-            "  Downloading incremental-22.10.0-py2.py3-none-any.whl (16 kB)\n",
-            "Collecting Automat>=0.8.0 (from Twisted<23.8.0,>=18.9.0->scrapy<3.0.0,>=2.11.0->langroid[hf-embeddings])\n",
-            "  Downloading Automat-22.10.0-py2.py3-none-any.whl (26 kB)\n",
-            "Collecting hyperlink>=17.1.1 (from Twisted<23.8.0,>=18.9.0->scrapy<3.0.0,>=2.11.0->langroid[hf-embeddings])\n",
-            "  Downloading hyperlink-21.0.0-py2.py3-none-any.whl (74 kB)\n",
-            "\u001b[2K     \u001b[90m━━━━━━━━━━━━━━━━━━━━━━━━━━━━━━━━━━━━━━━━\u001b[0m \u001b[32m74.6/74.6 kB\u001b[0m \u001b[31m7.0 MB/s\u001b[0m eta \u001b[36m0:00:00\u001b[0m\n",
-            "\u001b[?25hCollecting h11>=0.8 (from uvicorn[standard]>=0.18.3->chromadb<0.4.0,>=0.3.21->langroid[hf-embeddings])\n",
-            "  Downloading h11-0.14.0-py3-none-any.whl (58 kB)\n",
-            "\u001b[2K     \u001b[90m━━━━━━━━━━━━━━━━━━━━━━━━━━━━━━━━━━━━━━━━\u001b[0m \u001b[32m58.3/58.3 kB\u001b[0m \u001b[31m6.1 MB/s\u001b[0m eta \u001b[36m0:00:00\u001b[0m\n",
-            "\u001b[?25hCollecting httptools>=0.5.0 (from uvicorn[standard]>=0.18.3->chromadb<0.4.0,>=0.3.21->langroid[hf-embeddings])\n",
-            "  Downloading httptools-0.6.1-cp310-cp310-manylinux_2_5_x86_64.manylinux1_x86_64.manylinux_2_17_x86_64.manylinux2014_x86_64.whl (341 kB)\n",
-            "\u001b[2K     \u001b[90m━━━━━━━━━━━━━━━━━━━━━━━━━━━━━━━━━━━━━━━━\u001b[0m \u001b[32m341.4/341.4 kB\u001b[0m \u001b[31m26.5 MB/s\u001b[0m eta \u001b[36m0:00:00\u001b[0m\n",
-            "\u001b[?25hCollecting uvloop!=0.15.0,!=0.15.1,>=0.14.0 (from uvicorn[standard]>=0.18.3->chromadb<0.4.0,>=0.3.21->langroid[hf-embeddings])\n",
-            "  Downloading uvloop-0.19.0-cp310-cp310-manylinux_2_17_x86_64.manylinux2014_x86_64.whl (3.4 MB)\n",
-            "\u001b[2K     \u001b[90m━━━━━━━━━━━━━━━━━━━━━━━━━━━━━━━━━━━━━━━━\u001b[0m \u001b[32m3.4/3.4 MB\u001b[0m \u001b[31m56.8 MB/s\u001b[0m eta \u001b[36m0:00:00\u001b[0m\n",
-            "\u001b[?25hCollecting watchfiles>=0.13 (from uvicorn[standard]>=0.18.3->chromadb<0.4.0,>=0.3.21->langroid[hf-embeddings])\n",
-            "  Downloading watchfiles-0.21.0-cp310-cp310-manylinux_2_17_x86_64.manylinux2014_x86_64.whl (1.3 MB)\n",
-            "\u001b[2K     \u001b[90m━━━━━━━━━━━━━━━━━━━━━━━━━━━━━━━━━━━━━━━━\u001b[0m \u001b[32m1.3/1.3 MB\u001b[0m \u001b[31m48.7 MB/s\u001b[0m eta \u001b[36m0:00:00\u001b[0m\n",
-            "\u001b[?25hCollecting websockets>=10.4 (from uvicorn[standard]>=0.18.3->chromadb<0.4.0,>=0.3.21->langroid[hf-embeddings])\n",
-            "  Downloading websockets-12.0-cp310-cp310-manylinux_2_5_x86_64.manylinux1_x86_64.manylinux_2_17_x86_64.manylinux2014_x86_64.whl (130 kB)\n",
-            "\u001b[2K     \u001b[90m━━━━━━━━━━━━━━━━━━━━━━━━━━━━━━━━━━━━━━━━\u001b[0m \u001b[32m130.2/130.2 kB\u001b[0m \u001b[31m12.4 MB/s\u001b[0m eta \u001b[36m0:00:00\u001b[0m\n",
-            "\u001b[?25hCollecting distlib<1,>=0.3.7 (from virtualenv>=20.10.0->pre-commit<4.0.0,>=3.3.2->langroid[hf-embeddings])\n",
-            "  Downloading distlib-0.3.7-py2.py3-none-any.whl (468 kB)\n",
-            "\u001b[2K     \u001b[90m━━━━━━━━━━━━━━━━━━━━━━━━━━━━━━━━━━━━━━━━\u001b[0m \u001b[32m468.9/468.9 kB\u001b[0m \u001b[31m33.5 MB/s\u001b[0m eta \u001b[36m0:00:00\u001b[0m\n",
-            "\u001b[?25hCollecting bracex>=2.1.1 (from wcmatch>=7->mkdocs-awesome-pages-plugin<3.0.0,>=2.8.0->langroid[hf-embeddings])\n",
-            "  Downloading bracex-2.4-py3-none-any.whl (11 kB)\n",
-            "Requirement already satisfied: multidict<7.0,>=4.5 in /usr/local/lib/python3.10/dist-packages (from aiohttp->lancedb<0.4.0,>=0.3.0->langroid[hf-embeddings]) (6.0.4)\n",
-            "Requirement already satisfied: yarl<2.0,>=1.0 in /usr/local/lib/python3.10/dist-packages (from aiohttp->lancedb<0.4.0,>=0.3.0->langroid[hf-embeddings]) (1.9.2)\n",
-            "Requirement already satisfied: frozenlist>=1.1.1 in /usr/local/lib/python3.10/dist-packages (from aiohttp->lancedb<0.4.0,>=0.3.0->langroid[hf-embeddings]) (1.4.0)\n",
-            "Requirement already satisfied: aiosignal>=1.1.2 in /usr/local/lib/python3.10/dist-packages (from aiohttp->lancedb<0.4.0,>=0.3.0->langroid[hf-embeddings]) (1.3.1)\n",
-            "Requirement already satisfied: soupsieve>1.2 in /usr/local/lib/python3.10/dist-packages (from beautifulsoup4->bs4<0.0.2,>=0.0.1->langroid[hf-embeddings]) (2.5)\n",
-            "Collecting marshmallow<4.0.0,>=3.18.0 (from dataclasses-json->unstructured[docx,pdf,pptx]<0.10.18,>=0.10.16->langroid[hf-embeddings])\n",
-            "  Downloading marshmallow-3.20.1-py3-none-any.whl (49 kB)\n",
-            "\u001b[2K     \u001b[90m━━━━━━━━━━━━━━━━━━━━━━━━━━━━━━━━━━━━━━━━\u001b[0m \u001b[32m49.4/49.4 kB\u001b[0m \u001b[31m5.2 MB/s\u001b[0m eta \u001b[36m0:00:00\u001b[0m\n",
-            "\u001b[?25hCollecting typing-inspect<1,>=0.4.0 (from dataclasses-json->unstructured[docx,pdf,pptx]<0.10.18,>=0.10.16->langroid[hf-embeddings])\n",
-            "  Downloading typing_inspect-0.9.0-py3-none-any.whl (8.8 kB)\n",
-            "Requirement already satisfied: wrapt<2,>=1.10 in /usr/local/lib/python3.10/dist-packages (from deprecated->pygithub<2.0.0,>=1.58.1->langroid[hf-embeddings]) (1.14.1)\n",
-            "Requirement already satisfied: jsonschema-specifications>=2023.03.6 in /usr/local/lib/python3.10/dist-packages (from jsonschema->farm-haystack[file-conversion,ocr,pdf,preprocessing]<2.0.0,>=1.21.1->langroid[hf-embeddings]) (2023.7.1)\n",
-            "Requirement already satisfied: referencing>=0.28.4 in /usr/local/lib/python3.10/dist-packages (from jsonschema->farm-haystack[file-conversion,ocr,pdf,preprocessing]<2.0.0,>=1.21.1->langroid[hf-embeddings]) (0.30.2)\n",
-            "Requirement already satisfied: rpds-py>=0.7.1 in /usr/local/lib/python3.10/dist-packages (from jsonschema->farm-haystack[file-conversion,ocr,pdf,preprocessing]<2.0.0,>=1.21.1->langroid[hf-embeddings]) (0.10.6)\n",
-            "Requirement already satisfied: inflect in /usr/local/lib/python3.10/dist-packages (from quantulum3->farm-haystack[file-conversion,ocr,pdf,preprocessing]<2.0.0,>=1.21.1->langroid[hf-embeddings]) (7.0.0)\n",
-            "Collecting num2words (from quantulum3->farm-haystack[file-conversion,ocr,pdf,preprocessing]<2.0.0,>=1.21.1->langroid[hf-embeddings])\n",
-            "  Downloading num2words-0.5.13-py3-none-any.whl (143 kB)\n",
-            "\u001b[2K     \u001b[90m━━━━━━━━━━━━━━━━━━━━━━━━━━━━━━━━━━━━━━━━\u001b[0m \u001b[32m143.3/143.3 kB\u001b[0m \u001b[31m15.2 MB/s\u001b[0m eta \u001b[36m0:00:00\u001b[0m\n",
-            "\u001b[?25hRequirement already satisfied: mpmath>=0.19 in /usr/local/lib/python3.10/dist-packages (from sympy->torch==2.0.0->langroid[hf-embeddings]) (1.3.0)\n",
-            "Collecting requests-file>=1.4 (from tldextract->scrapy<3.0.0,>=2.11.0->langroid[hf-embeddings])\n",
-            "  Downloading requests_file-1.5.1-py2.py3-none-any.whl (3.7 kB)\n",
-            "INFO: pip is looking at multiple versions of torchvision to determine which version is compatible with other requirements. This could take a while.\n",
-            "Collecting torchvision (from sentence-transformers==2.2.2->langroid[hf-embeddings])\n",
-            "  Downloading torchvision-0.16.0-cp310-cp310-manylinux1_x86_64.whl (6.9 MB)\n",
-            "\u001b[2K     \u001b[90m━━━━━━━━━━━━━━━━━━━━━━━━━━━━━━━━━━━━━━━━\u001b[0m \u001b[32m6.9/6.9 MB\u001b[0m \u001b[31m89.4 MB/s\u001b[0m eta \u001b[36m0:00:00\u001b[0m\n",
-            "\u001b[?25h  Downloading torchvision-0.15.2-cp310-cp310-manylinux1_x86_64.whl (6.0 MB)\n",
-            "\u001b[2K     \u001b[90m━━━━━━━━━━━━━━━━━━━━━━━━━━━━━━━━━━━━━━━━\u001b[0m \u001b[32m6.0/6.0 MB\u001b[0m \u001b[31m81.5 MB/s\u001b[0m eta \u001b[36m0:00:00\u001b[0m\n",
-            "\u001b[?25h  Downloading torchvision-0.15.1-cp310-cp310-manylinux1_x86_64.whl (6.0 MB)\n",
-            "\u001b[2K     \u001b[90m━━━━━━━━━━━━━━━━━━━━━━━━━━━━━━━━━━━━━━━━\u001b[0m \u001b[32m6.0/6.0 MB\u001b[0m \u001b[31m84.2 MB/s\u001b[0m eta \u001b[36m0:00:00\u001b[0m\n",
-            "\u001b[?25hCollecting layoutparser[layoutmodels,tesseract] (from unstructured-inference->unstructured[docx,pdf,pptx]<0.10.18,>=0.10.16->langroid[hf-embeddings])\n",
-            "  Downloading layoutparser-0.3.4-py3-none-any.whl (19.2 MB)\n",
-            "\u001b[2K     \u001b[90m━━━━━━━━━━━━━━━━━━━━━━━━━━━━━━━━━━━━━━━━\u001b[0m \u001b[32m19.2/19.2 MB\u001b[0m \u001b[31m46.3 MB/s\u001b[0m eta \u001b[36m0:00:00\u001b[0m\n",
-            "\u001b[?25hCollecting python-multipart (from unstructured-inference->unstructured[docx,pdf,pptx]<0.10.18,>=0.10.16->langroid[hf-embeddings])\n",
-            "  Downloading python_multipart-0.0.6-py3-none-any.whl (45 kB)\n",
-            "\u001b[2K     \u001b[90m━━━━━━━━━━━━━━━━━━━━━━━━━━━━━━━━━━━━━━━━\u001b[0m \u001b[32m45.7/45.7 kB\u001b[0m \u001b[31m4.9 MB/s\u001b[0m eta \u001b[36m0:00:00\u001b[0m\n",
-            "\u001b[?25hRequirement already satisfied: opencv-python!=4.7.0.68 in /usr/local/lib/python3.10/dist-packages (from unstructured-inference->unstructured[docx,pdf,pptx]<0.10.18,>=0.10.16->langroid[hf-embeddings]) (4.8.0.76)\n",
-            "Collecting onnx (from unstructured-inference->unstructured[docx,pdf,pptx]<0.10.18,>=0.10.16->langroid[hf-embeddings])\n",
-            "  Downloading onnx-1.15.0-cp310-cp310-manylinux_2_17_x86_64.manylinux2014_x86_64.whl (15.7 MB)\n",
-            "\u001b[2K     \u001b[90m━━━━━━━━━━━━━━━━━━━━━━━━━━━━━━━━━━━━━━━━\u001b[0m \u001b[32m15.7/15.7 MB\u001b[0m \u001b[31m73.1 MB/s\u001b[0m eta \u001b[36m0:00:00\u001b[0m\n",
-            "\u001b[?25hCollecting onnxruntime>=1.14.1 (from chromadb<0.4.0,>=0.3.21->langroid[hf-embeddings])\n",
-            "  Downloading onnxruntime-1.15.1-cp310-cp310-manylinux_2_17_x86_64.manylinux2014_x86_64.whl (5.9 MB)\n",
-            "\u001b[2K     \u001b[90m━━━━━━━━━━━━━━━━━━━━━━━━━━━━━━━━━━━━━━━━\u001b[0m \u001b[32m5.9/5.9 MB\u001b[0m \u001b[31m79.8 MB/s\u001b[0m eta \u001b[36m0:00:00\u001b[0m\n",
-            "\u001b[?25hCollecting typing-extensions>=4.2.0 (from pydantic==1.10.11->langroid[hf-embeddings])\n",
-            "  Downloading typing_extensions-4.8.0-py3-none-any.whl (31 kB)\n",
-            "Requirement already satisfied: webencodings in /usr/local/lib/python3.10/dist-packages (from bleach!=5.0.0->nbconvert<8,>=7.2.9->mkdocs-jupyter<0.25.0,>=0.24.1->langroid[hf-embeddings]) (0.5.1)\n",
-            "Requirement already satisfied: pycparser in /usr/local/lib/python3.10/dist-packages (from cffi>=1.12->cryptography>=36.0.0->pdfminer.six==20221105->pdfplumber<0.11.0,>=0.10.2->langroid[hf-embeddings]) (2.21)\n",
-            "Requirement already satisfied: tzlocal in /usr/local/lib/python3.10/dist-packages (from dateparser>=1.1.2->htmldate>=1.5.1->trafilatura<2.0.0,>=1.5.0->langroid[hf-embeddings]) (5.2)\n",
-            "Collecting smmap<6,>=3.0.1 (from gitdb<5,>=4.0.1->GitPython<3.2,>=3.1->mkdocs-rss-plugin<2.0.0,>=1.8.0->langroid[hf-embeddings])\n",
-            "  Downloading smmap-5.0.1-py3-none-any.whl (24 kB)\n",
-            "Collecting hyperframe<7,>=6.0 (from h2<5,>=3->httpx->farm-haystack[file-conversion,ocr,pdf,preprocessing]<2.0.0,>=1.21.1->langroid[hf-embeddings])\n",
-            "  Downloading hyperframe-6.0.1-py3-none-any.whl (12 kB)\n",
-            "Collecting hpack<5,>=4.0 (from h2<5,>=3->httpx->farm-haystack[file-conversion,ocr,pdf,preprocessing]<2.0.0,>=1.21.1->langroid[hf-embeddings])\n",
-            "  Downloading hpack-4.0.0-py3-none-any.whl (32 kB)\n",
-            "Requirement already satisfied: parso<0.9.0,>=0.8.3 in /usr/local/lib/python3.10/dist-packages (from jedi>=0.16->ipython>=7.8.0->black[jupyter]<24.0.0,>=23.3.0->langroid[hf-embeddings]) (0.8.3)\n",
-            "Collecting isodate>=0.6.0 (from msrest>=0.6.21->azure-ai-formrecognizer>=3.2.0b2->farm-haystack[file-conversion,ocr,pdf,preprocessing]<2.0.0,>=1.21.1->langroid[hf-embeddings])\n",
-            "  Downloading isodate-0.6.1-py2.py3-none-any.whl (41 kB)\n",
-            "\u001b[2K     \u001b[90m━━━━━━━━━━━━━━━━━━━━━━━━━━━━━━━━━━━━━━━━\u001b[0m \u001b[32m41.7/41.7 kB\u001b[0m \u001b[31m4.3 MB/s\u001b[0m eta \u001b[36m0:00:00\u001b[0m\n",
-            "\u001b[?25hRequirement already satisfied: fastjsonschema in /usr/local/lib/python3.10/dist-packages (from nbformat->jupytext<2,>1.13.8->mkdocs-jupyter<0.25.0,>=0.24.1->langroid[hf-embeddings]) (2.18.1)\n",
-            "Requirement already satisfied: ptyprocess>=0.5 in /usr/local/lib/python3.10/dist-packages (from pexpect>4.3->ipython>=7.8.0->black[jupyter]<24.0.0,>=23.3.0->langroid[hf-embeddings]) (0.7.0)\n",
-            "Collecting humanfriendly>=9.1 (from coloredlogs->onnxruntime>=1.14.1->chromadb<0.4.0,>=0.3.21->langroid[hf-embeddings])\n",
-            "  Downloading humanfriendly-10.0-py2.py3-none-any.whl (86 kB)\n",
-            "\u001b[2K     \u001b[90m━━━━━━━━━━━━━━━━━━━━━━━━━━━━━━━━━━━━━━━━\u001b[0m \u001b[32m86.8/86.8 kB\u001b[0m \u001b[31m7.6 MB/s\u001b[0m eta \u001b[36m0:00:00\u001b[0m\n",
-            "\u001b[?25hCollecting iopath (from layoutparser[layoutmodels,tesseract]->unstructured-inference->unstructured[docx,pdf,pptx]<0.10.18,>=0.10.16->langroid[hf-embeddings])\n",
-            "  Downloading iopath-0.1.10.tar.gz (42 kB)\n",
-            "\u001b[2K     \u001b[90m━━━━━━━━━━━━━━━━━━━━━━━━━━━━━━━━━━━━━━━━\u001b[0m \u001b[32m42.2/42.2 kB\u001b[0m \u001b[31m3.6 MB/s\u001b[0m eta \u001b[36m0:00:00\u001b[0m\n",
-            "\u001b[?25h  Preparing metadata (setup.py) ... \u001b[?25l\u001b[?25hdone\n",
-            "Collecting effdet (from layoutparser[layoutmodels,tesseract]->unstructured-inference->unstructured[docx,pdf,pptx]<0.10.18,>=0.10.16->langroid[hf-embeddings])\n",
-            "  Downloading effdet-0.4.1-py3-none-any.whl (112 kB)\n",
-            "\u001b[2K     \u001b[90m━━━━━━━━━━━━━━━━━━━━━━━━━━━━━━━━━━━━━━━━\u001b[0m \u001b[32m112.5/112.5 kB\u001b[0m \u001b[31m11.6 MB/s\u001b[0m eta \u001b[36m0:00:00\u001b[0m\n",
-            "\u001b[?25hCollecting docopt>=0.6.2 (from num2words->quantulum3->farm-haystack[file-conversion,ocr,pdf,preprocessing]<2.0.0,>=1.21.1->langroid[hf-embeddings])\n",
-            "  Downloading docopt-0.6.2.tar.gz (25 kB)\n",
-            "  Preparing metadata (setup.py) ... \u001b[?25l\u001b[?25hdone\n",
-            "Collecting timm>=0.9.2 (from effdet->layoutparser[layoutmodels,tesseract]->unstructured-inference->unstructured[docx,pdf,pptx]<0.10.18,>=0.10.16->langroid[hf-embeddings])\n",
-            "  Downloading timm-0.9.8-py3-none-any.whl (2.2 MB)\n",
-            "\u001b[2K     \u001b[90m━━━━━━━━━━━━━━━━━━━━━━━━━━━━━━━━━━━━━━━━\u001b[0m \u001b[32m2.2/2.2 MB\u001b[0m \u001b[31m69.8 MB/s\u001b[0m eta \u001b[36m0:00:00\u001b[0m\n",
-            "\u001b[?25hRequirement already satisfied: pycocotools>=2.0.2 in /usr/local/lib/python3.10/dist-packages (from effdet->layoutparser[layoutmodels,tesseract]->unstructured-inference->unstructured[docx,pdf,pptx]<0.10.18,>=0.10.16->langroid[hf-embeddings]) (2.0.7)\n",
-            "Collecting omegaconf>=2.0 (from effdet->layoutparser[layoutmodels,tesseract]->unstructured-inference->unstructured[docx,pdf,pptx]<0.10.18,>=0.10.16->langroid[hf-embeddings])\n",
-            "  Downloading omegaconf-2.3.0-py3-none-any.whl (79 kB)\n",
-            "\u001b[2K     \u001b[90m━━━━━━━━━━━━━━━━━━━━━━━━━━━━━━━━━━━━━━━━\u001b[0m \u001b[32m79.5/79.5 kB\u001b[0m \u001b[31m8.6 MB/s\u001b[0m eta \u001b[36m0:00:00\u001b[0m\n",
-            "\u001b[?25hCollecting antlr4-python3-runtime==4.9.* (from omegaconf>=2.0->effdet->layoutparser[layoutmodels,tesseract]->unstructured-inference->unstructured[docx,pdf,pptx]<0.10.18,>=0.10.16->langroid[hf-embeddings])\n",
-            "  Downloading antlr4-python3-runtime-4.9.3.tar.gz (117 kB)\n",
-            "\u001b[2K     \u001b[90m━━━━━━━━━━━━━━━━━━━━━━━━━━━━━━━━━━━━━━━━\u001b[0m \u001b[32m117.0/117.0 kB\u001b[0m \u001b[31m11.9 MB/s\u001b[0m eta \u001b[36m0:00:00\u001b[0m\n",
-            "\u001b[?25h  Preparing metadata (setup.py) ... \u001b[?25l\u001b[?25hdone\n",
-            "Requirement already satisfied: matplotlib>=2.1.0 in /usr/local/lib/python3.10/dist-packages (from pycocotools>=2.0.2->effdet->layoutparser[layoutmodels,tesseract]->unstructured-inference->unstructured[docx,pdf,pptx]<0.10.18,>=0.10.16->langroid[hf-embeddings]) (3.7.1)\n",
-            "Requirement already satisfied: contourpy>=1.0.1 in /usr/local/lib/python3.10/dist-packages (from matplotlib>=2.1.0->pycocotools>=2.0.2->effdet->layoutparser[layoutmodels,tesseract]->unstructured-inference->unstructured[docx,pdf,pptx]<0.10.18,>=0.10.16->langroid[hf-embeddings]) (1.1.1)\n",
-            "Requirement already satisfied: cycler>=0.10 in /usr/local/lib/python3.10/dist-packages (from matplotlib>=2.1.0->pycocotools>=2.0.2->effdet->layoutparser[layoutmodels,tesseract]->unstructured-inference->unstructured[docx,pdf,pptx]<0.10.18,>=0.10.16->langroid[hf-embeddings]) (0.12.1)\n",
-            "Requirement already satisfied: fonttools>=4.22.0 in /usr/local/lib/python3.10/dist-packages (from matplotlib>=2.1.0->pycocotools>=2.0.2->effdet->layoutparser[layoutmodels,tesseract]->unstructured-inference->unstructured[docx,pdf,pptx]<0.10.18,>=0.10.16->langroid[hf-embeddings]) (4.43.1)\n",
-            "Requirement already satisfied: kiwisolver>=1.0.1 in /usr/local/lib/python3.10/dist-packages (from matplotlib>=2.1.0->pycocotools>=2.0.2->effdet->layoutparser[layoutmodels,tesseract]->unstructured-inference->unstructured[docx,pdf,pptx]<0.10.18,>=0.10.16->langroid[hf-embeddings]) (1.4.5)\n",
-            "Building wheels for collected packages: sentence-transformers, bs4, fire, halo, wget, hnswlib, paginate, python-pptx, langdetect, tika, lit, docopt, iopath, antlr4-python3-runtime\n",
-            "  Building wheel for sentence-transformers (setup.py) ... \u001b[?25l\u001b[?25hdone\n",
-            "  Created wheel for sentence-transformers: filename=sentence_transformers-2.2.2-py3-none-any.whl size=125923 sha256=d4a36331cf3b1c1fc684b3c80479c2f87486f2314622996539def9b053903bd1\n",
-            "  Stored in directory: /root/.cache/pip/wheels/62/f2/10/1e606fd5f02395388f74e7462910fe851042f97238cbbd902f\n",
-            "  Building wheel for bs4 (setup.py) ... \u001b[?25l\u001b[?25hdone\n",
-            "  Created wheel for bs4: filename=bs4-0.0.1-py3-none-any.whl size=1256 sha256=ee15ad6b0cd010c3203a0351121b20efe781c39a3d1b21a233e14686edf57308\n",
-            "  Stored in directory: /root/.cache/pip/wheels/25/42/45/b773edc52acb16cd2db4cf1a0b47117e2f69bb4eb300ed0e70\n",
-            "  Building wheel for fire (setup.py) ... \u001b[?25l\u001b[?25hdone\n",
-            "  Created wheel for fire: filename=fire-0.5.0-py2.py3-none-any.whl size=116934 sha256=822a6fb2a828235390164431807c575692d84b04d6edb6d624727c93d2ad0476\n",
-            "  Stored in directory: /root/.cache/pip/wheels/90/d4/f7/9404e5db0116bd4d43e5666eaa3e70ab53723e1e3ea40c9a95\n",
-            "  Building wheel for halo (setup.py) ... \u001b[?25l\u001b[?25hdone\n",
-            "  Created wheel for halo: filename=halo-0.0.31-py3-none-any.whl size=11235 sha256=ccf8b2f13ae08ecbe0f122aa984bae6595718ec39959c96835d0e5b006034446\n",
-            "  Stored in directory: /root/.cache/pip/wheels/5a/d9/8a/b4f14c44aba7c164d4379eca6f1dde59360050406b1edaec24\n",
-            "  Building wheel for wget (setup.py) ... \u001b[?25l\u001b[?25hdone\n",
-            "  Created wheel for wget: filename=wget-3.2-py3-none-any.whl size=9655 sha256=d57689c0eaf3c1feed89ac98d226efa5d7cf6075c86eaf99856cc9620e773d3d\n",
-            "  Stored in directory: /root/.cache/pip/wheels/8b/f1/7f/5c94f0a7a505ca1c81cd1d9208ae2064675d97582078e6c769\n",
-            "  Building wheel for hnswlib (pyproject.toml) ... \u001b[?25l\u001b[?25hdone\n",
-            "  Created wheel for hnswlib: filename=hnswlib-0.7.0-cp310-cp310-linux_x86_64.whl size=2202685 sha256=5fcd1e9457796e43137274539cb863ec2146a3ecca4025a352b576b9ef36c1ad\n",
-            "  Stored in directory: /root/.cache/pip/wheels/8a/ae/ec/235a682e0041fbaeee389843670581ec6c66872db856dfa9a4\n",
-            "  Building wheel for paginate (setup.py) ... \u001b[?25l\u001b[?25hdone\n",
-            "  Created wheel for paginate: filename=paginate-0.5.6-py3-none-any.whl size=12666 sha256=b0981b6b08579179536c6b41c5d61b0fcebce1197f3f8a6d0d343c69e52a903e\n",
-            "  Stored in directory: /root/.cache/pip/wheels/47/d3/18/0b5bebc873f29bea61fedece1e92cbcbef416839dfe5bd0eef\n",
-            "  Building wheel for python-pptx (setup.py) ... \u001b[?25l\u001b[?25hdone\n",
-            "  Created wheel for python-pptx: filename=python_pptx-0.6.21-py3-none-any.whl size=470932 sha256=1a85caab0388e5ebad375d3f379ef473e10dbc1451579dd550eeedb1b39a1438\n",
-            "  Stored in directory: /root/.cache/pip/wheels/ea/dd/74/01b3ec7256a0800b99384e9a0f7620e358afc3a51a59bf9b49\n",
-            "  Building wheel for langdetect (setup.py) ... \u001b[?25l\u001b[?25hdone\n",
-            "  Created wheel for langdetect: filename=langdetect-1.0.9-py3-none-any.whl size=993224 sha256=b3802032dbcb0f78491fba4ad4beb048d7ec55f6ed280554d20604d375d35e5f\n",
-            "  Stored in directory: /root/.cache/pip/wheels/95/03/7d/59ea870c70ce4e5a370638b5462a7711ab78fba2f655d05106\n",
-            "  Building wheel for tika (setup.py) ... \u001b[?25l\u001b[?25hdone\n",
-            "  Created wheel for tika: filename=tika-2.6.0-py3-none-any.whl size=32621 sha256=5f495341ae134ec5f32d34f0636fe966053728fd3a3437ded993137fdfaa7d2f\n",
-            "  Stored in directory: /root/.cache/pip/wheels/5f/71/c7/b757709531121b1700cffda5b6b0d4aad095fb507ec84316d0\n",
-            "  Building wheel for lit (pyproject.toml) ... \u001b[?25l\u001b[?25hdone\n",
-            "  Created wheel for lit: filename=lit-17.0.4-py3-none-any.whl size=93257 sha256=1a31f59427d8839dcf658140943b95a4dbad4e16c16f7eb17e263717c762db10\n",
-            "  Stored in directory: /root/.cache/pip/wheels/be/ae/00/696c57d438bfc7c0e89c4c379083ea08b1c2e54d85a5f7cd7c\n",
-            "  Building wheel for docopt (setup.py) ... \u001b[?25l\u001b[?25hdone\n",
-            "  Created wheel for docopt: filename=docopt-0.6.2-py2.py3-none-any.whl size=13705 sha256=4fad2aea57e93e627e000e5ead3307554712778814eef9b23b7e00417905655e\n",
-            "  Stored in directory: /root/.cache/pip/wheels/fc/ab/d4/5da2067ac95b36618c629a5f93f809425700506f72c9732fac\n",
-            "  Building wheel for iopath (setup.py) ... \u001b[?25l\u001b[?25hdone\n",
-            "  Created wheel for iopath: filename=iopath-0.1.10-py3-none-any.whl size=31530 sha256=75d6bc49fab63ffde434064efab59de537371ab6ccea00e0aec3064b3e704131\n",
-            "  Stored in directory: /root/.cache/pip/wheels/9a/a3/b6/ac0fcd1b4ed5cfeb3db92e6a0e476cfd48ed0df92b91080c1d\n",
-            "  Building wheel for antlr4-python3-runtime (setup.py) ... \u001b[?25l\u001b[?25hdone\n",
-            "  Created wheel for antlr4-python3-runtime: filename=antlr4_python3_runtime-4.9.3-py3-none-any.whl size=144554 sha256=f1ee9eefce2ac866c1d0249d1fbd696ee52467dddf5759dcaa1de8239fe035d2\n",
-            "  Stored in directory: /root/.cache/pip/wheels/12/93/dd/1f6a127edc45659556564c5730f6d4e300888f4bca2d4c5a88\n",
-            "Successfully built sentence-transformers bs4 fire halo wget hnswlib paginate python-pptx langdetect tika lit docopt iopath antlr4-python3-runtime\n",
-            "Installing collected packages: wget, types-urllib3, tokenizers, sseclient-py, spinners, sentencepiece, ratelimiter, PyDispatcher, paginate, monotonic, lit, incremental, filetype, events, docopt, distlib, azure-common, antlr4-python3-runtime, zstandard, zope.interface, XlsxWriter, websockets, watchdog, w3lib, virtualenv, uvloop, urllib3, url-normalize, unstructured.pytesseract, tzdata, typing-extensions, types-requests, tokenize-rt, tld, tantivy, smmap, semver, safetensors, ruff, redis, rapidfuzz, rank-bm25, queuelib, pyyaml-env-tag, python-multipart, python-magic, python-iso639, python-frontmatter, python-dotenv, pytesseract, pypdfium2, pypdf, PyMuPDFb, pymdown-extensions, PyJWT, pyflakes, pycodestyle, pyarrow, py, pulsar-client, protobuf, protego, portalocker, pdf2image, pathspec, overrides, omegaconf, nvidia-nvtx-cu11, nvidia-nccl-cu11, nvidia-cusparse-cu11, nvidia-curand-cu11, nvidia-cufft-cu11, nvidia-cuda-runtime-cu11, nvidia-cuda-nvrtc-cu11, nvidia-cuda-cupti-cu11, nvidia-cublas-cu11, num2words, nodeenv, mypy-extensions, mkdocs-material-extensions, mistune, mergedeep, mccabe, marshmallow, lz4, lazy-imports, langdetect, justext, jmespath, jedi, itemadapter, isodate, identify, hyperlink, hyperframe, humanfriendly, httptools, hpack, hnswlib, h11, grpcio, fire, emoji, docstring-parser, deprecation, deprecated, cssselect, constantly, comm, colorlog, colorama, cfgv, camel-converter, bracex, boilerpy3, backoff, Automat, async-generator, aiofiles, wcmatch, watchfiles, uvicorn, typing-inspect, Twisted, thefuzz, starlette, scikit-learn, retry, python-pptx, python-docx, pytest-asyncio, pynacl, pymupdf, pylance, pydantic, pre-commit, parsel, pandas, onnx, nvidia-cusolver-cu11, nvidia-cudnn-cu11, mypy, momento-wire-types, log_symbols, iopath, httpcore, h2, grpcio-tools, griffe, gitdb, ghp-import, flake8, fakeredis, faker, dateparser, courlan, coloredlogs, clickhouse-connect, cattrs, bs4, black, autopep8, types-pyOpenSSL, tiktoken, tika, service-identity, requests-file, requests-cache, prompthub-py, posthog, pdfminer.six, openai, onnxruntime, momento, mkdocs, lancedb, itemloaders, ipykernel, huggingface-hub, httpx, htmldate, halo, GitPython, fastapi, dataclasses-json, azure-core, unstructured, types-redis, transformers, trafilatura, tldextract, quantulum3, pygithub, pdfplumber, msrest, mkdocs-section-index, mkdocs-rss-plugin, mkdocs-material, mkdocs-literate-nav, mkdocs-gen-files, mkdocs-awesome-pages-plugin, mkdocs-autorefs, meilisearch-python-sdk, meilisearch, litellm, google-api-python-client, chromadb, scrapy, qdrant-client, mkdocstrings, layoutparser, jupytext, farm-haystack, azure-ai-formrecognizer, nbconvert, mkdocstrings-python, mkdocs-jupyter, triton, torch, torchvision, timm, effdet, unstructured-inference, sentence-transformers, langroid\n",
-            "  Attempting uninstall: urllib3\n",
-            "    Found existing installation: urllib3 2.0.7\n",
-            "    Uninstalling urllib3-2.0.7:\n",
-            "      Successfully uninstalled urllib3-2.0.7\n",
-            "  Attempting uninstall: typing-extensions\n",
-            "    Found existing installation: typing_extensions 4.5.0\n",
-            "    Uninstalling typing_extensions-4.5.0:\n",
-            "      Successfully uninstalled typing_extensions-4.5.0\n",
-            "  Attempting uninstall: PyJWT\n",
-            "    Found existing installation: PyJWT 2.3.0\n",
-            "    Uninstalling PyJWT-2.3.0:\n",
-            "      Successfully uninstalled PyJWT-2.3.0\n",
-            "  Attempting uninstall: pyarrow\n",
-            "    Found existing installation: pyarrow 9.0.0\n",
-            "    Uninstalling pyarrow-9.0.0:\n",
-            "      Successfully uninstalled pyarrow-9.0.0\n",
-            "  Attempting uninstall: protobuf\n",
-            "    Found existing installation: protobuf 3.20.3\n",
-            "    Uninstalling protobuf-3.20.3:\n",
-            "      Successfully uninstalled protobuf-3.20.3\n",
-            "  Attempting uninstall: mistune\n",
-            "    Found existing installation: mistune 0.8.4\n",
-            "    Uninstalling mistune-0.8.4:\n",
-            "      Successfully uninstalled mistune-0.8.4\n",
-            "  Attempting uninstall: grpcio\n",
-            "    Found existing installation: grpcio 1.59.0\n",
-            "    Uninstalling grpcio-1.59.0:\n",
-            "      Successfully uninstalled grpcio-1.59.0\n",
-            "  Attempting uninstall: scikit-learn\n",
-            "    Found existing installation: scikit-learn 1.2.2\n",
-            "    Uninstalling scikit-learn-1.2.2:\n",
-            "      Successfully uninstalled scikit-learn-1.2.2\n",
-            "  Attempting uninstall: pydantic\n",
-            "    Found existing installation: pydantic 1.10.13\n",
-            "    Uninstalling pydantic-1.10.13:\n",
-            "      Successfully uninstalled pydantic-1.10.13\n",
-            "  Attempting uninstall: pandas\n",
-            "    Found existing installation: pandas 1.5.3\n",
-            "    Uninstalling pandas-1.5.3:\n",
-            "      Successfully uninstalled pandas-1.5.3\n",
-            "  Attempting uninstall: ipykernel\n",
-            "    Found existing installation: ipykernel 5.5.6\n",
-            "    Uninstalling ipykernel-5.5.6:\n",
-            "      Successfully uninstalled ipykernel-5.5.6\n",
-            "  Attempting uninstall: google-api-python-client\n",
-            "    Found existing installation: google-api-python-client 2.84.0\n",
-            "    Uninstalling google-api-python-client-2.84.0:\n",
-            "      Successfully uninstalled google-api-python-client-2.84.0\n",
-            "  Attempting uninstall: nbconvert\n",
-            "    Found existing installation: nbconvert 6.5.4\n",
-            "    Uninstalling nbconvert-6.5.4:\n",
-            "      Successfully uninstalled nbconvert-6.5.4\n",
-            "  Attempting uninstall: triton\n",
-            "    Found existing installation: triton 2.1.0\n",
-            "    Uninstalling triton-2.1.0:\n",
-            "      Successfully uninstalled triton-2.1.0\n",
-            "  Attempting uninstall: torch\n",
-            "    Found existing installation: torch 2.1.0+cu118\n",
-            "    Uninstalling torch-2.1.0+cu118:\n",
-            "      Successfully uninstalled torch-2.1.0+cu118\n",
-            "  Attempting uninstall: torchvision\n",
-            "    Found existing installation: torchvision 0.16.0+cu118\n",
-            "    Uninstalling torchvision-0.16.0+cu118:\n",
-            "      Successfully uninstalled torchvision-0.16.0+cu118\n",
-            "\u001b[31mERROR: pip's dependency resolver does not currently take into account all the packages that are installed. This behaviour is the source of the following dependency conflicts.\n",
-            "lida 0.0.10 requires kaleido, which is not installed.\n",
-            "llmx 0.0.15a0 requires cohere, which is not installed.\n",
-            "google-colab 1.0.0 requires ipykernel==5.5.6, but you have ipykernel 6.26.0 which is incompatible.\n",
-            "google-colab 1.0.0 requires pandas==1.5.3, but you have pandas 2.1.2 which is incompatible.\n",
-            "ibis-framework 6.2.0 requires pyarrow<13,>=2, but you have pyarrow 13.0.0 which is incompatible.\n",
-            "pandas-gbq 0.17.9 requires pyarrow<10.0dev,>=3.0.0, but you have pyarrow 13.0.0 which is incompatible.\n",
-            "tensorflow-metadata 1.14.0 requires protobuf<4.21,>=3.20.3, but you have protobuf 4.24.4 which is incompatible.\n",
-            "tensorflow-probability 0.22.0 requires typing-extensions<4.6.0, but you have typing-extensions 4.8.0 which is incompatible.\n",
-            "torchaudio 2.1.0+cu118 requires torch==2.1.0, but you have torch 2.0.0 which is incompatible.\n",
-            "torchdata 0.7.0 requires torch==2.1.0, but you have torch 2.0.0 which is incompatible.\n",
-            "torchtext 0.16.0 requires torch==2.1.0, but you have torch 2.0.0 which is incompatible.\u001b[0m\u001b[31m\n",
-            "\u001b[0mSuccessfully installed Automat-22.10.0 GitPython-3.1.40 PyDispatcher-2.0.7 PyJWT-2.8.0 PyMuPDFb-1.23.5 Twisted-22.10.0 XlsxWriter-3.1.9 aiofiles-23.2.1 antlr4-python3-runtime-4.9.3 async-generator-1.10 autopep8-2.0.4 azure-ai-formrecognizer-3.3.1 azure-common-1.1.28 azure-core-1.29.5 backoff-2.2.1 black-23.10.1 boilerpy3-1.0.6 bracex-2.4 bs4-0.0.1 camel-converter-3.1.0 cattrs-23.1.2 cfgv-3.4.0 chromadb-0.3.29 clickhouse-connect-0.6.18 colorama-0.4.6 coloredlogs-15.0.1 colorlog-6.7.0 comm-0.1.4 constantly-23.10.4 courlan-0.9.4 cssselect-1.2.0 dataclasses-json-0.6.1 dateparser-1.1.8 deprecated-1.2.14 deprecation-2.1.0 distlib-0.3.7 docopt-0.6.2 docstring-parser-0.15 effdet-0.4.1 emoji-2.8.0 events-0.5 faker-18.13.0 fakeredis-2.20.0 farm-haystack-1.21.2 fastapi-0.85.1 filetype-1.2.0 fire-0.5.0 flake8-6.1.0 ghp-import-2.1.0 gitdb-4.0.11 google-api-python-client-2.106.0 griffe-0.36.9 grpcio-1.59.2 grpcio-tools-1.59.2 h11-0.14.0 h2-4.1.0 halo-0.0.31 hnswlib-0.7.0 hpack-4.0.0 htmldate-1.5.2 httpcore-0.18.0 httptools-0.6.1 httpx-0.25.0 huggingface-hub-0.18.0 humanfriendly-10.0 hyperframe-6.0.1 hyperlink-21.0.0 identify-2.5.31 incremental-22.10.0 iopath-0.1.10 ipykernel-6.26.0 isodate-0.6.1 itemadapter-0.8.0 itemloaders-1.1.0 jedi-0.19.1 jmespath-1.0.1 jupytext-1.15.2 justext-3.0.0 lancedb-0.3.2 langdetect-1.0.9 langroid-0.1.108 layoutparser-0.3.4 lazy-imports-0.3.1 lit-17.0.4 litellm-0.6.6 log_symbols-0.0.14 lz4-4.3.2 marshmallow-3.20.1 mccabe-0.7.0 meilisearch-0.28.4 meilisearch-python-sdk-2.0.1 mergedeep-1.3.4 mistune-3.0.2 mkdocs-1.5.3 mkdocs-autorefs-0.5.0 mkdocs-awesome-pages-plugin-2.9.2 mkdocs-gen-files-0.4.0 mkdocs-jupyter-0.24.6 mkdocs-literate-nav-0.6.1 mkdocs-material-9.4.7 mkdocs-material-extensions-1.3 mkdocs-rss-plugin-1.8.0 mkdocs-section-index-0.3.8 mkdocstrings-0.21.2 mkdocstrings-python-1.7.3 momento-1.12.0 momento-wire-types-0.86.0 monotonic-1.6 msrest-0.7.1 mypy-1.6.1 mypy-extensions-1.0.0 nbconvert-7.10.0 nodeenv-1.8.0 num2words-0.5.13 nvidia-cublas-cu11-11.10.3.66 nvidia-cuda-cupti-cu11-11.7.101 nvidia-cuda-nvrtc-cu11-11.7.99 nvidia-cuda-runtime-cu11-11.7.99 nvidia-cudnn-cu11-8.5.0.96 nvidia-cufft-cu11-10.9.0.58 nvidia-curand-cu11-10.2.10.91 nvidia-cusolver-cu11-11.4.0.1 nvidia-cusparse-cu11-11.7.4.91 nvidia-nccl-cu11-2.14.3 nvidia-nvtx-cu11-11.7.91 omegaconf-2.3.0 onnx-1.15.0 onnxruntime-1.15.1 openai-0.27.10 overrides-7.4.0 paginate-0.5.6 pandas-2.1.2 parsel-1.8.1 pathspec-0.11.2 pdf2image-1.16.3 pdfminer.six-20221105 pdfplumber-0.10.3 portalocker-2.8.2 posthog-3.0.2 pre-commit-3.5.0 prompthub-py-4.0.0 protego-0.3.0 protobuf-4.24.4 pulsar-client-3.3.0 py-1.11.0 pyarrow-13.0.0 pycodestyle-2.11.1 pydantic-1.10.11 pyflakes-3.1.0 pygithub-1.59.1 pylance-0.8.7 pymdown-extensions-10.3.1 pymupdf-1.23.5 pynacl-1.5.0 pypdf-3.17.0 pypdfium2-4.23.1 pytesseract-0.3.10 pytest-asyncio-0.21.1 python-docx-1.0.1 python-dotenv-1.0.0 python-frontmatter-1.0.0 python-iso639-2023.6.15 python-magic-0.4.27 python-multipart-0.0.6 python-pptx-0.6.21 pyyaml-env-tag-0.1 qdrant-client-1.6.4 quantulum3-0.9.0 queuelib-1.6.2 rank-bm25-0.2.2 rapidfuzz-3.5.1 ratelimiter-1.2.0.post0 redis-4.6.0 requests-cache-0.9.8 requests-file-1.5.1 retry-0.9.2 ruff-0.0.270 safetensors-0.4.0 scikit-learn-1.3.2 scrapy-2.11.0 semver-3.0.2 sentence-transformers-2.2.2 sentencepiece-0.1.99 service-identity-23.1.0 smmap-5.0.1 spinners-0.0.24 sseclient-py-1.8.0 starlette-0.20.4 tantivy-0.20.1 thefuzz-0.20.0 tika-2.6.0 tiktoken-0.5.1 timm-0.9.8 tld-0.13 tldextract-5.0.1 tokenize-rt-5.2.0 tokenizers-0.13.3 torch-2.0.0 torchvision-0.15.1 trafilatura-1.6.2 transformers-4.32.1 triton-2.0.0 types-pyOpenSSL-23.3.0.0 types-redis-4.6.0.8 types-requests-2.31.0.6 types-urllib3-1.26.25.14 typing-extensions-4.8.0 typing-inspect-0.9.0 tzdata-2023.3 unstructured-0.10.16 unstructured-inference-0.7.10 unstructured.pytesseract-0.3.12 url-normalize-1.4.3 urllib3-1.26.18 uvicorn-0.23.2 uvloop-0.19.0 virtualenv-20.24.6 w3lib-2.1.2 watchdog-3.0.0 watchfiles-0.21.0 wcmatch-8.5 websockets-12.0 wget-3.2 zope.interface-6.1 zstandard-0.22.0\n"
-          ]
-        },
-        {
-          "output_type": "display_data",
-          "data": {
-            "application/vnd.colab-display-data+json": {
-              "pip_warning": {
-                "packages": [
-                  "pydevd_plugins"
-                ]
-              }
-            }
-          },
-          "metadata": {}
-        }
-      ]
-    },
-    {
-      "cell_type": "markdown",
-      "source": [
-        "## Set up `OPENAI_API_KEY`\n",
-        "\n",
-        "This code will ask the user to provide the `OPENAI_API_KEY`. Before running this cell, please follow these steps to get the key.\n",
-        "Login to your OpenAI account --> go to `View API Keys` from the drop-down list on the top-right corner --> click on the botton **create new secret key** --> a new screen will pop up --> press the botton **create secret key**.\n",
-        "\n",
-        "Visit [this page](https://help.openai.com/en/articles/4936850-where-do-i-find-my-secret-api-key) for more info about where to find the API Key."
-      ],
-      "metadata": {
-        "id": "v-BiRXu9JQ5H"
-      }
-    },
-    {
-      "cell_type": "code",
-      "source": [
-        "import os\n",
-        "import logging\n",
-        "logging.getLogger().setLevel(logging.ERROR)\n",
-        "\n",
-        "\n",
-        "from getpass import getpass\n",
-        "\n",
-        "os.environ['OPENAI_API_KEY'] = getpass('Enter your OPENAI_API_KEY key: ')"
-      ],
-      "metadata": {
-        "id": "GOR8OsfvsN2k"
-      },
-      "execution_count": null,
-      "outputs": []
-    },
-    {
-      "cell_type": "markdown",
-      "source": [
-        "**Now you can can try any of the following examples. It is recommended to go through these in sequence, although the order does NOT matter.**\n",
-        "\n",
-        "---"
-      ],
-      "metadata": {
-        "id": "Tw5RzVKl3pUr"
-      }
-    },
-    {
-      "cell_type": "markdown",
-      "source": [
-        "# Direct interaction with OpenAI LLM\n",
-        "\n",
-        "In this simple example, we are directly sending a message-sequence to the OpenAI `chatCompletion` API. Note that to have a multi-round converation we have to manually accumulate the dialog.\n",
-        "\n",
-        "First do various imports."
-      ],
-      "metadata": {
-        "id": "5rBWNOuXEygx"
-      }
-    },
-    {
-      "cell_type": "code",
-      "source": [
-        "from langroid.language_models.base import LLMMessage, Role\n",
-        "from langroid.language_models.openai_gpt import (\n",
-        "        OpenAIGPTConfig,\n",
-        "        OpenAIChatModel,\n",
-        "        OpenAIGPT,\n",
-        ")\n",
-        "from langroid.language_models.base import LLMMessage, Role"
-      ],
-      "metadata": {
-        "id": "lGY2XyHyD0oJ"
-      },
-      "execution_count": null,
-      "outputs": []
-    },
-    {
-      "cell_type": "markdown",
-      "source": [
-        "You can use the API `OpenAIGPTConfig` to set the configurations of the OpenAI LLM model. We then define the LLM model using `OpenAIGPT`. We can also Specify the messages that will be sent to instruct the model.\n",
-        "`Langroid` supports various roles provided by OpenAI.\n"
-      ],
-      "metadata": {
-        "id": "bMR6Dani_l9C"
-      }
-    },
-    {
-      "cell_type": "code",
-      "source": [
-        "cfg = OpenAIGPTConfig(chat_model=OpenAIChatModel.GPT4) # or GPT_3_5_TURBO\n",
-        "\n",
-        "mdl = OpenAIGPT(cfg)\n",
-        "\n",
-        "messages = [\n",
-        "  LLMMessage(content=\"You are a helpful assistant\",  role=Role.SYSTEM),\n",
-        "  LLMMessage(content=\"What is the capital of Ontario?\",  role=Role.USER),\n",
-        "]\n",
-        "\n",
-        "response = mdl.chat(messages, max_tokens=200)\n",
-        "print(\"LLM response is:: \", response.message)\n",
-        "\n",
-        "# accumulate messages manually\n",
-        "\n",
-        "messages.append(response.to_LLMMessage())\n",
-        "messages.append(LLMMessage(content=\"what about India?\", role=Role.USER))\n",
-        "response = mdl.chat(messages, max_tokens=200)\n",
-        "print(\"LLM response is:\", response.message)"
-      ],
-      "metadata": {
-        "id": "JPul8c4uD1kH"
-      },
-      "execution_count": null,
-      "outputs": []
-    },
-    {
-      "cell_type": "markdown",
-      "source": [
-        "The above is a \"raw\" LLM interaction where you have to manage\n",
-        "message history. Using an Agent to wrap an LLM, and wrapping an Agent in a Task, we can set up an interactive, multi-round chat much more easily, as we show next."
-      ],
-      "metadata": {
-        "id": "3HzZhfyAfRCQ"
-      }
-    },
-    {
-      "cell_type": "markdown",
-      "source": [
-        "## A note on the rest of the examples\n",
-        "In the interactive examples below, the conversation loop pauses for human input: in most cases you would hit enter (unless the example requires you to ask a question).\n",
-        "The interaction looks much better when run on a terminal,\n",
-        "and a notebook is not ideal for these. However we realize a Colab notebook does offer the benefit of having a ready to run environment."
-      ],
-      "metadata": {
-        "id": "4TjgYEfK34NZ"
-      }
-    },
-    {
-      "cell_type": "markdown",
-      "source": [
-        "# Define an agent, set up a task, and run it\n",
-        "\n",
-        "Say you want to have a multi-round interactive chat with an LLM.\n",
-        "\n",
-        "`Langroid` simplifies this process. We just need to create a `ChatAgent`, wrap it in a `Task`, and finally run the task."
-      ],
-      "metadata": {
-        "id": "OaIiDn8zOurc"
-      }
-    },
-    {
-      "cell_type": "code",
-      "source": [
-        "from langroid.agent.chat_agent import ChatAgent, ChatAgentConfig\n",
-        "from langroid.agent.task import Task\n",
-        "from langroid.language_models.openai_gpt import OpenAIChatModel, OpenAIGPTConfig"
-      ],
-      "metadata": {
-        "id": "wFX7u9k-OyDw"
-      },
-      "execution_count": null,
-      "outputs": []
-    },
-    {
-      "cell_type": "markdown",
-      "source": [
-        "For constructing the `ChatAgent`, we need to set up some configurations:\n",
-        "\n",
-        "*   No vector database will be created\n",
-        "*   chat model (`GPT4` or `GPT_3_5_TURBO`)\n",
-        "\n",
-        "Note that `Langroid` offers specialized chatting agents such as `DocChatAgent` and `TableChatAgent`, which we will see later."
-      ],
-      "metadata": {
-        "id": "vaXKQWh-SBgH"
-      }
-    },
-    {
-      "cell_type": "code",
-      "source": [
-        "config = ChatAgentConfig(\n",
-        "    llm = OpenAIGPTConfig(\n",
-        "        chat_model=OpenAIChatModel.GPT4,\n",
-        "    ),\n",
-        "    vecdb=None,\n",
-        ")\n",
-        "agent = ChatAgent(config)"
-      ],
-      "metadata": {
-        "id": "PblTvXC6QZsS"
-      },
-      "execution_count": null,
-      "outputs": []
-    },
-    {
-      "cell_type": "markdown",
-      "source": [
-        "A `ChatAgent` by itself offers 3 standard \"responders\": the LLM, the human User, and the Agent itself (e.g. to handle tool/function-calling by the LLM). To use these responders in an interactive loop, we need to wrap the Agent in a task,\n",
-        "and call its `run()` method.\n",
-        "\n",
-        "A prompt will be displayed after running this task, so you can interact with the `ChatAgent`.\n",
-        "\n",
-        "Type your questions and the agent will provide the LLM responses. When done, type `q` to exit.\n"
-      ],
-      "metadata": {
-        "id": "LO8O-7vZSoS2"
-      }
-    },
-    {
-      "cell_type": "code",
-      "source": [
-        "agent.message_history.clear()\n",
-        "task = Task(agent, name=\"Bot\")\n",
-        "task.set_color_log(enable=False)\n",
-        "task.run()"
-      ],
-      "metadata": {
-        "id": "wheZ7NJGO2X4"
-      },
-      "execution_count": null,
-      "outputs": []
-    },
-    {
-      "cell_type": "markdown",
-      "source": [
-        "# Three communicating agents\n",
-        "\n",
-        "The above example involved a single `ChatAgent`, but in non-trivial applications, we will often find it easier to divide responsibilities among multiple agents, each with different skills and responsibilities.\n",
-        "\n",
-        "If you attempt to solve these with a single Agent, you would have to keep track of multiple conversation states and loops, and it quickly gets out of hand. Agents offer a way to solve complex tasks in a modular fashion. Moreover, specialized agents can be designed and tested in isolation, and then combined to solve various tasks.\n",
-        "\n",
-        "`Langroid` streamlines the process of setting up multiple agents and orchestrating their interaction. Here's a toy numerical example (this helps keep token costs low!). Imagine a task where we want to construct a series of numbers using the following rule to transform the current number $n$:\n",
-        "- if $n$ is even, the next number is $n/2$\n",
-        "- if $n$ is odd, the next number is $3n+1$.\n",
-        "\n",
-        "We can have 3 agents collaborate to produce this sequence.\n",
-        "Given the current number $n$,\n",
-        "- `repeater_agent` simply returns $n$,\n",
-        "- `even_agent` specializes in handling even numbers, and returns $n/2$ if $n$ is even, else says \"DO-NOT-KNOW\"\n",
-        "- `odd_agent` specializes in handling odd numbers, and returns $3*n+1$ if $n$ is odd, else says \"DO-NOT-KNOW\""
-      ],
-      "metadata": {
-        "id": "B4q8ojyAQ_OV"
-      }
-    },
-    {
-      "cell_type": "code",
-      "source": [
-        "from langroid.utils.constants import NO_ANSWER\n",
-        "from langroid.agent.chat_agent import ChatAgent, ChatAgentConfig\n",
-        "from langroid.agent.task import Task\n",
-        "from langroid.language_models.openai_gpt import OpenAIChatModel, OpenAIGPTConfig"
-      ],
-      "metadata": {
-        "id": "oUbVybSuRIFX"
-      },
-      "execution_count": null,
-      "outputs": []
-    },
-    {
-      "cell_type": "markdown",
-      "source": [
-        "As before, we define chat model that will be used by the agents:"
-      ],
-      "metadata": {
-        "id": "_1aeRre35Ghd"
-      }
-    },
-    {
-      "cell_type": "code",
-      "source": [
-        "config = ChatAgentConfig(\n",
-        "    llm = OpenAIGPTConfig(\n",
-        "        chat_model=OpenAIChatModel.GPT4,\n",
-        "    ),\n",
-        "    vecdb = None,\n",
-        ")"
-      ],
-      "metadata": {
-        "id": "tAQIs76rRaF4"
-      },
-      "execution_count": null,
-      "outputs": []
-    },
-    {
-      "cell_type": "markdown",
-      "source": [
-        "Now, we create the `repeater_agent` and define its corresponding task, which comprises the following settings:\n",
-        "\n",
-        "\n",
-        "*   **Name**: name of the agent\n",
-        "*   **llm_delegate**: whether to delegate control to LLM; conceptually, the \"controlling entity\" is the one \"seeking\" responses to its queries, and has a goal it is aiming to achieve. The \"controlling entity\" is either the LLM or the USER. (Note within a Task there is just one LLM, and all other entities are proxies of the \"User\" entity).\n",
-        "*   **single_round**: If true, the task runs until one message by the controller and a subsequent response by the non-controller. If false, runs for the specified number of turns in `run`, or until `done()` is true.\n",
-        "* **system_message**: provides instructions to the LLM."
-      ],
-      "metadata": {
-        "id": "xpqzS-ozUowm"
-      }
-    },
-    {
-      "cell_type": "code",
-      "source": [
-        "repeater_agent = ChatAgent(config)\n",
-        "repeater_task = Task(\n",
-        "    repeater_agent,\n",
-        "    name = \"Repeater\",\n",
-        "    system_message=\"\"\"\n",
-        "    Your job is to repeat whatever number you receive.\n",
-        "    \"\"\",\n",
-        "    llm_delegate=True, # LLM takes charge of task\n",
-        "    single_round=False,\n",
-        ")"
-      ],
-      "metadata": {
-        "id": "AI5oFOM2SLgM"
-      },
-      "execution_count": null,
-      "outputs": []
-    },
-    {
-      "cell_type": "markdown",
-      "source": [
-        "Now we define our second agent `even_agent` and its task `even_task`. Notice it takes the same `config` that we previously created."
-      ],
-      "metadata": {
-        "id": "zVJ-nbs08Ub5"
-      }
-    },
-    {
-      "cell_type": "code",
-      "source": [
-        "even_agent = ChatAgent(config)\n",
-        "even_task = Task(\n",
-        "    even_agent,\n",
-        "    name = \"EvenHandler\",\n",
-        "    system_message=f\"\"\"\n",
-        "    You will be given a number.\n",
-        "    If it is even, divide by 2 and say the result, nothing else.\n",
-        "    If it is odd, say {NO_ANSWER}\n",
-        "    \"\"\",\n",
-        "    single_round=True,  # task done after 1 step() with valid response\n",
-        ")"
-      ],
-      "metadata": {
-        "id": "pgOFydVqRbPc"
-      },
-      "execution_count": null,
-      "outputs": []
-    },
-    {
-      "cell_type": "markdown",
-      "source": [
-        "Finally, we create the 3rd agent `odd_agent` and its task `odd_task`.\n"
-      ],
-      "metadata": {
-        "id": "z-RAYL9S9XTM"
-      }
-    },
-    {
-      "cell_type": "code",
-      "source": [
-        "odd_agent = ChatAgent(config)\n",
-        "odd_task = Task(\n",
-        "    odd_agent,\n",
-        "    name = \"OddHandler\",\n",
-        "    system_message=f\"\"\"\n",
-        "    You will be given a number n.\n",
-        "    If it is odd, return (n*3+1), say nothing else.\n",
-        "    If it is even, say {NO_ANSWER}\n",
-        "    \"\"\",\n",
-        "    single_round=True,  # task done after 1 step() with valid response\n",
-        ")"
-      ],
-      "metadata": {
-        "id": "ukf79CqIScHQ"
-      },
-      "execution_count": null,
-      "outputs": []
-    },
-    {
-      "cell_type": "markdown",
-      "source": [
-        "We use `add_sub_task` to orchestrate the collaboration between the agents.  Specifically, `repeater_task` will act as the \"main\", and we add `even_task` and `odd_task` as\n",
-        "subtasks. For more details see these [docs](https://langroid.github.io/langroid/quick-start/multi-agent-task-delegation/#task-collaboration-via-sub-tasks).\n",
-        "\n",
-        "\n",
-        "Finally, we kickoff the task with a starting number 3, using `repeater_task.run(\"3\")`.\n",
-        "\n",
-        "Remember to keep hitting enter when it's the human's turn, and hit \"q\" to end the conversation."
-      ],
-      "metadata": {
-        "id": "PbGYXCpR9uVH"
-      }
-    },
-    {
-      "cell_type": "code",
-      "source": [
-        "repeater_task.add_sub_task([even_task, odd_task])\n",
-        "repeater_task.set_color_log(enable=False)\n",
-        "repeater_task.run(\"3\")"
-      ],
-      "metadata": {
-        "id": "0vy77Os8TAas"
-      },
-      "execution_count": null,
-      "outputs": []
-    },
-    {
-      "cell_type": "markdown",
-      "source": [
-        "# Simple Tool/Function-calling example\n",
-        "\n",
-        "Here is a simple numerical example showcasing how `Langroid` supports tools/function-calling. For more details see these [doc pages](https://langroid.github.io/langroid/quick-start/chat-agent-tool/)\n",
-        "\n",
-        "Say the agent has a secret list of numbers, and we want the LLM to find the smallest number in the list. We want to give the LLM the ability to use a **probe** tool/function which takes a single number `n` as an argument. The tool handler method in the agent returns how many numbers in its list are at most `n`."
-      ],
-      "metadata": {
-        "id": "t7c3qKvcTwTG"
-      }
-    },
-    {
-      "cell_type": "code",
-      "source": [
-        "\n",
-        "from langroid.agent.tool_message import ToolMessage\n",
-        "from langroid.agent.chat_agent import ChatAgent, ChatAgentConfig\n",
-        "from langroid.language_models.openai_gpt import OpenAIChatModel, OpenAIGPTConfig\n",
-        "from langroid.agent.task import Task\n",
-        "from langroid.utils.configuration import set_global, Settings\n",
-        "from langroid.embedding_models.models import OpenAIEmbeddingsConfig"
-      ],
-      "metadata": {
-        "id": "qMG5Jq7wUZRJ"
-      },
-      "execution_count": null,
-      "outputs": []
-    },
-    {
-      "cell_type": "markdown",
-      "source": [
-        "To use tools/function-calling in `Langroid`, we first **define** the tool as a subclass of `ToolMessage` to specify some details about the tool (e.g., name and parameters) and when it can be used/triggered:\n",
-        "* **request**: is the name of the tool/function, as well as the name of the Agent method that \"handles\" the tool.\n",
-        "* **purpose**: general description to give hints to LLM when this tool can be used\n",
-        "* **number**: is a function-argument for the `probe` tool and its type is `int`"
-      ],
-      "metadata": {
-        "id": "htqVMFU2pog6"
-      }
-    },
-    {
-      "cell_type": "code",
-      "source": [
-        "class ProbeTool(ToolMessage):\n",
-        "  request: str = \"probe\"\n",
-        "  purpose: str = \"\"\"\n",
-        "        To find how many numbers in my list are less than or equal to\n",
-        "        the <number> you specify.\n",
-        "        \"\"\" # note  <number> corresponds to the name of the tool's argument/parameter\n",
-        "  number: int\n"
-      ],
-      "metadata": {
-        "id": "3eIidMmZUgir"
-      },
-      "execution_count": null,
-      "outputs": []
-    },
-    {
-      "cell_type": "markdown",
-      "source": [
-        "Next, we create an agent `SpyGameAgent`, with a special method `probe` to handle the `probe` tool/function.\n",
-        "Notice the argument of the `probe` method is an instance of the class `ProbeTool` that we created in the previous step."
-      ],
-      "metadata": {
-        "id": "vBAw8kxkqa42"
-      }
-    },
-    {
-      "cell_type": "code",
-      "source": [
-        "class SpyGameAgent(ChatAgent):\n",
-        "  def __init__(self, config: ChatAgentConfig):\n",
-        "    super().__init__(config)\n",
-        "    self.numbers = [3, 4, 8, 11, 15, 25, 40, 80, 90] # agent's secret list\n",
-        "\n",
-        "  def probe(self, msg: ProbeTool) -> str:\n",
-        "    # return how many numbers in self.numbers are less or equal to msg.number\n",
-        "    return str(len([n for n in self.numbers if n <= msg.number]))"
-      ],
-      "metadata": {
-        "id": "einGIzjQUyX7"
-      },
-      "execution_count": null,
-      "outputs": []
-    },
-    {
-      "cell_type": "markdown",
-      "source": [
-        "Finally, we instantiate the `SpyGameAgent` as an object `spy_game_agent`, and \"associate\" the `probe` tool with this agent, using the `enable_message` method of the `ChatAgent`.  We then wrap the `spy_game_agent` in a `Task` object, with instructions (`system_message`) on what it should aim for."
-      ],
-      "metadata": {
-        "id": "pG2MJJN4yCHb"
-      }
-    },
-    {
-      "cell_type": "code",
-      "source": [
-        "\n",
-        "spy_game_agent = SpyGameAgent(\n",
-        "    ChatAgentConfig(\n",
-        "        llm = OpenAIGPTConfig(\n",
-        "            chat_model=OpenAIChatModel.GPT4,\n",
-        "        ),\n",
-        "        vecdb=None, # no vector database needed\n",
-        "    )\n",
-        ")\n",
-        "\n",
-        "spy_game_agent.enable_message(ProbeTool)\n",
-        "\n",
-        "task = Task(\n",
-        "        spy_game_agent,\n",
-        "        name=\"Spy\",\n",
-        "        system_message=\"\"\"\n",
-        "            I have a list of numbers between 1 and 20.\n",
-        "            Your job is to find the smallest of them.\n",
-        "            To help with this, you can give me a number and I will\n",
-        "            tell you how many of my numbers are equal or less than your number.\n",
-        "            Once you have found the smallest number,\n",
-        "            you can say DONE and report your answer.\n",
-        "        \"\"\",\n",
-        "    )"
-      ],
-      "metadata": {
-        "id": "OM6Lk3uWVOCB"
-      },
-      "execution_count": null,
-      "outputs": []
-    },
-    {
-      "cell_type": "markdown",
-      "source": [
-        "Now run the task.\n",
-        "\n",
-        "Remember to keep hitting enter when it's the human's turn, and hit \"q\" to end the conversation."
-      ],
-      "metadata": {
-        "id": "aQ93n0kA_rM0"
-      }
-    },
-    {
-      "cell_type": "code",
-      "source": [
-        "spy_game_agent.message_history.clear()\n",
-        "task.set_color_log(enable=False)\n",
-        "task.run()"
-      ],
-      "metadata": {
-        "id": "xAVoOcgsNWOv"
-      },
-      "execution_count": null,
-      "outputs": []
-    },
-    {
-      "cell_type": "markdown",
-      "source": [
-        "# Chat with documents (file paths, URLs, etc)\n",
-        "\n",
-        "In the previous examples, the Agents did not use any external documents. In this example, we we set up an Agent that supports \"chatting\" with documents. Specifically, we use the `DocChatAgent` class to ask questions about a set of URLs.\n",
-        "The `DocChatAgent` first ingests the contents of the websites specified by the URLs by chunking, embedding and indexing them into a vector database (`qdrant` by default). We then wrap the agent in a task and run it interactively.\n",
-        "The user can ask questions and the LLM of the agent returns answers using Retrieval Augment Generation, with Evidence Citation.\n"
-      ],
-      "metadata": {
-        "id": "Qmeh3zJTZeL1"
-      }
-    },
-    {
-      "cell_type": "code",
-      "source": [
-        "from langroid.agent.special.doc_chat_agent import DocChatAgentConfig, DocChatAgent\n",
-        "from langroid.language_models.openai_gpt import OpenAIChatModel, OpenAIGPTConfig\n",
-        "from langroid.vector_store.qdrantdb import QdrantDBConfig\n",
-        "from langroid.embedding_models.models import OpenAIEmbeddingsConfig\n",
-        "from langroid.agent.task import Task"
-      ],
-      "metadata": {
-        "id": "qMuSX-DjZjwS"
-      },
-      "execution_count": null,
-      "outputs": []
-    },
-    {
-      "cell_type": "markdown",
-      "source": [
-        "Now we define the configuration of the `DocChatAgent`. The configurations include the path to access the documents, chat model settings, and vector-DB settings."
-      ],
-      "metadata": {
-        "id": "w1ZcFRJu5K5D"
-      }
-    },
-    {
-      "cell_type": "code",
-      "source": [
-        "config = DocChatAgentConfig(\n",
-        "  doc_paths = [\n",
-        "    \"https://en.wikipedia.org/wiki/Language_model\",\n",
-        "    \"https://en.wikipedia.org/wiki/N-gram_language_model\",\n",
-        "  ],\n",
-        "  llm = OpenAIGPTConfig(\n",
-        "    chat_model=OpenAIChatModel.GPT4,\n",
-        "  ),\n",
-        "  vecdb=QdrantDBConfig(\n",
-        "                collection_name=\"docqa-chat-multi-extract\",\n",
-        "                storage_path=\".qdrant/test1/\", # CHANGE THIS PATH IF YOU GET AN ERROR WHEN RE-RUNNING THE CELL\n",
-        "        ),\n",
-        ")\n",
-        "\n",
-        "agent = DocChatAgent(config)"
-      ],
-      "metadata": {
-        "id": "tVEHeg9jZpl7"
-      },
-      "execution_count": null,
-      "outputs": []
-    },
-    {
-      "cell_type": "markdown",
-      "source": [
-        "As before, we wrap the agent in a task, and run it.\n",
-        "\n",
-        "Remember to keep hitting enter when it's the human's turn, and hit \"q\" to end the conversation."
-      ],
-      "metadata": {
-        "id": "UZyTx3vQN_I4"
-      }
-    },
-    {
-      "cell_type": "code",
-      "source": [
-        "agent.message_history.clear()\n",
-        "task = Task(agent)\n",
-        "task.set_color_log(enable=False)\n",
-        "task.run()"
-      ],
-      "metadata": {
-        "id": "OMFDp8WxaAI3"
-      },
-      "execution_count": null,
-      "outputs": []
-    },
-    {
-      "cell_type": "markdown",
-      "source": [
-        "# Tool/Function-calling to extract structured information from text\n",
-        "\n",
-        "Let's combine multi-agent interaction, Retrieval-Augmented Generation, and tools/function-calling, for a more realistic example. Suppose you want an agent to extract the key terms of a lease, from a lease document, as a nested JSON structure.\n",
-        "This can be accomplished by instructing the LLM to use a specific tool.\n",
-        "\n",
-        "To simplify the solution, we separate the skills/responsibilities into two different Agents:\n",
-        "- `LeaseExtractorAgent` has no access to the lease, and is responsible for gathering the key terms into a specific structured form\n",
-        "- `DocChatAgent` has access to the lease and answers specific questions it receives from the `LeaseExtractorAgent`.\n"
-      ],
-      "metadata": {
-        "id": "kZqX1J6qWhHk"
-      }
-    },
-    {
-      "cell_type": "code",
-      "source": [
-        "from rich import print\n",
-        "from pydantic import BaseModel, BaseSettings\n",
-        "from typing import List\n",
-        "import json\n",
-        "\n",
-        "from langroid.agent.special.doc_chat_agent import DocChatAgent, DocChatAgentConfig\n",
-        "from langroid.agent.chat_agent import ChatAgent, ChatAgentConfig\n",
-        "from langroid.vector_store.qdrantdb import QdrantDBConfig\n",
-        "from langroid.agent.task import Task\n",
-        "from langroid.agent.tool_message import ToolMessage\n",
-        "from langroid.language_models.openai_gpt import OpenAIGPTConfig\n",
-        "from langroid.utils.configuration import set_global, Settings\n",
-        "from langroid.utils.logging import setup_colored_logging\n",
-        "from langroid.utils.constants import NO_ANSWER\n",
-        "from langroid.embedding_models.models import OpenAIEmbeddingsConfig"
-      ],
-      "metadata": {
-        "id": "sKRoGAvqWzMx"
-      },
-      "execution_count": null,
-      "outputs": []
-    },
-    {
-      "cell_type": "markdown",
-      "source": [
-        "Next, we define the desired structure of the lease information via Pydantic models. The desired format is a nested JSON structure, which maps to a nested class structure:\n"
-      ],
-      "metadata": {
-        "id": "d-CkI7wk5A8l"
-      }
-    },
-    {
-      "cell_type": "code",
-      "source": [
-        "class LeasePeriod(BaseModel):\n",
-        "    start_date: str\n",
-        "    end_date: str\n",
-        "\n",
-        "class LeaseFinancials(BaseModel):\n",
-        "    monthly_rent: str\n",
-        "    deposit: str\n",
-        "\n",
-        "class Lease(BaseModel):\n",
-        "    \"\"\"\n",
-        "    Various lease terms.\n",
-        "    Nested fields to make this more interesting/realistic\n",
-        "    \"\"\"\n",
-        "\n",
-        "    period: LeasePeriod\n",
-        "    financials: LeaseFinancials\n",
-        "    address: str"
-      ],
-      "metadata": {
-        "id": "0p8iveEcX_1E"
-      },
-      "execution_count": null,
-      "outputs": []
-    },
-    {
-      "cell_type": "markdown",
-      "source": [
-        "We then define the `LeaseMessage` tool as a subclass of Langroid's `ToolMessage`. The `LeaseMessage` class has a\n",
-        "required argument `terms` of type `Lease`. The `classmethod` named `examples` is used to generate $k$-shot examples for the LLM when instructing it to extract information in the desired structured form (see a later cell below).\n"
-      ],
-      "metadata": {
-        "id": "WcUQylLu5HFh"
-      }
-    },
-    {
-      "cell_type": "code",
-      "source": [
-        "class LeaseMessage(ToolMessage):\n",
-        "    request: str = \"lease_info\" # maps to method of LeaseExtractorAgent\n",
-        "    purpose: str = \"\"\"\n",
-        "        Collect information about a Commercial Lease.\n",
-        "        \"\"\"\n",
-        "    terms: Lease\n",
-        "\n",
-        "    @classmethod\n",
-        "    def examples(cls) -> List[\"LeaseMessage\"]:\n",
-        "        return [\n",
-        "            cls(\n",
-        "                terms=Lease(\n",
-        "                    period=LeasePeriod(start_date=\"2021-01-01\", end_date=\"2021-12-31\"),\n",
-        "                    financials=LeaseFinancials(monthly_rent=\"$1000\", deposit=\"$1000\"),\n",
-        "                    address=\"123 Main St, San Francisco, CA 94105\",\n",
-        "                ),\n",
-        "                result=\"\",\n",
-        "            ),\n",
-        "        ]\n",
-        "\n"
-      ],
-      "metadata": {
-        "id": "XFVCpL8jW7C7"
-      },
-      "execution_count": null,
-      "outputs": []
-    },
-    {
-      "cell_type": "markdown",
-      "source": [
-        "Next we define the `LeaseExtractorAgent` and add a method `least_info` to handle the tool/function-call `lease_info` defined in the tool `LeaseMessage`. In this case the handling is trivial: if the method receives a valid object of class `LeaseMessage`, it declares \"success\"."
-      ],
-      "metadata": {
-        "id": "Lu03iGEaW0Ur"
-      }
-    },
-    {
-      "cell_type": "code",
-      "source": [
-        "class LeaseExtractorAgent(ChatAgent):\n",
-        "    def __init__(self, config: ChatAgentConfig):\n",
-        "        super().__init__(config)\n",
-        "\n",
-        "    def lease_info(self, message: LeaseMessage) -> str:\n",
-        "        print(\n",
-        "            f\"\"\"\n",
-        "        DONE! Successfully extracted Lease Info:\n",
-        "        {message.terms}\n",
-        "        \"\"\"\n",
-        "        )\n",
-        "        return json.dumps(message.terms.dict())"
-      ],
-      "metadata": {
-        "id": "ZlZ0UtqEXGdz"
-      },
-      "execution_count": null,
-      "outputs": []
-    },
-    {
-      "cell_type": "code",
-      "source": [
-        "# Obtain the lease.txt document that we want to parsed\n",
-        "!wget https://github.com/langroid/langroid-examples/blob/main/examples/docqa/lease.txt"
-      ],
-      "metadata": {
-        "id": "HtHXm0-UuBRU"
-      },
-      "execution_count": null,
-      "outputs": []
-    },
-    {
-      "cell_type": "markdown",
-      "source": [
-        "Next, set up an instance of `DocChatAgent`, point it to the lease document, equip it with a vector database, and instructions on how to answer questions based on extracts retrieved from the vector-store.\n"
-      ],
-      "metadata": {
-        "id": "mdkxu37f7JuK"
-      }
-    },
-    {
-      "cell_type": "code",
-      "source": [
-        "doc_agent = DocChatAgent(\n",
-        "        DocChatAgentConfig(\n",
-        "            doc_paths = [\"lease.txt\"],\n",
-        "            vecdb=QdrantDBConfig(\n",
-        "                collection_name=\"docqa-chat-multi-extract\",\n",
-        "                storage_path=\".data1/data1/\", # CHANGE PATH IF ERROR\n",
-        "              ),\n",
-        "            summarize_prompt= f\"\"\"\n",
-        "                Use the provided extracts to answer the question.\n",
-        "                If there's not enough information, respond with {NO_ANSWER}. Use only the\n",
-        "                information in these extracts, even if your answer is factually incorrect,\n",
-        "                and even if the answer contradicts other parts of the document. The only\n",
-        "                important thing is that your answer is consistent with and supported by the\n",
-        "                extracts. Compose your complete answer and cite all supporting sources on a\n",
-        "                separate separate line as \"EXTRACTS:\".\n",
-        "                Show each EXTRACT very COMPACTLY, i.e. only show a few words from\n",
-        "                the start and end of the extract, for example:\n",
-        "                EXTRACT: \"The world war started in ... Germany Surrendered\"\n",
-        "                {{extracts}}\n",
-        "                {{question}}\n",
-        "                Answer:\n",
-        "            \"\"\"\n",
-        "        )\n",
-        "    )"
-      ],
-      "metadata": {
-        "id": "d8ynRPp6XUvV"
-      },
-      "execution_count": null,
-      "outputs": []
-    },
-    {
-      "cell_type": "markdown",
-      "source": [
-        "Next we wrap the `doc_agent` into a Task, with instructions on its role.\n"
-      ],
-      "metadata": {
-        "id": "DISYqYVr8BQx"
-      }
-    },
-    {
-      "cell_type": "code",
-      "source": [
-        "\n",
-        "doc_task = Task(\n",
-        "    doc_agent,\n",
-        "    name=\"DocAgent\",\n",
-        "    llm_delegate=False,\n",
-        "    single_round=True,\n",
-        "    system_message=\"\"\"You are an expert on Commercial Leases.\n",
-        "    You will receive various questions about a Commercial\n",
-        "    Lease contract, and your job is to answer them concisely in at most 2 sentences.\n",
-        "    Please SUPPORT your answer with an actual EXTRACT from the lease,\n",
-        "    showing only a few words from the  START and END of the extract.\n",
-        "    \"\"\",\n",
-        ")"
-      ],
-      "metadata": {
-        "id": "NBLp0AEy74N-"
-      },
-      "execution_count": null,
-      "outputs": []
-    },
-    {
-      "cell_type": "markdown",
-      "source": [
-        "Finally, we instantiate the `lease_extractor_agent`, enable it to use and handle the `LeaseMessage` tool. Then we wrap the `lease_extractor_agent` into a Task, instructing it to gather information in the desired format, by asking questions one at a time. Note how the instruction contains `LeaseMessage.usage_example()`: this example is constructed from the `examples` classmethod above when the `LeaseMessage` was defined.\n"
-      ],
-      "metadata": {
-        "id": "ZhRfOPiE9W-n"
-      }
-    },
-    {
-      "cell_type": "code",
-      "source": [
-        "lease_extractor_agent = LeaseExtractorAgent(\n",
-        "    ChatAgentConfig(\n",
-        "        vecdb=None,\n",
-        "        llm=OpenAIGPTConfig(),\n",
-        "    )\n",
-        ")\n",
-        "\n",
-        "lease_extractor_agent.enable_message(\n",
-        "    LeaseMessage,\n",
-        "    use=True,\n",
-        "    handle=True,\n",
-        "    force=False,\n",
-        ")\n",
-        "\n",
-        "lease_task = Task(\n",
-        "    lease_extractor_agent,\n",
-        "    name=\"LeaseExtractorAgent\",\n",
-        "    llm_delegate=True,\n",
-        "    single_round=False,\n",
-        "    system_message=f\"\"\"\n",
-        "    You have to collect some information about a Commercial Lease, but you do not\n",
-        "    have access to the lease itself.\n",
-        "    You can ask me questions about the lease, ONE AT A TIME, I will answer each\n",
-        "    question. You only need to collect info corresponding to the fields in this\n",
-        "    example:\n",
-        "    {LeaseMessage.usage_example()}\n",
-        "    If some info cannot be found, fill in {NO_ANSWER}.\n",
-        "    When you have collected this info, present it to me using the\n",
-        "    'lease_info' function/tool.\n",
-        "    \"\"\",\n",
-        ")"
-      ],
-      "metadata": {
-        "id": "VL2RYZUX7393"
-      },
-      "execution_count": null,
-      "outputs": []
-    },
-    {
-      "cell_type": "markdown",
-      "source": [
-        "Finally, we set up the `doc_task` as a subtask of the `lease_task` so that the `doc_agent` can respond to questions from the `lease_extractor_agent`.\n",
-        " Now, the `lease_extractor_agent` will be asking questions about the lease and `doc_task` will provide the answers, citing evidence extracted from the lease. Once `lease_extractor_agent` collects all the terms of the lease as instructed, it will use the tool `LeaseMessage` to return this information.\n",
-        "\n",
-        " The next cell runs the `lease_task`. Remember to keep hitting enter when it's the human's turn, and hit \"q\" to end the conversation."
-      ],
-      "metadata": {
-        "id": "XBdAcarpwnYU"
-      }
-    },
-    {
-      "cell_type": "code",
-      "source": [
-        "lease_extractor_agent.message_history.clear()\n",
-        "lease_task.add_sub_task(doc_task)\n",
-        "lease_task.set_color_log(enable=False)\n",
-        "lease_task.run()"
-      ],
-      "metadata": {
-        "id": "1Lt9FhjTFlh2"
-      },
-      "execution_count": null,
-      "outputs": []
-    },
-    {
-      "cell_type": "markdown",
-      "source": [
-        "# Chat with tabular data (file paths, URLs, dataframes)\n",
-        "\n",
-        "Here is how `Langroid's` `TableChatAgent` can be used to chat with tabular data, which can be specified as a URL, file path or Pandas dataframe.\n",
-        "\n",
-        "The Agent's LLM generates Pandas code to answer the query, via function-calling (or tool/plugin), and the Agent's function-handling method executes the code and returns the answer"
-      ],
-      "metadata": {
-        "id": "uWcH7HoFc-am"
-      }
-    },
-    {
-      "cell_type": "code",
-      "source": [
-        "from langroid.agent.special.table_chat_agent import TableChatAgent, TableChatAgentConfig\n",
-        "from langroid.agent.task import Task\n",
-        "from langroid.language_models.openai_gpt import OpenAIChatModel, OpenAIGPTConfig\n"
-      ],
-      "metadata": {
-        "id": "jS06lshgdBv7"
-      },
-      "execution_count": null,
-      "outputs": []
-    },
-    {
-      "cell_type": "markdown",
-      "source": [
-        "Set up a `TableChatAgent` for a data file, URL or dataframe (Ensure the data table has a header row; the delimiter/separator is auto-detected):"
-      ],
-      "metadata": {
-        "id": "tS8pDD2MdgPi"
-      }
-    },
-    {
-      "cell_type": "code",
-      "source": [
-        "dataset =  \"https://archive.ics.uci.edu/ml/machine-learning-databases/wine-quality/winequality-red.csv\"\n",
-        "# or dataset = \"/path/to/my/data.csv\"\n",
-        "# or dataset = pd.read_csv(\"/path/to/my/data.csv\")\n",
-        "agent = TableChatAgent(\n",
-        "    config=TableChatAgentConfig(\n",
-        "        data=dataset,\n",
-        "        llm=OpenAIGPTConfig(\n",
-        "            chat_model=OpenAIChatModel.GPT4,\n",
-        "        ),\n",
-        "    )\n",
-        ")"
-      ],
-      "metadata": {
-        "id": "qDbA4VGmda10"
-      },
-      "execution_count": null,
-      "outputs": []
-    },
-    {
-      "cell_type": "markdown",
-      "source": [
-        "Now, let's set up a task and run it in an interactive loop with the user:\n",
-        "Based on `dataset`, you can ask the following question in the prompt:\n",
-        "\n",
-        "```\n",
-        "What is the average alcohol content of wines with a quality rating above 7?\n",
-        "```\n",
-        "\n",
-        "Remember to keep hitting enter when it's the human's turn, and hit \"q\" to end the conversation."
-      ],
-      "metadata": {
-        "id": "em2hcy2Qd67T"
-      }
-    },
-    {
-      "cell_type": "code",
-      "source": [
-        "agent.message_history.clear()\n",
-        "task = Task(agent, name=\"DataAssistant\")\n",
-        "task.set_color_log(enable=False)\n",
-        "task.run()"
-      ],
-      "metadata": {
-        "id": "nhDMm5ndd93W"
-      },
-      "execution_count": null,
-      "outputs": []
-    }
-  ]
->>>>>>> 33c7fc75
 }