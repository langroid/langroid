--- conflicted
+++ resolved
@@ -63,19 +63,15 @@
 
     load_dotenv()
 
-<<<<<<< HEAD
     # Look inside Neo4jSettings and explicitly
     # set each param (including database) based on your Neo4j instance
-=======
-    # Look inside Neo4jSettings and explicit set each param based on your Neo4j instance
->>>>>>> 2b6a3dc1
     neo4j_settings = Neo4jSettings(database="neo4j")
 
-    system_message = """
+    config = Neo4jChatAgentConfig(
+        name="TextNeo",
+        system_message="""
         You are an information representation expert, and you are especially 
-        knowledgeable about representing information in a Knowledge Graph such as Neo4j.
-        
-<<<<<<< HEAD
+        knowledgeable about representing information in a Knowledge Graph such as Neo4j.        
         When the user gives you a TEXT and the CURRENT SCHEMA (possibly empty), 
         your task is to generate a Cypher query that will add the entities/relationships
         from the TEXT to the Neo4j database, taking the CURRENT SCHEMA into account.
@@ -84,28 +80,6 @@
         
         To present the Cypher query, you can use the `retrieval_query` tool/function        
         """,
-=======
-        When the user gives you a TEXT, you should INFER the triplets from the TEXT.
-        Each triplet is a tuple of the form `(subject, relationship, object)`.
-        SHOW me the triplets you inferred as a list and ask the user to confirm them,
-        then you should generate a Cypher query that will create the 
-        entities/relationships based on the triplets. USE the `create_query` 
-        tool/function to create the entities/relationships, 
-
-        Here is an example:
-        ```
-        TEXT: "Albert Einstein, born in Ulm, won the Nobel Prize in Physics in 1921."
-        Triplets:
-        (Albert Einstein, born in, Ulm)
-        (Albert Einstein, won, Nobel Prize in Physics)
-        (Nobel Prize in Physics, awarded in, 1921)
-        ```
-        """
-
-    config = Neo4jChatAgentConfig(
-        name="TextNeo",
-        system_message=system_message,
->>>>>>> 2b6a3dc1
         neo4j_settings=neo4j_settings,
         show_stats=False,
         llm=lm.OpenAIGPTConfig(
@@ -132,6 +106,8 @@
     Amazon, Meta (the parent company of Facebook), and Microsoft.    
     """
 
+    CURRENT_SCHEMA = ""
+
     task = lr.Task(
         agent,
         interactive=True,
@@ -140,16 +116,13 @@
     task.run(
         f"""
     TEXT: {TEXT}
+    
+    CURRENT SCHEMA: {CURRENT_SCHEMA}
     """
     )
 
-<<<<<<< HEAD
     curr_schema = agent.get_schema(None)
     print(f"SCHEMA: {curr_schema}")
-=======
-    # schema = agent.get_schema(None)
-    # print(f"SCHEMA: {schema}")
->>>>>>> 2b6a3dc1
 
     # now feed in the schema to the next run, with new text
 
