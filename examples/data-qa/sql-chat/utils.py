--- conflicted
+++ resolved
@@ -23,11 +23,7 @@
     """Fixes a URI by percent-encoding the username and password."""
 
     if "%" in uri:
-<<<<<<< HEAD
-        return uri # already %-encoded, so don't do anything
-=======
         return uri  # already %-encoded, so don't do anything
->>>>>>> 668fa890
     # Split by '://'
     scheme_part, rest_of_uri = uri.split("://", 1)
 
@@ -63,17 +59,24 @@
     username = urllib.parse.quote_plus(username)
     password = urllib.parse.quote_plus(password)
     port_str = f":{port}" if port else ""
-    return f"{scheme}://{username}:{password}@{hostname}{port_str}/{databasename}"
+    return (
+        f"{scheme}://{username}:{password}@{hostname}{port_str}/{databasename}"
+    )
 
 
 def get_database_uri() -> str:
     """Main function to gather input and print the database URI."""
-    scheme_input = Prompt.ask("Enter the database type (e.g., postgresql, mysql)")
+    scheme_input = Prompt.ask(
+        "Enter the database type (e.g., postgresql, mysql)"
+    )
     scheme = closest_string(scheme_input, list(DEFAULT_PORTS.keys()))
 
     # Handle if no close match is found.
     if scheme == "No match found":
-        print(f"No close match found for '{scheme_input}'. Please verify your input.")
+        print(
+            f"No close match found for '{scheme_input}'. Please verify your"
+            " input."
+        )
         return
 
     username = Prompt.ask("Enter the database username")
@@ -83,7 +86,7 @@
     # Inform user of default port, and let them choose to override or leave blank
     default_port = DEFAULT_PORTS.get(scheme, "")
     port_msg = (
-        f"Enter the database port "
+        "Enter the database port "
         f"(hit enter to use default: {default_port} or specify another value)"
     )
 
@@ -94,6 +97,8 @@
 
     databasename = Prompt.ask("Enter the database name")
 
-    uri = _create_database_uri(scheme, username, password, hostname, port, databasename)
+    uri = _create_database_uri(
+        scheme, username, password, hostname, port, databasename
+    )
     print(f"Your {scheme.upper()} URI is:\n{uri}")
     return uri