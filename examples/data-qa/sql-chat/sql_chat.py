--- conflicted
+++ resolved
@@ -168,11 +168,7 @@
             use_tools=not opts.fn_api,
             use_functions_api=opts.fn_api,
             context_descriptions=context_descriptions,  # Add context descriptions to the config
-<<<<<<< HEAD
-            use_schema_tools=False,
-=======
             use_schema_tools=opts.schema_tools,
->>>>>>> aab80484
             llm=OpenAIGPTConfig(
                 chat_model=OpenAIChatModel.GPT4,
             ),
