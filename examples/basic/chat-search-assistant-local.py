--- conflicted
+++ resolved
@@ -51,11 +51,7 @@
     question: str
 
     @classmethod
-<<<<<<< HEAD
     def examples(cls) -> List[lr.ToolMessage]:
-=======
-    def examples(cls) -> List["lr.ToolMessage"]:
->>>>>>> 0ad6c5d7
         return [
             cls(question="Which superconductor material was discovered in 2023?"),
             cls(question="What AI innovation did Meta achieve in 2024?"),
