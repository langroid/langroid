"""
Single agent to use to chat with a Retrieval-augmented LLM.
Repeat: User asks question -> LLM answers.

Run like this, either with a document-path (can be URL, file-path, folder-path):

python3 examples/docqa/chat.py url-or-file-orfolder-path

(or run with no arguments to go through the dialog).

If a document-arg is provided, it will be ingested into the vector database.

To change the model, use the --model flag, e.g.:

python3 examples/docqa/chat.py --model ollama/mistral:7b-instruct-v0.2-q8_0

To change the embedding service provider, use the --embed and --embedconfig flags, e.g.:

For OpenAI
python3 examples/docqa/chat.py --embed openai

For Huggingface SentenceTransformers
python3 examples/docqa/chat.py --embed hf --embedconfig BAAI/bge-large-en-v1.5

For Llama.cpp Server
python3 examples/docqa/chat.py --embed llamacpp --embedconfig localhost:8000

See here for how to set up a Local LLM to work with Langroid:
https://langroid.github.io/langroid/tutorials/local-llm-setup/

"""

import typer
from rich import print
import os

import langroid as lr
import langroid.language_models as lm
from langroid.agent.special.doc_chat_agent import (
    DocChatAgent,
    DocChatAgentConfig,
)

from langroid.parsing.parser import ParsingConfig, PdfParsingConfig, Splitter
from langroid.utils.configuration import set_global, Settings

app = typer.Typer()

os.environ["TOKENIZERS_PARALLELISM"] = "false"


@app.command()
def main(
    doc: str = typer.Argument("", help="url, file-path or folder to chat about"),
    debug: bool = typer.Option(False, "--debug", "-d", help="debug mode"),
    model: str = typer.Option("", "--model", "-m", help="model name"),
    nocache: bool = typer.Option(False, "--nocache", "-nc", help="don't use cache"),
    vecdb: str = typer.Option(
        "qdrant", "--vecdb", "-v", help="vector db name (default: qdrant)"
    ),
    nostream: bool = typer.Option(False, "--nostream", "-ns", help="no streaming"),
    embed_provider: str = typer.Option(
        "openai",
        "--embed",
        "-e",
        help="Embedding service provider",
        # openai, hf, llamacpp
    ),
    embed_config: str = typer.Option(
        None,
        "--embedconfig",
        "-ec",
        help="Embedding service host/sentence transformer model",
    ),
    # e.g. NeuML/pubmedbert-base-embeddings
) -> None:
    llm_config = lm.OpenAIGPTConfig(
        chat_model=model or lm.OpenAIChatModel.GPT4o,
        chat_context_length=16_000,  # adjust as needed
        temperature=0.2,
        max_output_tokens=300,
        timeout=60,
    )

    config = DocChatAgentConfig(
        llm=llm_config,
        n_query_rephrases=0,
        hypothetical_answer=False,
        # how many sentences in each segment, for relevance-extraction:
        # increase this if you find that relevance extraction is losing context
        extraction_granularity=3,
        # for relevance extraction
        # relevance_extractor_config=None,  # set to None to disable relevance extraction
        # set it to > 0 to retrieve a window of k chunks on either side of a match
        n_neighbor_chunks=2,
        parsing=ParsingConfig(  # modify as needed
            splitter=Splitter.TOKENS,
            chunk_size=200,  # aim for this many tokens per chunk
            overlap=50,  # overlap between chunks
            max_chunks=10_000,
            n_neighbor_ids=5,  # store ids of window of k chunks around each chunk.
            # aim to have at least this many chars per chunk when
            # truncating due to punctuation
            min_chunk_chars=200,
            discard_chunk_chars=5,  # discard chunks with fewer than this many chars
            n_similar_docs=5,
            # NOTE: PDF parsing is extremely challenging, each library has its own
            # strengths and weaknesses. Try one that works for your use case.
            pdf=PdfParsingConfig(
                # see here for possible values:
                # https://github.com/langroid/langroid/blob/main/langroid/parsing/parser.py
                library="pymupdf4llm",
            ),
        ),
    )

    match embed_provider:
        case "hf":
            embed_cfg = lr.embedding_models.SentenceTransformerEmbeddingsConfig(
                model_type="sentence-transformer",
                model_name=embed_config,
            )
        case "llamacpp":
            embed_cfg = lr.embedding_models.LlamaCppServerEmbeddingsConfig(
                api_base=embed_config,
                dims=768,  # Change this to match the dimensions of your embedding model
            )
        case "gemini":
            embed_cfg = lr.embedding_models.GeminiEmbeddingsConfig(
                model_type="gemini", dims=768
            )
        case _:
            embed_cfg = lr.embedding_models.OpenAIEmbeddingsConfig()

    match vecdb:
        case "lance" | "lancedb":
            config.vecdb = lr.vector_store.LanceDBConfig(
                collection_name="doc-chat-lancedb",
                replace_collection=True,
                storage_path=".lancedb/data/",
                embedding=embed_cfg,
            )
        case "qdrant" | "qdrantdb":
            config.vecdb = lr.vector_store.QdrantDBConfig(
                cloud=False,
                storage_path=".qdrant/doc-chat",
                embedding=embed_cfg,
            )
        case "chroma" | "chromadb":
            config.vecdb = lr.vector_store.ChromaDBConfig(
                storage_path=".chroma/doc-chat",
                embedding=embed_cfg,
            )
        case "weaviate" | "weaviatedb":
            config.vecdb = lr.vector_store.WeaviateDBConfig(
                embedding=embed_cfg,
            )
<<<<<<< HEAD
        case "pinecone" | "pineconedb":
            config.vecdb = lr.vector_store.PineconeDBConfig(
                collection_name="doc-chat-pinecone-serverless",
                embedding=embed_cfg,
=======
        case "postgres" | "postgresdb":
            config.vecdb = lr.vector_store.PostgresDBConfig(
                embedding=embed_cfg, cloud=True
>>>>>>> 81b5914b
            )

    set_global(
        Settings(
            debug=debug,
            cache=not nocache,
            stream=not nostream,
        )
    )

    agent = DocChatAgent(config)
    print("[blue]Welcome to the document chatbot!")

    if doc:
        # TODO - could save time by checking whether we've already ingested this doc(s)
        agent.ingest_doc_paths([doc])
    else:
        agent.user_docs_ingest_dialog()

    print("[cyan]Enter x or q to quit")

    task = lr.Task(
        agent,
        system_message="You are a helpful assistant, "
        "answering questions about some docs",
    )
    task.run()


if __name__ == "__main__":
    app()<|MERGE_RESOLUTION|>--- conflicted
+++ resolved
@@ -155,16 +155,14 @@
             config.vecdb = lr.vector_store.WeaviateDBConfig(
                 embedding=embed_cfg,
             )
-<<<<<<< HEAD
         case "pinecone" | "pineconedb":
             config.vecdb = lr.vector_store.PineconeDBConfig(
                 collection_name="doc-chat-pinecone-serverless",
                 embedding=embed_cfg,
-=======
+            )
         case "postgres" | "postgresdb":
             config.vecdb = lr.vector_store.PostgresDBConfig(
                 embedding=embed_cfg, cloud=True
->>>>>>> 81b5914b
             )
 
     set_global(
