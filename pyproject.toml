--- conflicted
+++ resolved
@@ -242,11 +242,7 @@
 lint.exclude = ["docs/**", ".venv", "venv", "examples/**", "examples_dev", "langroid/utils/web", "notebooks", "__init__.py", "langroid/embedding_models/protoc/*"]
 lint.fixable = ["A", "B", "C", "D", "E", "F", "G", "I", "N", "Q", "S", "T", "W", "ANN", "ARG", "BLE", "COM", "DJ", "DTZ", "EM", "ERA", "EXE", "FBT", "ICN", "INP", "ISC", "NPY", "PD", "PGH", "PIE", "PL", "PT", "PTH", "PYI", "RET", "RSE", "RUF", "SIM", "SLF", "TCH", "TID", "TRY", "UP", "YTT"]
 lint.unfixable = []
-<<<<<<< HEAD
 lint.extend-ignore = ["F821", "F401"]
-=======
-lint.extend-ignore = ["F821","F401"]
->>>>>>> f01d1698
 
 [tool.pytest.ini_options]
 filterwarnings = ["ignore::DeprecationWarning"]
