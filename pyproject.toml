--- conflicted
+++ resolved
@@ -1,10 +1,6 @@
 [tool.poetry]
 name = "langroid"
-<<<<<<< HEAD
 version = "0.1.12"
-=======
-version = "0.1.8"
->>>>>>> ce8a569b
 description = "Harness LLMs with Multi-Agent Programming"
 authors = ["Prasad Chalasani <pchalasani@gmail.com>"]
 readme = "README.md"
@@ -50,15 +46,9 @@
 pyparsing = "^3.0.9"
 nltk = "^3.8.1"
 # optional; see extras section below
-<<<<<<< HEAD
-#sentence-transformers = {version="^2.2.2", optional=true}
-#torch = {version="2.0.0", optional=true}
-#docker = {version="^6.1.2", optional=true}
-=======
 sentence-transformers = {version="^2.2.2", optional=true}
 torch = {version="2.0.0", optional=true}
-docker = {version="^6.1.2", optional=true}
->>>>>>> ce8a569b
+
 qdrant-client = "^1.3.1"
 pydantic = "1.10.11"
 
@@ -69,11 +59,6 @@
 sentence-transformers = "^2.2.2"
 torch = "^2.0.0"
 
-[tool.poetry.group.docker]
-optional = true
-
-[tool.poetry.group.docker.dependencies]
-docker = "^6.1.2"
 
 [tool.poetry.group.dev.dependencies]
 pytest = "^7.3.1"
@@ -82,8 +67,6 @@
 [tool.poetry.extras]
 # install these using `poetry install -E hf-embeddings`
 hf-embeddings = ["sentence-transformer", "torch"]
-# install these using `poetry install -E docker`
-docker = ["docker"]
 
 #[[tool.poetry.source]]
 #name = "repositories.testpypi"
