[tool.poetry]
name = "langroid"
<<<<<<< HEAD
version = "0.1.108"
=======
version = "0.1.125"
>>>>>>> 33c7fc75
description = "Harness LLMs with Multi-Agent Programming"
authors = ["Prasad Chalasani <pchalasani@gmail.com>"]
readme = "README.md"
license = "MIT"

[tool.poetry.dependencies]
python = ">=3.9.1,<3.12"
mkdocs = "^1.4.2"
mkdocs-material = "^9.1.5"
mkdocstrings = {extras = ["python"], version = "^0.21.2"}
mkdocs-awesome-pages-plugin = "^2.8.0"
mkdocs-gen-files = "^0.4.0"
mkdocs-literate-nav = "^0.6.0"
mkdocs-section-index = "^0.3.5"
mkdocs-jupyter = "^0.24.1"
chromadb = "0.3.21"
onnxruntime = "1.16.1"
fire = "^0.5.0"
black = {extras = ["jupyter"], version = "^23.3.0"}
flake8 = "^6.0.0"
mypy = "^1.7.0"
bs4 = "^0.0.1"
autopep8 = "^2.0.2"
python-dotenv = "^1.0.0"
wget = "^3.2"
rich = "^13.3.4"
requests-oauthlib = "^1.3.1"
trafilatura = "^1.5.0"
halo = "^0.0.31"
typer = "^0.9.0"
colorlog = "^6.7.0"
openai = "^1.2.3"
tiktoken = "^0.5.1"
pygithub = "^1.58.1"
pygments = "^2.15.1"
redis = "^5.0.1"
fakeredis = "^2.12.1"
faker = "^18.9.0"
requests = "^2.31.0"
ruff = "^0.0.270"
pre-commit = "^3.3.2"
types-redis = "^4.5.5.2"
types-requests = "^2.31.0.1"
pyparsing = "^3.0.9"
nltk = "^3.8.1"
qdrant-client = "^1.3.1"
pydantic = "1.10.11"
pypdf = "^3.12.2"
momento = "^1.10.2"
pandas = "^2.0.3"
sqlalchemy = "^2.0.19"
prettytable = "^3.8.0"
tantivy = "0.20.1"
google-api-python-client = "^2.95.0"
lxml = "^4.9.3"
unstructured = {extras = ["docx", "pptx", "pdf"], version = ">=0.10.16,<0.10.18"}

# optional; see extras section below
sentence-transformers = {version="2.2.2", optional=true}
torch = {version="2.0.0", optional=true}
psycopg2 = {version="^2.9.7", optional=true}
pymysql = {version = "^1.1.0", optional = true}
pytest-postgresql = {version = "^5.0.0", optional = true}
pytest-mysql = {version = "^2.4.2", optional = true}
mkdocs-rss-plugin = "^1.8.0"
rank-bm25 = "^0.2.2"
thefuzz = "^0.20.0"
pdfplumber = "^0.10.2"
pymupdf = "^1.23.3"
jinja2 = "^3.1.2"
pytest-asyncio = "^0.21.1"
docstring-parser = "^0.15"
farm-haystack = {extras = ["ocr", "preprocessing", "file-conversion", "pdf"], version = "^1.21.1"}
meilisearch = "^0.28.3"
meilisearch-python-sdk = "^2.0.1"
litellm = {version = "^1.0.0", optional = true}
scrapy = "^2.11.0"
async-generator = "^1.10"
lancedb = "^0.3.0"
pytest-redis = "^3.0.2"

[tool.poetry.extras]
# install these using `poetry install -E [...]` where [...] is one of the extras below
hf-embeddings = ["sentence-transformers", "torch"]
postgres = ["psycopg2", "pytest-postgresql"]
mysql = ["pymysql", "pytest-mysql"]
litellm = ["litellm"]


[tool.poetry.group.dev.dependencies]
pytest = "^7.3.1"
coverage = "^7.2.5"

[build-system]
requires = ["poetry-core"]
build-backend = "poetry.core.masonry.api"

[tool.black]
line-length = 88
include = '\.pyi?$'

[tool.mypy]
python_version = "3.11"
#follow_imports = "skip"
#check_untyped_defs = "True"
disallow_untyped_defs = "True"
ignore_missing_imports = "True"
strict = true
exclude = [
    "docs", ".venv", "venv", "examples", "examples_dev", "langroid/utils/web",
    "notebooks",
    "langroid/parsing/repo_loader.py",
    "langroid/embedding_models/clustering.py",
]
files=["langroid/*"]
plugins = [
    "pydantic.mypy"
]

[tool.ruff]
line-length = 88
# Allow unused variables when underscore-prefixed.
dummy-variable-rgx = "^(_+|(_+[a-zA-Z0-9_]*[a-zA-Z0-9]+?))$"
# Assume Python 3.11.
target-version = "py311"
select = [
    "E",  # pycodestyle
    "F",  # pyflakes
    "I",  # isort
]
exclude = ["docs", ".venv", "venv", "examples", "examples_dev", "langroid/utils/web", "notebooks", "__init__.py"]
fixable = ["A", "B", "C", "D", "E", "F", "G", "I", "N", "Q", "S", "T", "W", "ANN", "ARG", "BLE", "COM", "DJ", "DTZ", "EM", "ERA", "EXE", "FBT", "ICN", "INP", "ISC", "NPY", "PD", "PGH", "PIE", "PL", "PT", "PTH", "PYI", "RET", "RSE", "RUF", "SIM", "SLF", "TCH", "TID", "TRY", "UP", "YTT"]
unfixable = []

[tool.pytest.ini_options]
filterwarnings = ["ignore::DeprecationWarning"]<|MERGE_RESOLUTION|>--- conflicted
+++ resolved
@@ -1,10 +1,6 @@
 [tool.poetry]
 name = "langroid"
-<<<<<<< HEAD
-version = "0.1.108"
-=======
 version = "0.1.125"
->>>>>>> 33c7fc75
 description = "Harness LLMs with Multi-Agent Programming"
 authors = ["Prasad Chalasani <pchalasani@gmail.com>"]
 readme = "README.md"
