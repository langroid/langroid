--- conflicted
+++ resolved
@@ -205,13 +205,12 @@
     "metaphor-python<0.2.0,>=0.1.23",
 ]
 
-<<<<<<< HEAD
 exa = [
     "exa-py>=1.8.7",
-=======
+]
+
 tavily = [
     "tavily-python>=0.5.0",
->>>>>>> 638cc011
 ]
 
 chainlit = [
