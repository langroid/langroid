[tool.poetry]
name = "langroid"
<<<<<<< HEAD
version = "0.1.166"
=======
version = "0.1.167"
>>>>>>> 4cd0268d
description = "Harness LLMs with Multi-Agent Programming"
authors = ["Prasad Chalasani <pchalasani@gmail.com>"]
readme = "README.md"
license = "MIT"

[tool.poetry.dependencies]
python = ">=3.9.1,<3.12"
mkdocs = "^1.4.2"
mkdocs-material = "^9.1.5"
mkdocstrings = {extras = ["python"], version = "^0.21.2"}
mkdocs-awesome-pages-plugin = "^2.8.0"
mkdocs-gen-files = "^0.4.0"
mkdocs-literate-nav = "^0.6.0"
mkdocs-section-index = "^0.3.5"
mkdocs-jupyter = "^0.24.1"
chromadb = "0.3.21"
onnxruntime = "1.16.1"
fire = "^0.5.0"
black = {extras = ["jupyter"], version = "^23.3.0"}
flake8 = "^6.0.0"
mypy = "^1.7.0"
bs4 = "^0.0.1"
autopep8 = "^2.0.2"
python-dotenv = "^1.0.0"
wget = "^3.2"
rich = "^13.3.4"
requests-oauthlib = "^1.3.1"
trafilatura = "^1.5.0"
halo = "^0.0.31"
typer = "^0.9.0"
colorlog = "^6.7.0"
openai = "^1.2.3"
tiktoken = "^0.5.1"
pygithub = "^1.58.1"
pygments = "^2.15.1"
redis = "^5.0.1"
fakeredis = "^2.12.1"
faker = "^18.9.0"
requests = "^2.31.0"
ruff = "^0.0.270"
pre-commit = "^3.3.2"
types-redis = "^4.5.5.2"
types-requests = "^2.31.0.1"
pyparsing = "^3.0.9"
nltk = "^3.8.1"
qdrant-client = "^1.7.0"
pydantic = "1.10.13"
pypdf = "^3.12.2"
momento = "^1.10.2"
pandas = "^2.0.3"
sqlalchemy = "^2.0.19"
prettytable = "^3.8.0"
tantivy = "^0.21.0"
google-api-python-client = "^2.95.0"
lxml = "^4.9.3"
unstructured = {extras = ["docx", "pptx", "pdf"], version = ">=0.10.16,<0.10.18"}

# optional; see extras section below
sentence-transformers = {version="2.2.2", optional=true}
torch = {version="2.0.0", optional=true}
psycopg2 = {version="^2.9.7", optional=true}
pymysql = {version = "^1.1.0", optional = true}
pytest-postgresql = {version = "^5.0.0", optional = true}
pytest-mysql = {version = "^2.4.2", optional = true}
mkdocs-rss-plugin = "^1.8.0"
rank-bm25 = "^0.2.2"
thefuzz = "^0.20.0"
pdfplumber = "^0.10.2"
pymupdf = "^1.23.3"
jinja2 = "^3.1.2"
pytest-asyncio = "^0.21.1"
docstring-parser = "^0.15"
farm-haystack = {extras = ["ocr", "preprocessing", "file-conversion", "pdf"], version = "^1.21.1"}
meilisearch = "^0.28.3"
meilisearch-python-sdk = "^2.2.3"
litellm = {version = "^1.0.0", optional = true}
scrapy = "^2.11.0"
async-generator = "^1.10"
lancedb = "^0.4.1"
pytest-redis = "^3.0.2"
neo4j = {version = "^5.14.1", optional = true}
agent-search = {version = "^0.0.7", optional = true}
python-docx = "^1.1.0"
aiohttp = "^3.9.1"

[tool.poetry.extras]
# install these using `poetry install -E [...]` where [...] is one of the extras below
hf-embeddings = ["sentence-transformers", "torch"]
postgres = ["psycopg2", "pytest-postgresql"]
mysql = ["pymysql", "pytest-mysql"]
litellm = ["litellm"]
neo4j = ["neo4j"]
sciphi = ["agent-search"]


[tool.poetry.group.dev.dependencies]
pytest = "^7.3.1"
coverage = "^7.2.5"

[build-system]
requires = ["poetry-core"]
build-backend = "poetry.core.masonry.api"

[tool.black]
line-length = 88
include = '\.pyi?$'

[tool.mypy]
python_version = "3.11"
#follow_imports = "skip"
#check_untyped_defs = "True"
disallow_untyped_defs = "True"
ignore_missing_imports = "True"
strict = true
exclude = [
    "docs", ".venv", "venv", "examples", "examples_dev", "langroid/utils/web",
    "notebooks",
    "langroid/parsing/repo_loader.py",
    "langroid/embedding_models/clustering.py",
]
files=["langroid/*"]
plugins = [
    "pydantic.mypy"
]

[tool.ruff]
line-length = 88
# Allow unused variables when underscore-prefixed.
dummy-variable-rgx = "^(_+|(_+[a-zA-Z0-9_]*[a-zA-Z0-9]+?))$"
# Assume Python 3.11.
target-version = "py311"
select = [
    "E",  # pycodestyle
    "F",  # pyflakes
    "I",  # isort
]
exclude = ["docs", ".venv", "venv", "examples", "examples_dev", "langroid/utils/web", "notebooks", "__init__.py"]
fixable = ["A", "B", "C", "D", "E", "F", "G", "I", "N", "Q", "S", "T", "W", "ANN", "ARG", "BLE", "COM", "DJ", "DTZ", "EM", "ERA", "EXE", "FBT", "ICN", "INP", "ISC", "NPY", "PD", "PGH", "PIE", "PL", "PT", "PTH", "PYI", "RET", "RSE", "RUF", "SIM", "SLF", "TCH", "TID", "TRY", "UP", "YTT"]
unfixable = []

[tool.pytest.ini_options]
filterwarnings = ["ignore::DeprecationWarning"]<|MERGE_RESOLUTION|>--- conflicted
+++ resolved
@@ -1,10 +1,6 @@
 [tool.poetry]
 name = "langroid"
-<<<<<<< HEAD
-version = "0.1.166"
-=======
 version = "0.1.167"
->>>>>>> 4cd0268d
 description = "Harness LLMs with Multi-Agent Programming"
 authors = ["Prasad Chalasani <pchalasani@gmail.com>"]
 readme = "README.md"
