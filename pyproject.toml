[tool.poetry]
name = "langroid"
version = "0.1.160"
description = "Harness LLMs with Multi-Agent Programming"
authors = ["Prasad Chalasani <pchalasani@gmail.com>"]
readme = "README.md"
license = "MIT"

[tool.poetry.dependencies]
python = ">=3.9.1,<3.12"
mkdocs = "^1.4.2"
mkdocs-material = "^9.1.5"
mkdocstrings = {extras = ["python"], version = "^0.21.2"}
mkdocs-awesome-pages-plugin = "^2.8.0"
mkdocs-gen-files = "^0.4.0"
mkdocs-literate-nav = "^0.6.0"
mkdocs-section-index = "^0.3.5"
mkdocs-jupyter = "^0.24.1"
chromadb = "0.3.21"
onnxruntime = "1.16.1"
fire = "^0.5.0"
black = {extras = ["jupyter"], version = "^23.3.0"}
flake8 = "^6.0.0"
mypy = "^1.7.0"
bs4 = "^0.0.1"
autopep8 = "^2.0.2"
python-dotenv = "^1.0.0"
wget = "^3.2"
rich = "^13.3.4"
requests-oauthlib = "^1.3.1"
trafilatura = "^1.5.0"
halo = "^0.0.31"
typer = "^0.9.0"
colorlog = "^6.7.0"
openai = "^1.2.3"
tiktoken = "^0.5.1"
pygithub = "^1.58.1"
pygments = "^2.15.1"
redis = "^5.0.1"
fakeredis = "^2.12.1"
faker = "^18.9.0"
requests = "^2.31.0"
ruff = "^0.0.270"
pre-commit = "^3.3.2"
types-redis = "^4.5.5.2"
types-requests = "^2.31.0.1"
pyparsing = "^3.0.9"
nltk = "^3.8.1"
qdrant-client = "^1.7.0"
pydantic = "1.10.13"
pypdf = "^3.12.2"
momento = "^1.10.2"
pandas = "^2.0.3"
sqlalchemy = "^2.0.19"
prettytable = "^3.8.0"
tantivy = "^0.21.0"
google-api-python-client = "^2.95.0"
lxml = "^4.9.3"
unstructured = {extras = ["docx", "pptx", "pdf"], version = ">=0.10.16,<0.10.18"}

# optional; see extras section below
sentence-transformers = {version="2.2.2", optional=true}
torch = {version="2.0.0", optional=true}
psycopg2 = {version="^2.9.7", optional=true}
pymysql = {version = "^1.1.0", optional = true}
pytest-postgresql = {version = "^5.0.0", optional = true}
pytest-mysql = {version = "^2.4.2", optional = true}
mkdocs-rss-plugin = "^1.8.0"
rank-bm25 = "^0.2.2"
thefuzz = "^0.20.0"
pdfplumber = "^0.10.2"
pymupdf = "^1.23.3"
jinja2 = "^3.1.2"
pytest-asyncio = "^0.21.1"
docstring-parser = "^0.15"
farm-haystack = {extras = ["ocr", "preprocessing", "file-conversion", "pdf"], version = "^1.21.1"}
meilisearch = "^0.28.3"
meilisearch-python-sdk = "^2.2.3"
litellm = {version = "^1.0.0", optional = true}
scrapy = "^2.11.0"
async-generator = "^1.10"
lancedb = "^0.4.1"
pytest-redis = "^3.0.2"
<<<<<<< HEAD
agent-search = "^0.0.7"
=======
python-docx = "^1.1.0"
>>>>>>> dfbb4674

[tool.poetry.extras]
# install these using `poetry install -E [...]` where [...] is one of the extras below
hf-embeddings = ["sentence-transformers", "torch"]
postgres = ["psycopg2", "pytest-postgresql"]
mysql = ["pymysql", "pytest-mysql"]
litellm = ["litellm"]


[tool.poetry.group.dev.dependencies]
pytest = "^7.3.1"
coverage = "^7.2.5"

[build-system]
requires = ["poetry-core"]
build-backend = "poetry.core.masonry.api"

[tool.black]
line-length = 88
include = '\.pyi?$'

[tool.mypy]
python_version = "3.11"
#follow_imports = "skip"
#check_untyped_defs = "True"
disallow_untyped_defs = "True"
ignore_missing_imports = "True"
strict = true
exclude = [
    "docs", ".venv", "venv", "examples", "examples_dev", "langroid/utils/web",
    "notebooks",
    "langroid/parsing/repo_loader.py",
    "langroid/embedding_models/clustering.py",
]
files=["langroid/*"]
plugins = [
    "pydantic.mypy"
]

[tool.ruff]
line-length = 88
# Allow unused variables when underscore-prefixed.
dummy-variable-rgx = "^(_+|(_+[a-zA-Z0-9_]*[a-zA-Z0-9]+?))$"
# Assume Python 3.11.
target-version = "py311"
select = [
    "E",  # pycodestyle
    "F",  # pyflakes
    "I",  # isort
]
exclude = ["docs", ".venv", "venv", "examples", "examples_dev", "langroid/utils/web", "notebooks", "__init__.py"]
fixable = ["A", "B", "C", "D", "E", "F", "G", "I", "N", "Q", "S", "T", "W", "ANN", "ARG", "BLE", "COM", "DJ", "DTZ", "EM", "ERA", "EXE", "FBT", "ICN", "INP", "ISC", "NPY", "PD", "PGH", "PIE", "PL", "PT", "PTH", "PYI", "RET", "RSE", "RUF", "SIM", "SLF", "TCH", "TID", "TRY", "UP", "YTT"]
unfixable = []

[tool.pytest.ini_options]
filterwarnings = ["ignore::DeprecationWarning"]<|MERGE_RESOLUTION|>--- conflicted
+++ resolved
@@ -81,11 +81,8 @@
 async-generator = "^1.10"
 lancedb = "^0.4.1"
 pytest-redis = "^3.0.2"
-<<<<<<< HEAD
 agent-search = "^0.0.7"
-=======
 python-docx = "^1.1.0"
->>>>>>> dfbb4674
 
 [tool.poetry.extras]
 # install these using `poetry install -E [...]` where [...] is one of the extras below
