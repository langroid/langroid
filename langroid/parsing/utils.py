--- conflicted
+++ resolved
@@ -206,11 +206,7 @@
     for part in specs.split(","):
         # some weak LLMs may generate <#1#> instead of 1, so extract just the digits
         # or the "-"
-<<<<<<< HEAD
-        part = ''.join(char for char in part if char.isdigit() or char == "-")
-=======
         part = "".join(char for char in part if char.isdigit() or char == "-")
->>>>>>> 8f0743c5
         if "-" in part:
             start, end = map(int, part.split("-"))
             spec_indices.update(range(start, end + 1))
