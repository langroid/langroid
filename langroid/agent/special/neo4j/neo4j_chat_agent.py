--- conflicted
+++ resolved
@@ -245,15 +245,9 @@
         else:
             print("[red]Database is not deleted!")
 
-<<<<<<< HEAD
-    def retrieval_query(self, msg: CypherQueryTool) -> str:
-        """
-        Handle a CypherQueryTool message by executing a Cypher query and
-=======
     def retrieval_query(self, msg: CypherRetrievalTool) -> str:
         """ "
         Handle a CypherRetrievalTool message by executing a Cypher query and
->>>>>>> 2b6a3dc1
         returning the result.
         Args:
             msg (CypherRetrievalTool): The tool-message to handle.
