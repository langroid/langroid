--- conflicted
+++ resolved
@@ -41,15 +41,8 @@
     def dct(self) -> Dict[str, Any]:
         d = super().dict()
         d["type"] = d["type"].value
-<<<<<<< HEAD
-
-        if self.type != ToolType.FUNCTION:
-            del d["function"]
-
-=======
         if self.type != ToolType.FUNCTION:
             d.pop("function")
->>>>>>> 594ce511
         return d
 
 
