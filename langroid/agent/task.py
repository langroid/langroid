from __future__ import annotations

import asyncio
import copy
import logging
from collections import Counter
from typing import (
    Any,
    Callable,
    Coroutine,
    Dict,
    List,
    Optional,
    Set,
    Tuple,
    Type,
    cast,
)

from rich import print
from rich.markup import escape

from langroid.agent.base import Agent
from langroid.agent.chat_agent import ChatAgent
from langroid.agent.chat_document import (
    ChatDocLoggerFields,
    ChatDocMetaData,
    ChatDocument,
)
from langroid.mytypes import Entity
from langroid.utils.configuration import settings
from langroid.utils.constants import DONE, NO_ANSWER, PASS, PASS_TO, SEND_TO, USER_QUIT
from langroid.utils.logging import RichFileLogger, setup_file_logger

logger = logging.getLogger(__name__)

Responder = Entity | Type["Task"]


class Task:
    """
    A `Task` wraps an `Agent` object, and sets up the `Agent`'s goals and instructions.
    A `Task` maintains two key variables:

    - `self.pending_message`, which is the message awaiting a response, and
    - `self.pending_sender`, which is the entity that sent the pending message.

    The possible responders to `self.pending_message` are the `Agent`'s own "native"
    responders (`agent_response`, `llm_response`, and `user_response`), and
    the `run()` methods of any sub-tasks. All responders have the same type-signature
    (somewhat simplified):
    ```
    str | ChatDocument -> ChatDocument
    ```
    Responders may or may not specify an intended recipient of their generated response.

    The main top-level method in the `Task` class is `run()`, which repeatedly calls
    `step()` until `done()` returns true. The `step()` represents a "turn" in the
    conversation: this method sequentially (in round-robin fashion) calls the responders
    until it finds one that generates a *valid* response to the `pending_message`
    (as determined by the `valid()` method). Once a valid response is found,
    `step()` updates the `pending_message` and `pending_sender` variables,
    and on the next iteration, `step()` re-starts its search for a valid response
    *from the beginning* of the list of responders (the exception being that the
    human user always gets a chance to respond after each non-human valid response).
    This process repeats until `done()` returns true, at which point `run()` returns
    the value of `result()`, which is the final result of the task.
    """

    def __init__(
        self,
        agent: Optional[Agent] = None,
        name: str = "",
        llm_delegate: bool = False,
        single_round: bool = False,
        system_message: str = "",
        user_message: str | None = "",
        restart: bool = True,
        default_human_response: Optional[str] = None,
        interactive: bool = True,
        only_user_quits_root: bool = False,
        erase_substeps: bool = False,
        concurrent: bool = False,
        allow_null_result: bool = True,
        max_stalled_steps: int = 5,
        done_if_no_response: List[Responder] = [],
        done_if_response: List[Responder] = [],
    ):
        """
        A task to be performed by an agent.

        Args:
            agent (Agent): agent associated with the task
            name (str): name of the task
            llm_delegate (bool):
                [Deprecated, not used; use `done_if_response`, `done_if_no_response`
                instead]
                Whether to delegate control to LLM; conceptually,
                the "controlling entity" is the one "seeking" responses to its queries,
                and has a goal it is aiming to achieve. The "controlling entity" is
                either the LLM or the USER. (Note within a Task there is just one
                LLM, and all other entities are proxies of the "User" entity).
            single_round (bool):
                [Deprecated: Use `done_if_response`, `done_if_no_response` instead].
                If true, task runs until one message by controller,
                and subsequent response by non-controller. If false, runs for the
                specified number of turns in `run`, or until `done()` is true.
                One run of step() is considered a "turn".
            system_message (str): if not empty, overrides agent's system_message
            user_message (str): if not empty, overrides agent's user_message
            restart (bool): if true, resets the agent's message history
            default_human_response (str): default response from user; useful for
                testing, to avoid interactive input from user.
                [Instead of this, setting `interactive` usually suffices]
            interactive (bool): if true, wait for human input after each non-human
                response (prevents infinite loop of non-human responses).
                Default is true. If false, then `default_human_response` is set to ""
            only_user_quits_root (bool): if true, only user can quit the root task.
                [This param is ignored & deprecated; Keeping for backward compatibility.
                Instead of this, setting `interactive` suffices]
            erase_substeps (bool): if true, when task completes, erase intermediate
                conversation with subtasks from this agent's `message_history`, and also
                erase all subtask agents' `message_history`.
                Note: erasing can reduce prompt sizes, but results in repetitive
                sub-task delegation.
            concurrent (bool): if true, all non-human responders are executed
                concurrently; we keep the first valid response.
            allow_null_result (bool): [Deprecated, may be removed in future.]
                If true, allow null (empty or NO_ANSWER)
                as the result of a step or overall task result.
                Optional, default is True.
            max_stalled_steps (int): task considered done after this many consecutive
                steps with no progress. Default is 3.
            done_if_no_response (List[Responder]): consider task done if NULL
                response from any of these responders. Default is empty list.
            done_if_response (List[Responder]): consider task done if NON-NULL
                response from any of these responders. Default is empty list.
        """
        if agent is None:
            agent = ChatAgent()

        # copy the agent's config, so that we don't modify the original agent's config,
        # which may be shared by other agents.
        try:
            config_copy = copy.deepcopy(agent.config)
            agent.config = config_copy
        except Exception:
            logger.warning(
                """
                Failed to deep-copy Agent config during task creation, 
                proceeding with original config. Be aware that changes to 
                the config may affect other agents using the same config.
                """
            )

        if isinstance(agent, ChatAgent) and len(agent.message_history) == 0 or restart:
            agent = cast(ChatAgent, agent)
            agent.clear_history(0)
            agent.clear_dialog()
            # possibly change the system and user messages
            if system_message:
                # we always have at least 1 task_message
                agent.set_system_message(system_message)
            if user_message:
                agent.set_user_message(user_message)

        self.logger: None | RichFileLogger = None
        self.tsv_logger: None | logging.Logger = None
        self.color_log: bool = False if settings.notebook else True
        self.agent = agent
        self.step_progress = False  # progress in current step?
        self.n_stalled_steps = 0  # how many consecutive steps with no progress?
        self.max_stalled_steps = max_stalled_steps
        self.done_if_response = [r.value for r in done_if_response]
        self.done_if_no_response = [r.value for r in done_if_no_response]
        self.is_done = False  # is task done (based on response)?
        self.is_pass_thru = False  # is current response a pass-thru?
        self.task_progress = False  # progress in current task (since run or run_async)?
        if name:
            # task name overrides name in agent config
            agent.config.name = name
        self.name = name or agent.config.name
        self.value: str = self.name
        self.default_human_response = default_human_response
        if default_human_response is not None and default_human_response == "":
            interactive = False
        self.interactive = interactive
        self.message_history_idx = -1
        if interactive:
            only_user_quits_root = True
        else:
            default_human_response = default_human_response or ""
            only_user_quits_root = False
        if default_human_response is not None:
            self.agent.default_human_response = default_human_response
        self.only_user_quits_root = only_user_quits_root
        # set to True if we want to collapse multi-turn conversation with sub-tasks into
        # just the first outgoing message and last incoming message.
        # Note this also completely erases sub-task agents' message_history.
        self.erase_substeps = erase_substeps
        self.concurrent = concurrent
        self.allow_null_result = allow_null_result

        agent_entity_responders = agent.entity_responders()
        agent_entity_responders_async = agent.entity_responders_async()
        self.responders: List[Responder] = [e for e, _ in agent_entity_responders]
        self.responders_async: List[Responder] = [
            e for e, _ in agent_entity_responders_async
        ]
        self.non_human_responders: List[Responder] = [
            r for r in self.responders if r != Entity.USER
        ]
        self.non_human_responders_async: List[Responder] = [
            r for r in self.responders_async if r != Entity.USER
        ]

        self.human_tried = False  # did human get a chance to respond in last step?
        self._entity_responder_map: Dict[
            Entity, Callable[..., Optional[ChatDocument]]
        ] = dict(agent_entity_responders)

        self._entity_responder_async_map: Dict[
            Entity, Callable[..., Coroutine[Any, Any, Optional[ChatDocument]]]
        ] = dict(agent_entity_responders_async)

        self.name_sub_task_map: Dict[str, Task] = {}
        # latest message in a conversation among entities and agents.
        self.pending_message: Optional[ChatDocument] = None
        self.pending_sender: Responder = Entity.USER
        self.single_round = single_round
        self.turns = -1  # no limit
        self.llm_delegate = llm_delegate
        if llm_delegate:
            self.controller = Entity.LLM
            if self.single_round:
                # 0: User instructs (delegating to LLM);
                # 1: LLM asks;
                # 2: user replies.
                self.turns = 2
        else:
            self.controller = Entity.USER
            if self.single_round:
                self.turns = 1  # 0: User asks, 1: LLM replies.

        # other sub_tasks this task can delegate to
        self.sub_tasks: List[Task] = []
        self.parent_task: Set[Task] = set()
        self.caller: Task | None = None  # which task called this task's `run` method

    def clone(self, i: int) -> "Task":
        """
        Returns a copy of this task, with a new agent.
        """
        assert isinstance(self.agent, ChatAgent), "Task clone only works for ChatAgent"
        agent: ChatAgent = self.agent.clone(i)
        return Task(
            agent,
            name=self.name + f"-{i}",
            llm_delegate=self.llm_delegate,
            single_round=self.single_round,
            system_message=self.agent.system_message,
            user_message=self.agent.user_message,
            restart=False,
            default_human_response=self.default_human_response,
            interactive=self.interactive,
            erase_substeps=self.erase_substeps,
            allow_null_result=self.allow_null_result,
            max_stalled_steps=self.max_stalled_steps,
            done_if_no_response=[Entity(s) for s in self.done_if_no_response],
            done_if_response=[Entity(s) for s in self.done_if_response],
        )

    def __repr__(self) -> str:
        return f"{self.name}"

    def __str__(self) -> str:
        return f"{self.name}"

    @property
    def _level(self) -> int:
        if self.caller is None:
            return 0
        return self.caller._level + 1

    @property
    def _indent(self) -> str:
        return "...|" * self._level

    @property
    def _enter(self) -> str:
        return self._indent + ">>>"

    @property
    def _leave(self) -> str:
        return self._indent + "<<<"

    def add_sub_task(self, task: Task | List[Task]) -> None:
        """
        Add a sub-task (or list of subtasks) that this task can delegate
        (or fail-over) to. Note that the sequence of sub-tasks is important,
        since these are tried in order, as the parent task searches for a valid
        response.

        Args:
            task (Task|List[Task]): sub-task(s) to add
        """

        if isinstance(task, list):
            for t in task:
                self.add_sub_task(t)
            return
        assert isinstance(task, Task), f"added task must be a Task, not {type(task)}"

        task.parent_task.add(self)  # add myself to set of parent tasks of `task`
        self.sub_tasks.append(task)
        self.name_sub_task_map[task.name] = task
        self.responders.append(cast(Responder, task))
        self.responders_async.append(cast(Responder, task))
        self.non_human_responders.append(cast(Responder, task))
        self.non_human_responders_async.append(cast(Responder, task))

    def init(self, msg: None | str | ChatDocument = None) -> ChatDocument | None:
        """
        Initialize the task, with an optional message to start the conversation.
        Initializes `self.pending_message` and `self.pending_sender`.
        Args:
            msg (str|ChatDocument): optional message to start the conversation.

        Returns:
            (ChatDocument|None): the initialized `self.pending_message`.
            Currently not used in the code, but provided for convenience.
        """
        self.pending_sender = Entity.USER
        if isinstance(msg, str):
            self.pending_message = ChatDocument(
                content=msg,
                metadata=ChatDocMetaData(
                    sender=Entity.USER,
                ),
            )
        else:
            self.pending_message = msg
            if self.pending_message is not None and self.caller is not None:
                # msg may have come from `caller`, so we pretend this is from
                # the CURRENT task's USER entity
                self.pending_message.metadata.sender = Entity.USER

        self._show_pending_message_if_debug()

        if self.caller is not None and self.caller.logger is not None:
            self.logger = self.caller.logger
        else:
            self.logger = RichFileLogger(f"logs/{self.name}.log", color=self.color_log)

        if self.caller is not None and self.caller.tsv_logger is not None:
            self.tsv_logger = self.caller.tsv_logger
        else:
            self.tsv_logger = setup_file_logger("tsv_logger", f"logs/{self.name}.tsv")
            header = ChatDocLoggerFields().tsv_header()
            self.tsv_logger.info(f" \tTask\tResponder\t{header}")

        self.log_message(Entity.USER, self.pending_message)
        return self.pending_message

    def run(
        self,
        msg: Optional[str | ChatDocument] = None,
        turns: int = -1,
        caller: None | Task = None,
    ) -> Optional[ChatDocument]:
        """Synchronous version of `run_async()`.
        See `run_async()` for details."""
        self.task_progress = False
        self.n_stalled_steps = 0
        assert (
            msg is None or isinstance(msg, str) or isinstance(msg, ChatDocument)
        ), f"msg arg in Task.run() must be None, str, or ChatDocument, not {type(msg)}"

        if (
            isinstance(msg, ChatDocument)
            and msg.metadata.recipient != ""
            and msg.metadata.recipient != self.name
        ):
            # this task is not the intended recipient so return None
            return None
        self._pre_run_loop(
            msg=msg,
            caller=caller,
            is_async=False,
        )
        # self.turns overrides if it is > 0 and turns not set (i.e. = -1)
        turns = self.turns if turns < 0 else turns
        i = 0
        while True:
            self.step()
            if self.done():
                if self._level == 0 and not settings.quiet:
                    print("[magenta]Bye, hope this was useful!")
                break
            i += 1
            if turns > 0 and i >= turns:
                break

        final_result = self.result()
        self._post_run_loop()
        return final_result

    async def run_async(
        self,
        msg: Optional[str | ChatDocument] = None,
        turns: int = -1,
        caller: None | Task = None,
    ) -> Optional[ChatDocument]:
        """
        Loop over `step()` until task is considered done or `turns` is reached.
        Runs asynchronously.

        Args:
            msg (str|ChatDocument): initial message to process; if None,
                the LLM will respond to its initial `self.task_messages`
                which set up and kick off the overall task.
                The agent tries to achieve this goal by looping
                over `self.step()` until the task is considered
                done; this can involve a series of messages produced by Agent,
                LLM or Human (User).
            turns (int): number of turns to run the task for;
                default is -1, which means run until task is done.
            caller (Task|None): the calling task, if any

        Returns:
            Optional[ChatDocument]: valid result of the task.
        """

        # Even if the initial "sender" is not literally the USER (since the task could
        # have come from another LLM), as far as this agent is concerned, the initial
        # message can be considered to be from the USER
        # (from the POV of this agent's LLM).
        self.task_progress = False
        if (
            isinstance(msg, ChatDocument)
            and msg.metadata.recipient != ""
            and msg.metadata.recipient != self.name
        ):
            # this task is not the intended recipient so return None
            return None
        self._pre_run_loop(
            msg=msg,
            caller=caller,
            is_async=True,
        )
        # self.turns overrides if it is > 0 and turns not set (i.e. = -1)
        turns = self.turns if turns < 0 else turns
        i = 0
        while True:
            await self.step_async()
            if self.done():
                if self._level == 0 and not settings.quiet:
                    print("[magenta]Bye, hope this was useful!")
                break
            i += 1
            if turns > 0 and i >= turns:
                break

        final_result = self.result()
        self._post_run_loop()
        return final_result

    def _pre_run_loop(
        self,
        msg: Optional[str | ChatDocument] = None,
        caller: None | Task = None,
        is_async: bool = False,
    ) -> None:
        self.caller = caller
        self.init(msg)
        # sets indentation to be printed prior to any output from agent
        self.agent.indent = self._indent
        if self.default_human_response is not None:
            self.agent.default_human_response = self.default_human_response

        self.message_history_idx = -1
        if isinstance(self.agent, ChatAgent):
            # mark where we are in the message history, so we can reset to this when
            # we are done with the task
            self.message_history_idx = (
                max(
                    len(self.agent.message_history),
                    len(self.agent.task_messages),
                )
                - 1
            )
        # TODO decide on whether or not to print, based on is_async
        llm_model = (
            "no-LLM"
            if self.agent.config.llm is None
            else self.agent.config.llm.chat_model
        )
        if not settings.quiet:
            print(
                f"[bold magenta]{self._enter} Starting Agent "
                f"{self.name} ({self.message_history_idx+1}) "
                f"{llm_model} [/bold magenta]"
            )

    def _post_run_loop(self) -> None:
        # delete all messages from our agent's history, AFTER the first incoming
        # message, and BEFORE final result message
        n_messages = 0
        if isinstance(self.agent, ChatAgent):
            if self.erase_substeps:
                # TODO I don't like directly accessing agent message_history. Revisit.
                # (Pchalasani)
                del self.agent.message_history[
                    self.message_history_idx + 2 : n_messages - 1
                ]
            n_messages = len(self.agent.message_history)
        if self.erase_substeps:
            for t in self.sub_tasks:
                # erase our conversation with agent of subtask t

                # erase message_history of agent of subtask t
                # TODO - here we assume that subtask-agents are
                # ONLY talking to the current agent.
                if isinstance(t.agent, ChatAgent):
                    t.agent.clear_history(0)
        if not settings.quiet:
            print(
                f"[bold magenta]{self._leave} Finished Agent "
                f"{self.name} ({n_messages}) [/bold magenta]"
            )

    def step(self, turns: int = -1) -> ChatDocument | None:
        """
        Synchronous version of `step_async()`. See `step_async()` for details.
        TODO: Except for the self.response() calls, this fn should be identical to
        `step_async()`. Consider refactoring to avoid duplication.
        """
        self.is_done = False
        self.step_progress = False
        parent = self.pending_message
        recipient = (
            ""
            if self.pending_message is None
            else self.pending_message.metadata.recipient
        )
        if not self._valid_recipient(recipient):
            logger.warning(f"Invalid recipient: {recipient}")
            error_doc = ChatDocument(
                content=f"Invalid recipient: {recipient}",
                metadata=ChatDocMetaData(
                    sender=Entity.AGENT,
                    sender_name=Entity.AGENT,
                ),
            )
            self._process_valid_responder_result(Entity.AGENT, parent, error_doc)
            return error_doc

        responders: List[Responder] = self.non_human_responders.copy()

        if (
            Entity.USER in self.responders
            and not self.human_tried
            and not self.agent.has_tool_message_attempt(self.pending_message)
        ):
            # Give human first chance if they haven't been tried in last step,
            # and the msg is not a tool-call attempt;
            # This ensures human gets a chance to respond,
            #   other than to a LLM tool-call.
            # When there's a tool msg attempt we want the
            #  Agent to be the next responder; this only makes a difference in an
            #  interactive setting: LLM generates tool, then we don't want user to
            #  have to respond, and instead let the agent_response handle the tool.

            responders.insert(0, Entity.USER)

        found_response = False
        for r in responders:
            self.is_pass_thru = False
            if not self._can_respond(r):
                # create dummy msg for logging
                log_doc = ChatDocument(
                    content="[CANNOT RESPOND]",
                    function_call=None,
                    metadata=ChatDocMetaData(
                        sender=r if isinstance(r, Entity) else Entity.USER,
                        sender_name=str(r),
                        recipient=recipient,
                    ),
                )
                self.log_message(r, log_doc)
                continue
            self.human_tried = r == Entity.USER
            result = self.response(r, turns)
            self.is_done = self._is_done_response(result, r)
            self.is_pass_thru = PASS in result.content if result else False
            if self.valid(result, r):
                found_response = True
                assert result is not None
                self._process_valid_responder_result(r, parent, result)
                break
            else:
                self.log_message(r, result)
            if self.is_done:
                # skip trying other responders in this step
                break
        if not found_response:
            self._process_invalid_step_result(parent)
        self._show_pending_message_if_debug()
        return self.pending_message

    async def step_async(self, turns: int = -1) -> ChatDocument | None:
        """
        A single "turn" in the task conversation: The "allowed" responders in this
        turn (which can be either the 3 "entities", or one of the sub-tasks) are
        tried in sequence, until a _valid_ response is obtained; a _valid_
        response is one that contributes to the task, either by ending it,
        or producing a response to be further acted on.
        Update `self.pending_message` to the latest valid response (or NO_ANSWER
        if no valid response was obtained from any responder).

        Args:
            turns (int): number of turns to process. Typically used in testing
                where there is no human to "quit out" of current level, or in cases
                where we want to limit the number of turns of a delegated agent.

        Returns (ChatDocument|None):
            Updated `self.pending_message`. Currently the return value is not used
                by the `task.run()` method, but we return this as a convenience for
                other use-cases, e.g. where we want to run a task step by step in a
                different context.
        """
        self.is_done = False
        self.step_progress = False
        parent = self.pending_message
        recipient = (
            ""
            if self.pending_message is None
            else self.pending_message.metadata.recipient
        )
        if not self._valid_recipient(recipient):
            logger.warning(f"Invalid recipient: {recipient}")
            error_doc = ChatDocument(
                content=f"Invalid recipient: {recipient}",
                metadata=ChatDocMetaData(
                    sender=Entity.AGENT,
                    sender_name=Entity.AGENT,
                ),
            )
            self._process_valid_responder_result(Entity.AGENT, parent, error_doc)
            return error_doc

        responders: List[Responder] = self.non_human_responders_async.copy()

<<<<<<< HEAD
        if self.concurrent:
            concurrent_start = 0
        else:
            concurrent_start = len(responders)

        if Entity.USER in self.responders_async and not self.human_tried:
            # give human first chance if they haven't been tried in last step:
            # ensures human gets chance at each turn.
=======
        if (
            Entity.USER in self.responders
            and not self.human_tried
            and not self.agent.has_tool_message_attempt(self.pending_message)
        ):
            # Give human first chance if they haven't been tried in last step,
            # and the msg is not a tool-call attempt;
            # This ensures human gets a chance to respond,
            #   other than to a LLM tool-call.
            # When there's a tool msg attempt we want the
            #  Agent to be the next responder; this only makes a difference in an
            #  interactive setting: LLM generates tool, then we don't want user to
            #  have to respond, and instead let the agent_response handle the tool.
>>>>>>> 3285cbf9
            responders.insert(0, Entity.USER)
            concurrent_start += 1  # We always wait for the human response if available

        sequential_responders = responders[:concurrent_start]
        concurrent_responders = responders[concurrent_start:]

        # Asynchronously returns the results from a responder and checks for validity
        async def response(cls: Task, r: Responder) -> Dict[str, Any]:
            if not cls._can_respond(r):
                # create dummy msg for logging
                log_doc = ChatDocument(
                    content="[CANNOT RESPOND]",
                    function_call=None,
                    metadata=ChatDocMetaData(
                        sender=r if isinstance(r, Entity) else Entity.USER,
                        sender_name=str(r),
                        recipient=recipient,
                    ),
                )

                return {
                    "cannot_respond": True,
                    "log_doc": log_doc,
                    "responder": r,
                }

            cls.human_tried = r == Entity.USER

            result = await cls.response_async(r, turns)
            is_done = cls._is_done_response(result, r)
            is_valid = cls.valid(result, r)

            if is_valid:
                is_done = True

            is_pass_thru = PASS in result.content if result else False

            return {
                "cannot_respond": False,
                "is_done": is_done,
                "is_valid": is_valid,
                "is_pass_thru": is_pass_thru,
                "responder": r,
                "result": result,
            }

        found_response = False
        result = None

        # Update task state using response
        def handle_response(response: Dict[str, Any]) -> None:
            nonlocal found_response, result

            r = response["responder"]

            if response["cannot_respond"]:
                self.log_message(r, response["log_doc"])
            else:
                self.is_done = responder_result["is_done"]

                if "is_pass_thru" in responder_result:
                    self.is_pass_thru = responder_result["is_pass_thru"]

                result = responder_result["result"]

                if responder_result["is_valid"]:
                    found_response = True
                    assert result is not None
                    self._process_valid_responder_result(r, parent, result)
                else:
                    self.log_message(r, result)

        # Evaluate the responders to be executed sequentially in order
        for r in sequential_responders:
            responder_result = await response(self, r)
            handle_response(responder_result)

            if self.is_done:
                # skip trying other responders this step
                break

        concurrent_tasks = set(
            map(
                lambda r: asyncio.create_task(response(self, r)),
                concurrent_responders,
            )
        )

        #  Run the remaining responders concurrently; retain the first successful result
        while not self.is_done and len(concurrent_tasks) > 0:
            # Wait for a result from some responder
            done, concurrent_tasks = await asyncio.wait(
                concurrent_tasks, return_when=asyncio.FIRST_COMPLETED
            )

            for task in done:
                responder_result = task.result()
                handle_response(responder_result)

                if self.is_done:
                    # skip trying other responders this step
                    break

        # Cancel remaining tasks
        for task in concurrent_tasks:
            task.cancel()

        if not found_response:
            self._process_invalid_step_result(parent)
        self._show_pending_message_if_debug()
        return self.pending_message

    def _process_valid_responder_result(
        self,
        r: Responder,
        parent: ChatDocument | None,
        result: ChatDocument,
    ) -> None:
        """Processes valid result from a responder, during a step"""

        # pending_sender is of type Responder,
        # i.e. it is either one of the agent's entities
        # OR a sub-task, that has produced a valid response.
        # Contrast this with self.pending_message.metadata.sender, which is an ENTITY
        # of this agent, or a sub-task's agent.
        if not self.is_pass_thru:
            self.pending_sender = r
        result.metadata.parent = parent
        if not self.is_pass_thru:
            self.pending_message = result
        self.log_message(self.pending_sender, result, mark=True)
        self.step_progress = True
        self.task_progress = True
        if self.is_pass_thru:
            self.n_stalled_steps += 1
        else:
            # reset stuck counter since we made progress
            self.n_stalled_steps = 0

    def _process_invalid_step_result(self, parent: ChatDocument | None) -> None:
        """
        Since step had no valid result from any responder, decide whether to update the
        self.pending_message to a NO_ANSWER message from the opposite entity,
        or leave it as is.
        Args:
            parent (ChatDocument|None): parent message of the current message
        """
        self.n_stalled_steps += 1
        if (not self.task_progress or self.allow_null_result) and not self.is_pass_thru:
            # There has been no progress at all in this task, so we
            # update the pending_message to a dummy NO_ANSWER msg
            # from the entity 'opposite' to the current pending_sender,
            # so we show "progress" and avoid getting stuck in an infinite loop.
            responder = (
                Entity.LLM if self.pending_sender == Entity.USER else Entity.USER
            )
            self.pending_message = ChatDocument(
                content=NO_ANSWER,
                metadata=ChatDocMetaData(sender=responder, parent=parent),
            )
            self.pending_sender = responder
        self.log_message(self.pending_sender, self.pending_message, mark=True)

    def _show_pending_message_if_debug(self) -> None:
        if self.pending_message is None:
            return
        if settings.debug:
            sender_str = escape(str(self.pending_sender))
            msg_str = escape(str(self.pending_message))
            print(f"[grey37][{sender_str}]{msg_str}[/grey37]")

    def _parse_routing(self, msg: ChatDocument | str) -> Tuple[bool | None, str | None]:
        """
        Parse routing instruction if any, of the form:
        PASS:<recipient>  (pass current pending msg to recipient)
        SEND:<recipient> <content> (send content to recipient)
        Args:
            msg (ChatDocument|str|None): message to parse
        Returns:
            Tuple[bool,str|None]:
                bool: true=PASS, false=SEND, or None if neither
                str: recipient, or None
        """
        # handle routing instruction in result if any,
        # of the form PASS=<recipient>
        content = msg.content if isinstance(msg, ChatDocument) else msg
        if PASS in content and PASS_TO not in content:
            return True, None
        if PASS_TO in content and content.split(":")[1] != "":
            return True, content.split(":")[1]
        if SEND_TO in content and content.split(":")[1] != "":
            recipient = content.split(":")[1]
            # get content to send, clean out routing instruction, and
            # start from 1 char after SEND_TO:<recipient>,
            # because we expect there is either a blank or some other separator
            # after the recipient
            content_to_send = content.replace(f"{SEND_TO}:{recipient}", "").strip()[1:]
            # if no content then treat same as PASS_TO
            if content_to_send == "":
                return True, recipient
            else:
                return False, recipient
        return None, None

    def response(
        self,
        e: Responder,
        turns: int = -1,
    ) -> Optional[ChatDocument]:
        """
        Sync version of `response_async()`. See `response_async()` for details.
        """
        if isinstance(e, Task):
            actual_turns = e.turns if e.turns > 0 else turns
            if e.agent.callbacks.set_parent_agent is not None:
                e.agent.callbacks.set_parent_agent(self.agent)
            result = e.run(
                self.pending_message,
                turns=actual_turns,
                caller=self,
            )
        else:
            response_fn = self._entity_responder_map[cast(Entity, e)]
            result = response_fn(self.pending_message)

        # process result in case there is a routing instruction
        if result is None:
            return None
        is_pass, recipient = self._parse_routing(result)
        if is_pass is None:  # no routing, i.e. neither PASS nor SEND
            return result
        if is_pass:
            if recipient is None or self.pending_message is None:
                # Just PASS, no recipient
                # This means pass on self.pending_message to the next responder
                # in the default sequence of responders.
                # So leave result intact since we handle "PASS" in step()
                return result
            # set recipient in self.pending_message
            self.pending_message.metadata.recipient = recipient
            # clear out recipient, replace with just PASS
            result.content = result.content.replace(
                f"{PASS_TO}:{recipient}", PASS
            ).strip()
            return result
        elif recipient is not None:
            # we are sending non-empty content to non-null recipient
            # clean up result.content, set metadata.recipient and return
            result.content = result.content.replace(
                f"{SEND_TO}:{recipient}", ""
            ).strip()
            result.metadata.recipient = recipient
            return result
        else:
            return result

    async def response_async(
        self,
        e: Responder,
        turns: int = -1,
    ) -> Optional[ChatDocument]:
        """
        Get response to `self.pending_message` from a responder.
        If response is __valid__ (i.e. it ends the current turn of seeking
        responses):
            -then return the response as a ChatDocument object,
            -otherwise return None.
        Args:
            e (Responder): responder to get response from.
            turns (int): number of turns to run the task for.
                Default is -1, which means run until task is done.

        Returns:
            Optional[ChatDocument]: response to `self.pending_message` from entity if
            valid, None otherwise
        """
        if isinstance(e, Task):
            actual_turns = e.turns if e.turns > 0 else turns
            if e.agent.callbacks.set_parent_agent is not None:
                e.agent.callbacks.set_parent_agent(self.agent)
            result = await e.run_async(
                self.pending_message,
                turns=actual_turns,
                caller=self,
            )
            return result
        else:
            response_fn = self._entity_responder_async_map[cast(Entity, e)]
            result = await response_fn(self.pending_message)
            return result

    def result(self) -> ChatDocument:
        """
        Get result of task. This is the default behavior.
        Derived classes can override this.
        Returns:
            ChatDocument: result of task
        """
        result_msg = self.pending_message

        content = result_msg.content if result_msg else ""
        if DONE in content:
            # assuming it is of the form "DONE: <content>"
            content = content.replace(DONE, "").strip()
        fun_call = result_msg.function_call if result_msg else None
        tool_messages = result_msg.tool_messages if result_msg else []
        block = result_msg.metadata.block if result_msg else None
        recipient = result_msg.metadata.recipient if result_msg else None
        responder = result_msg.metadata.parent_responder if result_msg else None
        tool_ids = result_msg.metadata.tool_ids if result_msg else []

        # regardless of which entity actually produced the result,
        # when we return the result, we set entity to USER
        # since to the "parent" task, this result is equivalent to a response from USER
        return ChatDocument(
            content=content,
            function_call=fun_call,
            tool_messages=tool_messages,
            metadata=ChatDocMetaData(
                source=Entity.USER,
                sender=Entity.USER,
                block=block,
                parent_responder=responder,
                sender_name=self.name,
                recipient=recipient,
                tool_ids=tool_ids,
            ),
        )

    def _is_empty_message(self, msg: str | ChatDocument | None) -> bool:
        """
        Check if msg is empty or None
        Args:
            msg (str|ChatDocument|None): message to check
        Returns:
            bool: True if msg is (equivalent to) empty or None, False otherwise
        """
        return (
            msg is None
            or (isinstance(msg, str) and msg.strip() in [PASS, ""])
            or (
                isinstance(msg, ChatDocument)
                and msg.content.strip() in [PASS, ""]
                and msg.function_call is None
                and msg.tool_messages == []
            )
        )

    def _is_done_response(
        self, result: str | None | ChatDocument, responder: Responder
    ) -> bool:
        """Is the task done based on the response from the given responder?"""

        response_says_done = result is not None and (
            (isinstance(result, str) and DONE in result)
            or (isinstance(result, ChatDocument) and DONE in result.content)
        )
        return (
            (
                responder.value in self.done_if_response
                and not self._is_empty_message(result)
            )
            or (
                responder.value in self.done_if_no_response
                and self._is_empty_message(result)
            )
            or (not self._is_empty_message(result) and response_says_done)
        )

    def _maybe_infinite_loop(self, history: int = 10) -> bool:
        """
        TODO Not currently used, until we figure out best way.
        Check if {NO_ANSWER}, empty answer, or a specific non-LLM msg occurs too
        often in history of pending messages -- this can be an indicator of a possible
        multi-step infinite loop that we should exit.
        (A single-step infinite loop is where individual steps don't show progress
        and are easy to detect via n_stalled_steps, but a multi-step infinite loop
        could show "progress" at each step, but can still be an infinite loop, e.g.
        if the steps are just alternating between two messages).
        """
        p = self.pending_message
        n_no_answers = 0
        n_empty_answers = 0
        counter: Counter[str] = Counter()
        # count number of NO_ANSWER and empty answers in last up to 10 messages
        # in ancestors of self.pending_message
        for _ in range(history):
            if p is None:
                break
            n_no_answers += p.content.strip() == NO_ANSWER
            n_empty_answers += p.content.strip() == "" and p.function_call is None
            if p.metadata.sender != Entity.LLM and PASS not in p.content:
                counter.update([p.metadata.sender + ":" + p.content])
            p = p.metadata.parent

        # freq of most common message in history
        high_freq = (counter.most_common(1) or [("", 0)])[0][1]
        # We deem this a potential infinite loop if:
        # - a specific non-LLM msg occurs too often, or
        # - a NO_ANSWER or empty answer occurs too often
        return max(high_freq, n_no_answers) > self.max_stalled_steps

    def done(
        self, result: ChatDocument | None = None, r: Responder | None = None
    ) -> bool:
        """
        Check if task is done. This is the default behavior.
        Derived classes can override this.
        Args:
            result (ChatDocument|None): result from a responder
            r (Responder|None): responder that produced the result
                Not used here, but could be used by derived classes.
        Returns:
            bool: True if task is done, False otherwise
        """
        result = result or self.pending_message
        user_quit = (
            result is not None
            and result.content in USER_QUIT
            and result.metadata.sender == Entity.USER
        )
        if self._level == 0 and self.only_user_quits_root:
            # for top-level task, only user can quit out
            return user_quit

        if self.is_done:
            return True

        if self.n_stalled_steps >= self.max_stalled_steps:
            # we are stuck, so bail to avoid infinite loop
            logger.warning(
                f"Task {self.name} stuck for {self.max_stalled_steps} steps; exiting."
            )
            return True

        return (
            # no valid response from any entity/agent in current turn
            result is None
            # An entity decided task is done
            or DONE in result.content
            or (  # current task is addressing message to caller task
                self.caller is not None
                and self.caller.name != ""
                and result.metadata.recipient == self.caller.name
            )
            # or (
            #     # Task controller is "stuck", has nothing to say
            #     NO_ANSWER in result.content
            #     and result.metadata.sender == self.controller
            # )
            or user_quit
        )

    def valid(
        self,
        result: Optional[ChatDocument],
        r: Responder,
    ) -> bool:
        """
        Is the result from a Responder (i.e. an entity or sub-task)
        such that we can stop searching for responses in this step?
        """
        # TODO caution we should ensure that no handler method (tool) returns simply
        # an empty string (e.g when showing contents of an empty file), since that
        # would be considered an invalid response, and other responders will wrongly
        # be given a chance to respond.

        # if task would be considered done given responder r's `result`,
        # then consider the result valid.
        if result is not None and self.done(result, r):
            return True
        return (
            result is not None
            and not self._is_empty_message(result)
            and result.content.strip() != NO_ANSWER
        )

    def log_message(
        self,
        resp: Responder,
        msg: ChatDocument | None = None,
        mark: bool = False,
    ) -> None:
        """
        Log current pending message, and related state, for lineage/debugging purposes.

        Args:
            resp (Responder): Responder that generated the `msg`
            msg (ChatDocument, optional): Message to log. Defaults to None.
            mark (bool, optional): Whether to mark the message as the final result of
                a `task.step()` call. Defaults to False.
        """
        default_values = ChatDocLoggerFields().dict().values()
        msg_str_tsv = "\t".join(str(v) for v in default_values)
        if msg is not None:
            msg_str_tsv = msg.tsv_str()

        mark_str = "*" if mark else " "
        task_name = self.name if self.name != "" else "root"
        resp_color = "white" if mark else "red"
        resp_str = f"[{resp_color}] {resp} [/{resp_color}]"

        if msg is None:
            msg_str = f"{mark_str}({task_name}) {resp_str}"
        else:
            color = {
                Entity.LLM: "green",
                Entity.USER: "blue",
                Entity.AGENT: "red",
                Entity.SYSTEM: "magenta",
            }[msg.metadata.sender]
            f = msg.log_fields()
            tool_type = f.tool_type.rjust(6)
            tool_name = f.tool.rjust(10)
            tool_str = f"{tool_type}({tool_name})" if tool_name != "" else ""
            sender = f"[{color}]" + str(f.sender_entity).rjust(10) + f"[/{color}]"
            sender_name = f.sender_name.rjust(10)
            recipient = "=>" + str(f.recipient).rjust(10)
            block = "X " + str(f.block or "").rjust(10)
            content = f"[{color}]{f.content}[/{color}]"
            msg_str = (
                f"{mark_str}({task_name}) "
                f"{resp_str} {sender}({sender_name}) "
                f"({recipient}) ({block}) {tool_str} {content}"
            )

        if self.logger is not None:
            self.logger.log(msg_str)
        if self.tsv_logger is not None:
            resp_str = str(resp)
            self.tsv_logger.info(f"{mark_str}\t{task_name}\t{resp_str}\t{msg_str_tsv}")

    def _valid_recipient(self, recipient: str) -> bool:
        """
        Is the recipient among the list of responders?
        Args:
            recipient (str): Name of recipient
        """
        if recipient == "":
            return True
        # native responders names are USER, LLM, AGENT,
        # and the names of subtasks are from Task.name attribute
        responder_names = [self.name.lower()] + [
            r.name.lower() for r in self.responders
        ]
        return recipient.lower() in responder_names

    def _recipient_mismatch(self, e: Responder) -> bool:
        """
        Is the recipient explicitly specified and does not match responder "e" ?
        """
        # Note that recipient could be specified as an Entity or a Task name
        return (
            self.pending_message is not None
            and (recipient := self.pending_message.metadata.recipient) != ""
            and recipient not in (e.name, self.name)
        )

    def _can_respond(self, e: Responder) -> bool:
        if self.pending_sender == e:
            # Responder cannot respond to its own message
            return False
        if self.pending_message is None:
            return True
        if self._recipient_mismatch(e):
            # Cannot respond if not addressed to this entity
            return False
        return self.pending_message.metadata.block != e

    def set_color_log(self, enable: bool = True) -> None:
        """
        Flag to enable/disable color logging using rich.console.
        In some contexts, such as Colab notebooks, we may want to disable color logging
        using rich.console, since those logs show up in the cell output rather than
        in the log file. Turning off this feature will still create logs, but without
        the color formatting from rich.console
        Args:
            enable (bool): value of `self.color_log` to set to,
                which will enable/diable rich logging

        """
        self.color_log = enable<|MERGE_RESOLUTION|>--- conflicted
+++ resolved
@@ -651,16 +651,11 @@
 
         responders: List[Responder] = self.non_human_responders_async.copy()
 
-<<<<<<< HEAD
         if self.concurrent:
             concurrent_start = 0
         else:
             concurrent_start = len(responders)
 
-        if Entity.USER in self.responders_async and not self.human_tried:
-            # give human first chance if they haven't been tried in last step:
-            # ensures human gets chance at each turn.
-=======
         if (
             Entity.USER in self.responders
             and not self.human_tried
@@ -674,7 +669,6 @@
             #  Agent to be the next responder; this only makes a difference in an
             #  interactive setting: LLM generates tool, then we don't want user to
             #  have to respond, and instead let the agent_response handle the tool.
->>>>>>> 3285cbf9
             responders.insert(0, Entity.USER)
             concurrent_start += 1  # We always wait for the human response if available
 
