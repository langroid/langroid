--- conflicted
+++ resolved
@@ -165,13 +165,8 @@
         the version is '1106-Preview', otherwise, it defaults to
         setting `OpenAIChatModel.GPT4`.
         """
-<<<<<<< HEAD
         VERSIONS_GPT4_TURBO = ("1106-Preview", "2024-04-09")
-        VERSIONS_GPT4o = ("2024-05-13", "2024-08-06")
-=======
-        VERSION_1106_PREVIEW = "1106-Preview"
-        VERSIONS_GPT4o = ["2024-05-13", "2024-08-06", "2024-11-20"]
->>>>>>> 3d0a59ee
+        VERSIONS_GPT4o = ("2024-05-13", "2024-08-06", "2024-11-20")
 
         if self.config.model_version == "":
             raise ValueError(
