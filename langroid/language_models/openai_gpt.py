import hashlib
import json
import logging
import os
import sys
import warnings
from collections import defaultdict
from functools import cache
from itertools import chain
from typing import (
    Any,
    Callable,
    Dict,
    List,
    Optional,
    Tuple,
    Type,
    Union,
    no_type_check,
)

import openai
from cerebras.cloud.sdk import AsyncCerebras, Cerebras
from groq import AsyncGroq, Groq
from httpx import Timeout
from openai import AsyncOpenAI, OpenAI
from rich import print
from rich.markup import escape

from langroid.cachedb.base import CacheDB
from langroid.cachedb.redis_cachedb import RedisCache, RedisCacheConfig
from langroid.exceptions import LangroidImportError
from langroid.language_models.base import (
    LanguageModel,
    LLMConfig,
    LLMFunctionCall,
    LLMFunctionSpec,
    LLMMessage,
    LLMResponse,
    LLMTokenUsage,
    OpenAIJsonSchemaSpec,
    OpenAIToolCall,
    OpenAIToolSpec,
    Role,
    StreamEventType,
    ToolChoiceTypes,
)
from langroid.language_models.config import HFPromptFormatterConfig
from langroid.language_models.model_info import (
    DeepSeekModel,
    OpenAI_API_ParamInfo,
)
from langroid.language_models.model_info import (
    OpenAIChatModel as OpenAIChatModel,
)
from langroid.language_models.model_info import (
    OpenAICompletionModel as OpenAICompletionModel,
)
from langroid.language_models.prompt_formatter.hf_formatter import (
    HFFormatter,
    find_hf_formatter,
)
from langroid.language_models.utils import (
    async_retry_with_exponential_backoff,
    retry_with_exponential_backoff,
)
from langroid.parsing.parse_json import parse_imperfect_json
from langroid.pydantic_v1 import BaseModel, BaseSettings
from langroid.utils.configuration import settings
from langroid.utils.constants import Colors
from langroid.utils.system import friendly_error

logging.getLogger("openai").setLevel(logging.ERROR)

if "OLLAMA_HOST" in os.environ:
    OLLAMA_BASE_URL = f"http://{os.environ['OLLAMA_HOST']}/v1"
else:
    OLLAMA_BASE_URL = "http://localhost:11434/v1"

DEEPSEEK_BASE_URL = "https://api.deepseek.com/v1"
OPENROUTER_BASE_URL = "https://openrouter.ai/api/v1"
GEMINI_BASE_URL = "https://generativelanguage.googleapis.com/v1beta/openai"
GLHF_BASE_URL = "https://glhf.chat/api/openai/v1"
LANGDB_BASE_URL = "https://api.us-east-1.langdb.ai"
OLLAMA_API_KEY = "ollama"
DUMMY_API_KEY = "xxx"

VLLM_API_KEY = os.environ.get("VLLM_API_KEY", DUMMY_API_KEY)
LLAMACPP_API_KEY = os.environ.get("LLAMA_API_KEY", DUMMY_API_KEY)


openai_chat_model_pref_list = [
    OpenAIChatModel.GPT4o,
    OpenAIChatModel.GPT4o_MINI,
    OpenAIChatModel.O1_MINI,
    OpenAIChatModel.O1,
    OpenAIChatModel.GPT3_5_TURBO,
]

openai_completion_model_pref_list = [
    OpenAICompletionModel.DAVINCI,
    OpenAICompletionModel.BABBAGE,
]


if "OPENAI_API_KEY" in os.environ:
    try:
        available_models = set(map(lambda m: m.id, OpenAI().models.list()))
    except openai.AuthenticationError as e:
        if settings.debug:
            logging.warning(
                f"""
            OpenAI Authentication Error: {e}.
            ---
            If you intended to use an OpenAI Model, you should fix this,
            otherwise you can ignore this warning.
            """
            )
        available_models = set()
    except Exception as e:
        if settings.debug:
            logging.warning(
                f"""
            Error while fetching available OpenAI models: {e}.
            Proceeding with an empty set of available models.
            """
            )
        available_models = set()
else:
    available_models = set()

default_openai_chat_model = next(
    chain(
        filter(
            lambda m: m.value in available_models,
            openai_chat_model_pref_list,
        ),
        [OpenAIChatModel.GPT4o],
    )
)
default_openai_completion_model = next(
    chain(
        filter(
            lambda m: m.value in available_models,
            openai_completion_model_pref_list,
        ),
        [OpenAICompletionModel.DAVINCI],
    )
)


class AccessWarning(Warning):
    pass


@cache
def gpt_3_5_warning() -> None:
    warnings.warn(
        f"""
        {OpenAIChatModel.GPT4o} is not available,
        falling back to {OpenAIChatModel.GPT3_5_TURBO}.
        Examples may not work properly and unexpected behavior may occur.
        Adjustments to prompts may be necessary.
        """,
        AccessWarning,
    )


@cache
def parallel_strict_warning() -> None:
    logging.warning(
        "OpenAI tool calling in strict mode is not supported when "
        "parallel tool calls are made. Disable parallel tool calling "
        "to ensure correct behavior."
    )


def noop() -> None:
    """Does nothing."""
    return None


class LangDBParams(BaseSettings):
    """
    Parameters specific to LangDB integration.
    """

    api_key: str = DUMMY_API_KEY
    project_id: str = ""
    label: Optional[str] = None
    run_id: Optional[str] = None
    thread_id: Optional[str] = None
    base_url: str = LANGDB_BASE_URL

    class Config:
        # allow setting of fields via env vars,
        # e.g. LANGDB_PROJECT_ID=1234
        env_prefix = "LANGDB_"


class OpenAICallParams(BaseModel):
    """
    Various params that can be sent to an OpenAI API chat-completion call.
    When specified, any param here overrides the one with same name in the
    OpenAIGPTConfig.
    See OpenAI API Reference for details on the params:
    https://platform.openai.com/docs/api-reference/chat
    """

    max_tokens: int = 1024
    temperature: float = 0.2
    frequency_penalty: float | None = None  # between -2 and 2
    presence_penalty: float | None = None  # between -2 and 2
    response_format: Dict[str, str] | None = None
    logit_bias: Dict[int, float] | None = None  # token_id -> bias
    logprobs: bool | None = None
    top_p: float | None = None
    reasoning_effort: str | None = None  # or "low" or "high" or "medium"
    top_logprobs: int | None = None  # if int, requires logprobs=True
    n: int = 1  # how many completions to generate (n > 1 is NOT handled now)
    stop: str | List[str] | None = None  # (list of) stop sequence(s)
    seed: int | None = None
    user: str | None = None  # user id for tracking
    extra_body: Dict[str, Any] | None = None  # additional params for API request body

    def to_dict_exclude_none(self) -> Dict[str, Any]:
        return {k: v for k, v in self.dict().items() if v is not None}


class LiteLLMProxyConfig(BaseSettings):
    """Configuration for LiteLLM proxy connection."""

    api_key: str = ""  # read from env var LITELLM_API_KEY if set
    api_base: str = ""  # read from env var LITELLM_API_BASE if set

    class Config:
        env_prefix = "LITELLM_"


class OpenAIGPTConfig(LLMConfig):
    """
    Class for any LLM with an OpenAI-like API: besides the OpenAI models this includes:
    (a) locally-served models behind an OpenAI-compatible API
    (b) non-local models, using a proxy adaptor lib like litellm that provides
        an OpenAI-compatible API.
    (We could rename this class to OpenAILikeConfig, but we keep it as-is for now)

    Important Note:
    Due to the `env_prefix = "OPENAI_"` defined below,
    all of the fields below can be set AND OVERRIDDEN via env vars,
    # by upper-casing the name and prefixing with OPENAI_, e.g.
    # OPENAI_MAX_OUTPUT_TOKENS=1000.
    # If any of these is defined in this way in the environment
    # (either via explicit setenv or export or via .env file + load_dotenv()),
    # the environment variable takes precedence over the value in the config.
    """

    type: str = "openai"
    api_key: str = DUMMY_API_KEY
    organization: str = ""
    api_base: str | None = None  # used for local or other non-OpenAI models
    litellm: bool = False  # use litellm api?
    litellm_proxy: LiteLLMProxyConfig = LiteLLMProxyConfig()
    ollama: bool = False  # use ollama's OpenAI-compatible endpoint?
    min_output_tokens: int = 1
    use_chat_for_completion = True  # do not change this, for OpenAI models!
    timeout: int = 20
    temperature: float = 0.2
    seed: int | None = 42
    params: OpenAICallParams | None = None
    # these can be any model name that is served at an OpenAI-compatible API end point
    chat_model: str = default_openai_chat_model
    chat_model_orig: str = default_openai_chat_model
    completion_model: str = default_openai_completion_model
    run_on_first_use: Callable[[], None] = noop
    parallel_tool_calls: Optional[bool] = None
    # Supports constrained decoding which enforces that the output of the LLM
    # adheres to a JSON schema
    supports_json_schema: Optional[bool] = None
    # Supports strict decoding for the generation of tool calls with
    # the OpenAI Tools API; this ensures that the generated tools
    # adhere to the provided schema.
    supports_strict_tools: Optional[bool] = None
    # a string that roughly matches a HuggingFace chat_template,
    # e.g. "mistral-instruct-v0.2 (a fuzzy search is done to find the closest match)
    formatter: str | None = None
    hf_formatter: HFFormatter | None = None
    langdb_params: LangDBParams = LangDBParams()
    headers: Dict[str, str] = {}

    def __init__(self, **kwargs) -> None:  # type: ignore
        local_model = "api_base" in kwargs and kwargs["api_base"] is not None

        chat_model = kwargs.get("chat_model", "")
        local_prefixes = ["local/", "litellm/", "ollama/", "vllm/", "llamacpp/"]
        if any(chat_model.startswith(prefix) for prefix in local_prefixes):
            local_model = True

        warn_gpt_3_5 = (
            "chat_model" not in kwargs.keys()
            and not local_model
            and default_openai_chat_model == OpenAIChatModel.GPT3_5_TURBO
        )

        if warn_gpt_3_5:
            existing_hook = kwargs.get("run_on_first_use", noop)

            def with_warning() -> None:
                existing_hook()
                gpt_3_5_warning()

            kwargs["run_on_first_use"] = with_warning

        super().__init__(**kwargs)

    class Config:
        env_prefix = "OPENAI_"

    def _validate_litellm(self) -> None:
        """
        When using liteLLM, validate whether all env vars required by the model
        have been set.
        """
        if not self.litellm:
            return
        try:
            import litellm
        except ImportError:
            raise LangroidImportError("litellm", "litellm")
        litellm.telemetry = False
        litellm.drop_params = True  # drop un-supported params without crashing
        # modify params to fit the model expectations, and avoid crashing
        # (e.g. anthropic doesn't like first msg to be system msg)
        litellm.modify_params = True
        self.seed = None  # some local mdls don't support seed
        keys_dict = litellm.utils.validate_environment(self.chat_model)
        missing_keys = keys_dict.get("missing_keys", [])
        if len(missing_keys) > 0:
            raise ValueError(
                f"""
                Missing environment variables for litellm-proxied model:
                {missing_keys}
                """
            )

    @classmethod
    def create(cls, prefix: str) -> Type["OpenAIGPTConfig"]:
        """Create a config class whose params can be set via a desired
        prefix from the .env file or env vars.
        E.g., using
        ```python
        OllamaConfig = OpenAIGPTConfig.create("ollama")
        ollama_config = OllamaConfig()
        ```
        you can have a group of params prefixed by "OLLAMA_", to be used
        with models served via `ollama`.
        This way, you can maintain several setting-groups in your .env file,
        one per model type.
        """

        class DynamicConfig(OpenAIGPTConfig):
            pass

        DynamicConfig.Config.env_prefix = prefix.upper() + "_"

        return DynamicConfig


class OpenAIResponse(BaseModel):
    """OpenAI response model, either completion or chat."""

    choices: List[Dict]  # type: ignore
    usage: Dict  # type: ignore


def litellm_logging_fn(model_call_dict: Dict[str, Any]) -> None:
    """Logging function for litellm"""
    try:
        api_input_dict = model_call_dict.get("additional_args", {}).get(
            "complete_input_dict"
        )
        if api_input_dict is not None:
            text = escape(json.dumps(api_input_dict, indent=2))
            print(
                f"[grey37]LITELLM: {text}[/grey37]",
            )
    except Exception:
        pass


# Define a class for OpenAI GPT models that extends the base class
class OpenAIGPT(LanguageModel):
    """
    Class for OpenAI LLMs
    """

    client: OpenAI | Groq | Cerebras | None
    async_client: AsyncOpenAI | AsyncGroq | AsyncCerebras | None

    def __init__(self, config: OpenAIGPTConfig = OpenAIGPTConfig()):
        """
        Args:
            config: configuration for openai-gpt model
        """
        # copy the config to avoid modifying the original
        config = config.copy()
        super().__init__(config)
        self.config: OpenAIGPTConfig = config
        # save original model name such as `provider/model` before
        # we strip out the `provider` - we retain the original in
        # case some params are specific to a provider.
        self.chat_model_orig = self.config.chat_model

        # Run the first time the model is used
        self.run_on_first_use = cache(self.config.run_on_first_use)

        # global override of chat_model,
        # to allow quick testing with other models
        if settings.chat_model != "":
            self.config.chat_model = settings.chat_model
            self.chat_model_orig = settings.chat_model
            self.config.completion_model = settings.chat_model

        if len(parts := self.config.chat_model.split("//")) > 1:
            # there is a formatter specified, e.g.
            # "litellm/ollama/mistral//hf" or
            # "local/localhost:8000/v1//mistral-instruct-v0.2"
            formatter = parts[1]
            self.config.chat_model = parts[0]
            if formatter == "hf":
                # e.g. "litellm/ollama/mistral//hf" -> "litellm/ollama/mistral"
                formatter = find_hf_formatter(self.config.chat_model)
                if formatter != "":
                    # e.g. "mistral"
                    self.config.formatter = formatter
                    logging.warning(
                        f"""
                        Using completions (not chat) endpoint with HuggingFace
                        chat_template for {formatter} for
                        model {self.config.chat_model}
                        """
                    )
            else:
                # e.g. "local/localhost:8000/v1//mistral-instruct-v0.2"
                self.config.formatter = formatter

        if self.config.formatter is not None:
            self.config.hf_formatter = HFFormatter(
                HFPromptFormatterConfig(model_name=self.config.formatter)
            )

        self.supports_json_schema: bool = self.config.supports_json_schema or False
        self.supports_strict_tools: bool = self.config.supports_strict_tools or False

        OPENAI_API_KEY = os.getenv("OPENAI_API_KEY", DUMMY_API_KEY)
        self.api_key = config.api_key

        # if model name starts with "litellm",
        # set the actual model name by stripping the "litellm/" prefix
        # and set the litellm flag to True
        if self.config.chat_model.startswith("litellm/") or self.config.litellm:
            # e.g. litellm/ollama/mistral
            self.config.litellm = True
            self.api_base = self.config.api_base
            if self.config.chat_model.startswith("litellm/"):
                # strip the "litellm/" prefix
                # e.g. litellm/ollama/llama2 => ollama/llama2
                self.config.chat_model = self.config.chat_model.split("/", 1)[1]
        elif self.config.chat_model.startswith("local/"):
            # expect this to be of the form "local/localhost:8000/v1",
            # depending on how the model is launched locally.
            # In this case the model served locally behind an OpenAI-compatible API
            # so we can just use `openai.*` methods directly,
            # and don't need a adaptor library like litellm
            self.config.litellm = False
            self.config.seed = None  # some models raise an error when seed is set
            # Extract the api_base from the model name after the "local/" prefix
            self.api_base = self.config.chat_model.split("/", 1)[1]
            if not self.api_base.startswith("http"):
                self.api_base = "http://" + self.api_base
        elif self.config.chat_model.startswith("ollama/"):
            self.config.ollama = True

            # use api_base from config if set, else fall back on OLLAMA_BASE_URL
            self.api_base = self.config.api_base or OLLAMA_BASE_URL
            if self.api_key == OPENAI_API_KEY:
                self.api_key = OLLAMA_API_KEY
            self.config.chat_model = self.config.chat_model.replace("ollama/", "")
        elif self.config.chat_model.startswith("vllm/"):
            self.supports_json_schema = True
            self.config.chat_model = self.config.chat_model.replace("vllm/", "")
            if self.api_key == OPENAI_API_KEY:
                self.api_key = os.environ.get("VLLM_API_KEY", DUMMY_API_KEY)
            self.api_base = self.config.api_base or "http://localhost:8000/v1"
            if not self.api_base.startswith("http"):
                self.api_base = "http://" + self.api_base
            if not self.api_base.endswith("/v1"):
                self.api_base = self.api_base + "/v1"
        elif self.config.chat_model.startswith("llamacpp/"):
            self.supports_json_schema = True
            self.api_base = self.config.chat_model.split("/", 1)[1]
            if not self.api_base.startswith("http"):
                self.api_base = "http://" + self.api_base
            if self.api_key == OPENAI_API_KEY:
                self.api_key = os.environ.get("LLAMA_API_KEY", DUMMY_API_KEY)
        else:
            self.api_base = self.config.api_base
            # If api_base is unset we use OpenAI's endpoint, which supports
            # these features (with JSON schema restricted to a limited set of models)
            self.supports_strict_tools = self.api_base is None
            self.supports_json_schema = (
                self.api_base is None and self.info().has_structured_output
            )

        if settings.chat_model != "":
            # if we're overriding chat model globally, set completion model to same
            self.config.completion_model = self.config.chat_model

        if self.config.formatter is not None:
            # we want to format chats -> completions using this specific formatter
            self.config.use_completion_for_chat = True
            self.config.completion_model = self.config.chat_model

        if self.config.use_completion_for_chat:
            self.config.use_chat_for_completion = False

        self.is_groq = self.config.chat_model.startswith("groq/")
        self.is_cerebras = self.config.chat_model.startswith("cerebras/")
        self.is_gemini = self.is_gemini_model()
        self.is_deepseek = self.is_deepseek_model()
        self.is_glhf = self.config.chat_model.startswith("glhf/")
        self.is_openrouter = self.config.chat_model.startswith("openrouter/")
        self.is_langdb = self.config.chat_model.startswith("langdb/")
        self.is_litellm_proxy = self.config.chat_model.startswith("litellm-proxy/")

        if self.is_groq:
            # use groq-specific client
            self.config.chat_model = self.config.chat_model.replace("groq/", "")
            if self.api_key == OPENAI_API_KEY:
                self.api_key = os.getenv("GROQ_API_KEY", DUMMY_API_KEY)
            self.client = Groq(
                api_key=self.api_key,
            )
            self.async_client = AsyncGroq(
                api_key=self.api_key,
            )
        elif self.is_cerebras:
            # use cerebras-specific client
            self.config.chat_model = self.config.chat_model.replace("cerebras/", "")
            if self.api_key == OPENAI_API_KEY:
                self.api_key = os.getenv("CEREBRAS_API_KEY", DUMMY_API_KEY)
            self.client = Cerebras(
                api_key=self.api_key,
            )
            # TODO there is not async client, so should we do anything here?
            self.async_client = AsyncCerebras(
                api_key=self.api_key,
            )
        else:
            # in these cases, there's no specific client: OpenAI python client suffices
            if self.is_litellm_proxy:
                self.config.chat_model = self.config.chat_model.replace(
                    "litellm-proxy/", ""
                )
                if self.api_key == OPENAI_API_KEY:
                    self.api_key = self.config.litellm_proxy.api_key or self.api_key
                self.api_base = self.config.litellm_proxy.api_base or self.api_base
            elif self.is_gemini:
                self.config.chat_model = self.config.chat_model.replace("gemini/", "")
                if self.api_key == OPENAI_API_KEY:
                    self.api_key = os.getenv("GEMINI_API_KEY", DUMMY_API_KEY)
                self.api_base = GEMINI_BASE_URL
            elif self.is_glhf:
                self.config.chat_model = self.config.chat_model.replace("glhf/", "")
                if self.api_key == OPENAI_API_KEY:
                    self.api_key = os.getenv("GLHF_API_KEY", DUMMY_API_KEY)
                self.api_base = GLHF_BASE_URL
            elif self.is_openrouter:
                self.config.chat_model = self.config.chat_model.replace(
                    "openrouter/", ""
                )
                if self.api_key == OPENAI_API_KEY:
                    self.api_key = os.getenv("OPENROUTER_API_KEY", DUMMY_API_KEY)
                self.api_base = OPENROUTER_BASE_URL
            elif self.is_deepseek:
                self.config.chat_model = self.config.chat_model.replace("deepseek/", "")
                self.api_base = DEEPSEEK_BASE_URL
                if self.api_key == OPENAI_API_KEY:
                    self.api_key = os.getenv("DEEPSEEK_API_KEY", DUMMY_API_KEY)
            elif self.is_langdb:
                self.config.chat_model = self.config.chat_model.replace("langdb/", "")
                self.api_base = self.config.langdb_params.base_url
                project_id = self.config.langdb_params.project_id
                if project_id:
                    self.api_base += "/" + project_id + "/v1"
                if self.api_key == OPENAI_API_KEY:
                    self.api_key = self.config.langdb_params.api_key or DUMMY_API_KEY

                if self.config.langdb_params:
                    params = self.config.langdb_params
                    if params.project_id:
                        self.config.headers["x-project-id"] = params.project_id
                    if params.label:
                        self.config.headers["x-label"] = params.label
                    if params.run_id:
                        self.config.headers["x-run-id"] = params.run_id
                    if params.thread_id:
                        self.config.headers["x-thread-id"] = params.thread_id

            self.client = OpenAI(
                api_key=self.api_key,
                base_url=self.api_base,
                organization=self.config.organization,
                timeout=Timeout(self.config.timeout),
                default_headers=self.config.headers,
            )
            self.async_client = AsyncOpenAI(
                api_key=self.api_key,
                organization=self.config.organization,
                base_url=self.api_base,
                timeout=Timeout(self.config.timeout),
                default_headers=self.config.headers,
            )

        self.cache: CacheDB | None = None
        use_cache = self.config.cache_config is not None
        if settings.cache_type == "momento" and use_cache:
            from langroid.cachedb.momento_cachedb import (
                MomentoCache,
                MomentoCacheConfig,
            )

            if config.cache_config is None or not isinstance(
                config.cache_config,
                MomentoCacheConfig,
            ):
                # switch to fresh momento config if needed
                config.cache_config = MomentoCacheConfig()
            self.cache = MomentoCache(config.cache_config)
        elif "redis" in settings.cache_type and use_cache:
            if config.cache_config is None or not isinstance(
                config.cache_config,
                RedisCacheConfig,
            ):
                # switch to fresh redis config if needed
                config.cache_config = RedisCacheConfig(
                    fake="fake" in settings.cache_type
                )
            if "fake" in settings.cache_type:
                # force use of fake redis if global cache_type is "fakeredis"
                config.cache_config.fake = True
            self.cache = RedisCache(config.cache_config)
        elif settings.cache_type != "none" and use_cache:
            raise ValueError(
                f"Invalid cache type {settings.cache_type}. "
                "Valid types are momento, redis, fakeredis, none"
            )

        self.config._validate_litellm()

    def _openai_api_call_params(self, kwargs: Dict[str, Any]) -> Dict[str, Any]:
        """
        Prep the params to be sent to the OpenAI API
        (or any OpenAI-compatible API, e.g. from Ooba or LmStudio)
        for chat-completion.

        Order of priority:
        - (1) Params (mainly max_tokens) in the chat/achat/generate/agenerate call
                (these are passed in via kwargs)
        - (2) Params in OpenAIGPTConfig.params (of class OpenAICallParams)
        - (3) Specific Params in OpenAIGPTConfig (just temperature for now)
        """
        params = dict(
            temperature=self.config.temperature,
        )
        if self.config.params is not None:
            params.update(self.config.params.to_dict_exclude_none())
        params.update(kwargs)
        return params

    def is_openai_chat_model(self) -> bool:
        openai_chat_models = [e.value for e in OpenAIChatModel]
        return self.config.chat_model in openai_chat_models

    def is_openai_completion_model(self) -> bool:
        openai_completion_models = [e.value for e in OpenAICompletionModel]
        return self.config.completion_model in openai_completion_models

    def is_gemini_model(self) -> bool:
        """Are we using the gemini OpenAI-compatible API?"""
        return self.chat_model_orig.startswith("gemini/")

    def is_deepseek_model(self) -> bool:
        deepseek_models = [e.value for e in DeepSeekModel]
        return (
            self.chat_model_orig in deepseek_models
            or self.chat_model_orig.startswith("deepseek/")
        )

    def unsupported_params(self) -> List[str]:
        """
        List of params that are not supported by the current model
        """
        unsupported = set(self.info().unsupported_params)
        for param, model_list in OpenAI_API_ParamInfo().params.items():
            if (
                self.config.chat_model not in model_list
                and self.chat_model_orig not in model_list
            ):
                unsupported.add(param)
        return list(unsupported)

    def rename_params(self) -> Dict[str, str]:
        """
        Map of param name -> new name for specific models.
        Currently main troublemaker is o1* series.
        """
        return self.info().rename_params

    def chat_context_length(self) -> int:
        """
        Context-length for chat-completion models/endpoints.
        Get it from the config if explicitly given,
         otherwise use model_info based on model name, and fall back to
         generic model_info if there's no match.
        """
        return self.config.chat_context_length or self.info().context_length

    def completion_context_length(self) -> int:
        """
        Context-length for completion models/endpoints.
        Get it from the config if explicitly given,
         otherwise use model_info based on model name, and fall back to
         generic model_info if there's no match.
        """
        return (
            self.config.completion_context_length
            or self.completion_info().context_length
        )

    def chat_cost(self) -> Tuple[float, float]:
        """
        (Prompt, Generation) cost per 1000 tokens, for chat-completion
        models/endpoints.
        Get it from the dict, otherwise fail-over to general method
        """
        info = self.info()
        return (info.input_cost_per_million / 1000, info.output_cost_per_million / 1000)

    def set_stream(self, stream: bool) -> bool:
        """Enable or disable streaming output from API.
        Args:
            stream: enable streaming output from API
        Returns: previous value of stream
        """
        tmp = self.config.stream
        self.config.stream = stream
        return tmp

    def get_stream(self) -> bool:
        """Get streaming status."""
        return (
            self.config.stream
            and settings.stream
            and self.info().allows_streaming
        )

    @no_type_check
    def _process_stream_event(
        self,
        event,
        chat: bool = False,
        tool_deltas: List[Dict[str, Any]] = [],
        has_function: bool = False,
        completion: str = "",
        reasoning: str = "",
        function_args: str = "",
        function_name: str = "",
    ) -> Tuple[bool, bool, str, str, Dict[str, int]]:
        """Process state vars while processing a streaming API response.
            Returns a tuple consisting of:
        - is_break: whether to break out of the loop
        - has_function: whether the response contains a function_call
        - function_name: name of the function
        - function_args: args of the function
        - completion: completion text
        - reasoning: reasoning text
        - usage: usage dict
        """
        # convert event obj (of type ChatCompletionChunk) to dict so rest of code,
        # which expects dicts, works as it did before switching to openai v1.x
        if not isinstance(event, dict):
            event = event.model_dump()

        usage = event.get("usage", {}) or {}
        choices = event.get("choices", [{}])
        if choices is None or len(choices) == 0:
            choices = [{}]
        if len(usage) > 0 and len(choices[0]) == 0:
            # we have a "usage" chunk, and empty choices, so we're done
            # ASSUMPTION: a usage chunk ONLY arrives AFTER all normal completion text!
            # If any API does not follow this, we need to change this code.
            return (
                True,
                has_function,
                function_name,
                function_args,
                completion,
                reasoning,
                usage,
            )
        event_args = ""
        event_fn_name = ""
        event_tool_deltas: Optional[List[Dict[str, Any]]] = None
        silent = self.config.async_stream_quiet or settings.quiet
        # The first two events in the stream of Azure OpenAI is useless.
        # In the 1st: choices list is empty, in the 2nd: the dict delta has null content
        if chat:
            delta = choices[0].get("delta", {})
            # capture both content and reasoning_content
            event_text = delta.get("content", "")
            event_reasoning = delta.get(
                "reasoning_content",
                delta.get("reasoning", ""),
            )
            if "function_call" in delta and delta["function_call"] is not None:
                if "name" in delta["function_call"]:
                    event_fn_name = delta["function_call"]["name"]
                if "arguments" in delta["function_call"]:
                    event_args = delta["function_call"]["arguments"]
            if "tool_calls" in delta and delta["tool_calls"] is not None:
                # it's a list of deltas, usually just one
                event_tool_deltas = delta["tool_calls"]
                tool_deltas += event_tool_deltas
        else:
            event_text = choices[0]["text"]
            event_reasoning = ""  # TODO: Ignoring reasoning for non-chat models

        finish_reason = choices[0].get("finish_reason", "")
        if not event_text and finish_reason == "content_filter":
            filter_names = [
                n
                for n, r in choices[0].get("content_filter_results", {}).items()
                if r.get("filtered")
            ]
            event_text = (
                "Cannot respond due to content filters ["
                + ", ".join(filter_names)
                + "]"
            )
            logging.warning("LLM API returned content filter error: " + event_text)

        if event_text:
            completion += event_text
            if not silent:
                sys.stdout.write(Colors().GREEN + event_text)
                sys.stdout.flush()
            self.config.streamer(event_text, StreamEventType.TEXT)
        if event_reasoning:
            reasoning += event_reasoning
            if not silent:
                sys.stdout.write(Colors().GREEN_DIM + event_reasoning)
                sys.stdout.flush()
            self.config.streamer(event_reasoning, StreamEventType.TEXT)
        if event_fn_name:
            function_name = event_fn_name
            has_function = True
            if not silent:
                sys.stdout.write(Colors().GREEN + "FUNC: " + event_fn_name + ": ")
                sys.stdout.flush()
            self.config.streamer(event_fn_name, StreamEventType.FUNC_NAME)

        if event_args:
            function_args += event_args
            if not silent:
                sys.stdout.write(Colors().GREEN + event_args)
                sys.stdout.flush()
            self.config.streamer(event_args, StreamEventType.FUNC_ARGS)

        if event_tool_deltas is not None:
            # print out streaming tool calls, if not async
            for td in event_tool_deltas:
                if td["function"]["name"] is not None:
                    tool_fn_name = td["function"]["name"]
                    if not silent:
                        sys.stdout.write(
                            Colors().GREEN + "OAI-TOOL: " + tool_fn_name + ": "
                        )
                        sys.stdout.flush()
                    self.config.streamer(tool_fn_name, StreamEventType.TOOL_NAME)
                if td["function"]["arguments"] != "":
                    tool_fn_args = td["function"]["arguments"]
                    if not silent:
                        sys.stdout.write(Colors().GREEN + tool_fn_args)
                        sys.stdout.flush()
                    self.config.streamer(tool_fn_args, StreamEventType.TOOL_ARGS)

        # show this delta in the stream
        is_break = finish_reason in [
            "stop",
            "function_call",
            "tool_calls",
        ]
        # for function_call, finish_reason does not necessarily
        # contain "function_call" as mentioned in the docs.
        # So we check for "stop" or "function_call" here.
        return (
            is_break,
            has_function,
            function_name,
            function_args,
            completion,
            reasoning,
            usage,
        )

    @no_type_check
    async def _process_stream_event_async(
        self,
        event,
        chat: bool = False,
        tool_deltas: List[Dict[str, Any]] = [],
        has_function: bool = False,
        completion: str = "",
        reasoning: str = "",
        function_args: str = "",
        function_name: str = "",
    ) -> Tuple[bool, bool, str, str]:
        """Process state vars while processing a streaming API response.
            Returns a tuple consisting of:
        - is_break: whether to break out of the loop
        - has_function: whether the response contains a function_call
        - function_name: name of the function
        - function_args: args of the function
        - completion: completion text
        - reasoning: reasoning text
        - usage: usage dict
        """
        # convert event obj (of type ChatCompletionChunk) to dict so rest of code,
        # which expects dicts, works as it did before switching to openai v1.x
        if not isinstance(event, dict):
            event = event.model_dump()

        usage = event.get("usage", {}) or {}
        choices = event.get("choices", [{}])
        if len(choices) == 0:
            choices = [{}]
        if len(usage) > 0 and len(choices[0]) == 0:
            # we got usage chunk, and empty choices, so we're done
            return (
                True,
                has_function,
                function_name,
                function_args,
                completion,
                reasoning,
                usage,
            )
        event_args = ""
        event_fn_name = ""
        event_tool_deltas: Optional[List[Dict[str, Any]]] = None
        silent = self.config.async_stream_quiet or settings.quiet
        # The first two events in the stream of Azure OpenAI is useless.
        # In the 1st: choices list is empty, in the 2nd: the dict delta has null content
        if chat:
            delta = choices[0].get("delta", {})
            event_text = delta.get("content", "")
            event_reasoning = delta.get(
                "reasoning_content",
                delta.get("reasoning", ""),
            )
            if "function_call" in delta and delta["function_call"] is not None:
                if "name" in delta["function_call"]:
                    event_fn_name = delta["function_call"]["name"]
                if "arguments" in delta["function_call"]:
                    event_args = delta["function_call"]["arguments"]
            if "tool_calls" in delta and delta["tool_calls"] is not None:
                # it's a list of deltas, usually just one
                event_tool_deltas = delta["tool_calls"]
                tool_deltas += event_tool_deltas
        else:
            event_text = choices[0]["text"]
            event_reasoning = ""  # TODO: Ignoring reasoning for non-chat models
        if event_text:
            completion += event_text
            if not silent:
                sys.stdout.write(Colors().GREEN + event_text)
                sys.stdout.flush()
            await self.config.streamer_async(event_text, StreamEventType.TEXT)
        if event_reasoning:
            reasoning += event_reasoning
            if not silent:
                sys.stdout.write(Colors().GREEN + event_reasoning)
                sys.stdout.flush()
            await self.config.streamer_async(event_reasoning, StreamEventType.TEXT)
        if event_fn_name:
            function_name = event_fn_name
            has_function = True
            if not silent:
                sys.stdout.write(Colors().GREEN + "FUNC: " + event_fn_name + ": ")
                sys.stdout.flush()
            await self.config.streamer_async(
                event_fn_name, StreamEventType.FUNC_NAME
            )

        if event_args:
            function_args += event_args
            if not silent:
                sys.stdout.write(Colors().GREEN + event_args)
                sys.stdout.flush()
            await self.config.streamer_async(event_args, StreamEventType.FUNC_ARGS)

        if event_tool_deltas is not None and not silent:
            # print out streaming tool calls, if not async
            for td in event_tool_deltas:
                if td["function"]["name"] is not None:
                    tool_fn_name = td["function"]["name"]
                    if not silent:
                        sys.stdout.write(
                            Colors().GREEN + "OAI-TOOL: " + tool_fn_name + ": "
                        )
                        sys.stdout.flush()
                    await self.config.streamer_async(
                        tool_fn_name, StreamEventType.TOOL_NAME
                    )
                if td["function"]["arguments"] != "":
                    tool_fn_args = td["function"]["arguments"]
                    if not silent:
                        sys.stdout.write(Colors().GREEN + tool_fn_args)
                        sys.stdout.flush()
                    await self.config.streamer_async(
                        tool_fn_args, StreamEventType.TOOL_ARGS
                    )

        # show this delta in the stream
        is_break = choices[0].get("finish_reason", "") in [
            "stop",
            "function_call",
            "tool_calls",
        ]
        # for function_call, finish_reason does not necessarily
        # contain "function_call" as mentioned in the docs.
        # So we check for "stop" or "function_call" here.
        return (
            is_break,
            has_function,
            function_name,
            function_args,
            completion,
            reasoning,
            usage,
        )

    @retry_with_exponential_backoff
    def _stream_response(  # type: ignore
        self, response, chat: bool = False
    ) -> Tuple[LLMResponse, Dict[str, Any]]:
        """
        Grab and print streaming response from API.
        Args:
            response: event-sequence emitted by API
            chat: whether in chat-mode (or else completion-mode)
        Returns:
            Tuple consisting of:
                LLMResponse object (with message, usage),
                Dict version of OpenAIResponse object (with choices, usage)

        """
        completion = ""
        reasoning = ""
        function_args = ""
        function_name = ""

        sys.stdout.write(Colors().GREEN)
        sys.stdout.flush()
        has_function = False
        tool_deltas: List[Dict[str, Any]] = []
        token_usage: Dict[str, int] = {}
        done: bool = False
        try:
            for event in response:
                (
                    is_break,
                    has_function,
                    function_name,
                    function_args,
                    completion,
                    reasoning,
                    usage,
                ) = self._process_stream_event(
                    event,
                    chat=chat,
                    tool_deltas=tool_deltas,
                    has_function=has_function,
                    completion=completion,
                    reasoning=reasoning,
                    function_args=function_args,
                    function_name=function_name,
                )
                if len(usage) > 0:
                    # capture the token usage when non-empty
                    token_usage = usage
                if is_break:
                    if not self.get_stream() or done:
                        # if not streaming, then we don't wait for last "usage" chunk
                        break
                    else:
                        # mark done, so we quit after the last "usage" chunk
                        done = True

        except Exception as e:
            logging.warning("Error while processing stream response: %s", str(e))

        if not settings.quiet:
            print("")
        # TODO- get usage info in stream mode (?)

        return self._create_stream_response(
            chat=chat,
            tool_deltas=tool_deltas,
            has_function=has_function,
            completion=completion,
            reasoning=reasoning,
            function_args=function_args,
            function_name=function_name,
            usage=token_usage,
        )

    @async_retry_with_exponential_backoff
    async def _stream_response_async(  # type: ignore
        self, response, chat: bool = False
    ) -> Tuple[LLMResponse, Dict[str, Any]]:
        """
        Grab and print streaming response from API.
        Args:
            response: event-sequence emitted by API
            chat: whether in chat-mode (or else completion-mode)
        Returns:
            Tuple consisting of:
                LLMResponse object (with message, usage),
                OpenAIResponse object (with choices, usage)

        """

        completion = ""
        reasoning = ""
        function_args = ""
        function_name = ""

        sys.stdout.write(Colors().GREEN)
        sys.stdout.flush()
        has_function = False
        tool_deltas: List[Dict[str, Any]] = []
        token_usage: Dict[str, int] = {}
        done: bool = False
        try:
            async for event in response:
                (
                    is_break,
                    has_function,
                    function_name,
                    function_args,
                    completion,
                    reasoning,
                    usage,
                ) = await self._process_stream_event_async(
                    event,
                    chat=chat,
                    tool_deltas=tool_deltas,
                    has_function=has_function,
                    completion=completion,
                    reasoning=reasoning,
                    function_args=function_args,
                    function_name=function_name,
                )
                if len(usage) > 0:
                    # capture the token usage when non-empty
                    token_usage = usage
                if is_break:
                    if not self.get_stream() or done:
                        # if not streaming, then we don't wait for last "usage" chunk
                        break
                    else:
                        # mark done, so we quit after the next "usage" chunk
                        done = True

        except Exception as e:
            logging.warning("Error while processing stream response: %s", str(e))

        if not settings.quiet:
            print("")
        # TODO- get usage info in stream mode (?)

        return self._create_stream_response(
            chat=chat,
            tool_deltas=tool_deltas,
            has_function=has_function,
            completion=completion,
            reasoning=reasoning,
            function_args=function_args,
            function_name=function_name,
            usage=token_usage,
        )

    @staticmethod
    def tool_deltas_to_tools(
        tools: List[Dict[str, Any]],
    ) -> Tuple[
        str,
        List[OpenAIToolCall],
        List[Dict[str, Any]],
    ]:
        """
        Convert accumulated tool-call deltas to OpenAIToolCall objects.
        Adapted from this excellent code:
         https://community.openai.com/t/help-for-function-calls-with-streaming/627170/2

        Args:
            tools: list of tool deltas received from streaming API

        Returns:
            str: plain text corresponding to tool calls that failed to parse
            List[OpenAIToolCall]: list of OpenAIToolCall objects
            List[Dict[str, Any]]: list of tool dicts
                (to reconstruct OpenAI API response, so it can be cached)
        """
        # Initialize a dictionary with default values

        # idx -> dict repr of tool
        # (used to simulate OpenAIResponse object later, and also to
        # accumulate function args as strings)
        idx2tool_dict: Dict[str, Dict[str, Any]] = defaultdict(
            lambda: {
                "id": None,
                "function": {"arguments": "", "name": None},
                "type": None,
            }
        )

        for tool_delta in tools:
            if tool_delta["id"] is not None:
                idx2tool_dict[tool_delta["index"]]["id"] = tool_delta["id"]

            if tool_delta["function"]["name"] is not None:
                idx2tool_dict[tool_delta["index"]]["function"]["name"] = tool_delta[
                    "function"
                ]["name"]

            idx2tool_dict[tool_delta["index"]]["function"]["arguments"] += tool_delta[
                "function"
            ]["arguments"]

            if tool_delta["type"] is not None:
                idx2tool_dict[tool_delta["index"]]["type"] = tool_delta["type"]

        # (try to) parse the fn args of each tool
        contents: List[str] = []
        good_indices = []
        id2args: Dict[str, None | Dict[str, Any]] = {}
        for idx, tool_dict in idx2tool_dict.items():
            failed_content, args_dict = OpenAIGPT._parse_function_args(
                tool_dict["function"]["arguments"]
            )
            # used to build tool_calls_list below
            id2args[tool_dict["id"]] = args_dict or None  # if {}, store as None
            if failed_content != "":
                contents.append(failed_content)
            else:
                good_indices.append(idx)

        # remove the failed tool calls
        idx2tool_dict = {
            idx: tool_dict
            for idx, tool_dict in idx2tool_dict.items()
            if idx in good_indices
        }

        # create OpenAIToolCall list
        tool_calls_list = [
            OpenAIToolCall(
                id=tool_dict["id"],
                function=LLMFunctionCall(
                    name=tool_dict["function"]["name"],
                    arguments=id2args.get(tool_dict["id"]),
                ),
                type=tool_dict["type"],
            )
            for tool_dict in idx2tool_dict.values()
        ]
        return "\n".join(contents), tool_calls_list, list(idx2tool_dict.values())

    @staticmethod
    def _parse_function_args(args: str) -> Tuple[str, Dict[str, Any]]:
        """
        Try to parse the `args` string as function args.

        Args:
            args: string containing function args

        Returns:
            Tuple of content, function name and args dict.
            If parsing unsuccessful, returns the original string as content,
            else returns the args dict.
        """
        content = ""
        args_dict = {}
        try:
            stripped_fn_args = args.strip()
            dict_or_list = parse_imperfect_json(stripped_fn_args)
            if not isinstance(dict_or_list, dict):
                raise ValueError(
                    f"""
                        Invalid function args: {stripped_fn_args}
                        parsed as {dict_or_list},
                        which is not a valid dict.
                        """
                )
            args_dict = dict_or_list
        except (SyntaxError, ValueError) as e:
            logging.warning(
                f"""
                    Parsing OpenAI function args failed: {args};
                    treating args as normal message. Error detail:
                    {e}
                    """
            )
            content = args

        return content, args_dict

    def _create_stream_response(
        self,
        chat: bool = False,
        tool_deltas: List[Dict[str, Any]] = [],
        has_function: bool = False,
        completion: str = "",
        reasoning: str = "",
        function_args: str = "",
        function_name: str = "",
        usage: Dict[str, int] = {},
    ) -> Tuple[LLMResponse, Dict[str, Any]]:
        """
        Create an LLMResponse object from the streaming API response.

        Args:
            chat: whether in chat-mode (or else completion-mode)
            tool_deltas: list of tool deltas received from streaming API
            has_function: whether the response contains a function_call
            completion: completion text
            reasoning: reasoning text
            function_args: string representing function args
            function_name: name of the function
            usage: token usage dict
        Returns:
            Tuple consisting of:
                LLMResponse object (with message, usage),
                Dict version of OpenAIResponse object (with choices, usage)
                    (this is needed so we can cache the response, as if it were
                    a non-streaming response)
        """
        # check if function_call args are valid, if not,
        # treat this as a normal msg, not a function call
        args: Dict[str, Any] = {}
        if has_function and function_args != "":
            content, args = self._parse_function_args(function_args)
            completion = completion + content
            if content != "":
                has_function = False

        # mock openai response so we can cache it
        if chat:
            failed_content, tool_calls, tool_dicts = OpenAIGPT.tool_deltas_to_tools(
                tool_deltas,
            )
            completion = completion + "\n" + failed_content
            msg: Dict[str, Any] = dict(
                message=dict(
                    content=completion,
                    reasoning_content=reasoning,
                ),
            )
            if len(tool_dicts) > 0:
                msg["message"]["tool_calls"] = tool_dicts

            if has_function:
                function_call = LLMFunctionCall(name=function_name)
                function_call_dict = function_call.dict()
                if function_args == "":
                    function_call.arguments = None
                else:
                    function_call.arguments = args
                    function_call_dict.update({"arguments": function_args.strip()})
                msg["message"]["function_call"] = function_call_dict
        else:
            # non-chat mode has no function_call
            msg = dict(text=completion)
            # TODO: Ignoring reasoning content for non-chat models

        # create an OpenAIResponse object so we can cache it as if it were
        # a non-streaming response
        openai_response = OpenAIResponse(
            choices=[msg],
            usage=dict(total_tokens=0),
        )
        if reasoning == "":
            # some LLM APIs may not return a separate reasoning field,
            # and the reasoning may be included in the message content
            # within delimiters like <think> ... </think>
            reasoning, completion = self.get_reasoning_final(completion)
        return (
            LLMResponse(
                message=completion,
                reasoning=reasoning,
                cached=False,
                # don't allow empty list [] here
                oai_tool_calls=tool_calls or None if len(tool_deltas) > 0 else None,
                function_call=function_call if has_function else None,
                usage=LLMTokenUsage(
                    prompt_tokens=usage.get("prompt_tokens", 0),
                    completion_tokens=usage.get("completion_tokens", 0),
                    cost=self._cost_chat_model(
                        usage.get("prompt_tokens", 0),
                        usage.get("completion_tokens", 0),
                    ),
                ),
            ),
            openai_response.dict(),
        )

    def _cache_store(self, k: str, v: Any) -> None:
        if self.cache is None:
            return
        try:
            self.cache.store(k, v)
        except Exception as e:
            logging.error(f"Error in OpenAIGPT._cache_store: {e}")
            pass

    def _cache_lookup(self, fn_name: str, **kwargs: Dict[str, Any]) -> Tuple[str, Any]:
        if self.cache is None:
            return "", None  # no cache, return empty key and None result
        # Use the kwargs as the cache key
        sorted_kwargs_str = str(sorted(kwargs.items()))
        raw_key = f"{fn_name}:{sorted_kwargs_str}"

        # Hash the key to a fixed length using SHA256
        hashed_key = hashlib.sha256(raw_key.encode()).hexdigest()

        if not settings.cache:
            # when caching disabled, return the hashed_key and none result
            return hashed_key, None
        # Try to get the result from the cache
        try:
            cached_val = self.cache.retrieve(hashed_key)
        except Exception as e:
            logging.error(f"Error in OpenAIGPT._cache_lookup: {e}")
            return hashed_key, None
        return hashed_key, cached_val

    def _cost_chat_model(self, prompt: int, completion: int) -> float:
        price = self.chat_cost()
        return (price[0] * prompt + price[1] * completion) / 1000

    def _get_non_stream_token_usage(
        self, cached: bool, response: Dict[str, Any]
    ) -> LLMTokenUsage:
        """
        Extracts token usage from ``response`` and computes cost, only when NOT
        in streaming mode, since the LLM API (OpenAI currently) was not
        populating the usage fields in streaming mode (but as of Sep 2024, streaming
        responses include  usage info as well, so we should update the code
        to directly use usage information from the streaming response, which is more
        accurate, esp with "thinking" LLMs like o1 series which consume
        thinking tokens).
        In streaming mode, these are set to zero for
        now, and will be updated later by the fn ``update_token_usage``.
        """
        cost = 0.0
        prompt_tokens = 0
        completion_tokens = 0
        if not cached and not self.get_stream() and response["usage"] is not None:
            prompt_tokens = response["usage"]["prompt_tokens"] or 0
            completion_tokens = response["usage"]["completion_tokens"] or 0
            cost = self._cost_chat_model(prompt_tokens, completion_tokens)

        return LLMTokenUsage(
            prompt_tokens=prompt_tokens, completion_tokens=completion_tokens, cost=cost
        )

    def generate(self, prompt: str, max_tokens: int = 200) -> LLMResponse:
        self.run_on_first_use()

        try:
            return self._generate(prompt, max_tokens)
        except Exception as e:
            # log and re-raise exception
            logging.error(friendly_error(e, "Error in OpenAIGPT.generate: "))
            raise e

    def _generate(self, prompt: str, max_tokens: int) -> LLMResponse:
        if self.config.use_chat_for_completion:
            return self.chat(messages=prompt, max_tokens=max_tokens)

        if self.is_groq or self.is_cerebras:
            raise ValueError("Groq, Cerebras do not support pure completions")

        if settings.debug:
            print(f"[grey37]PROMPT: {escape(prompt)}[/grey37]")

        @retry_with_exponential_backoff
        def completions_with_backoff(**kwargs):  # type: ignore
            cached = False
            hashed_key, result = self._cache_lookup("Completion", **kwargs)
            if result is not None:
                cached = True
                if settings.debug:
                    print("[grey37]CACHED[/grey37]")
            else:
                if self.config.litellm:
                    from litellm import completion as litellm_completion

                    completion_call = litellm_completion
                else:
                    if self.client is None:
                        raise ValueError(
                            "OpenAI/equivalent chat-completion client not set"
                        )
                    assert isinstance(self.client, OpenAI)
                    completion_call = self.client.completions.create
                if self.config.litellm and settings.debug:
                    kwargs["logger_fn"] = litellm_logging_fn
                # If it's not in the cache, call the API
                result = completion_call(**kwargs)
                if self.get_stream():
                    llm_response, openai_response = self._stream_response(
                        result,
                        chat=self.config.litellm,
                    )
                    self._cache_store(hashed_key, openai_response)
                    return cached, hashed_key, openai_response
                else:
                    self._cache_store(hashed_key, result.model_dump())
            return cached, hashed_key, result

        kwargs: Dict[str, Any] = dict(model=self.config.completion_model)
        if self.config.litellm:
            # TODO this is a temp fix, we should really be using a proper completion fn
            # that takes a pre-formatted prompt, rather than mocking it as a sys msg.
            kwargs["messages"] = [dict(content=prompt, role=Role.SYSTEM)]
        else:  # any other OpenAI-compatible endpoint
            kwargs["prompt"] = prompt
        args = dict(
            **kwargs,
            max_tokens=max_tokens,  # for output/completion
            stream=self.get_stream(),
        )
        args = self._openai_api_call_params(args)
        cached, hashed_key, response = completions_with_backoff(**args)
        # assume response is an actual response rather than a streaming event
        if not isinstance(response, dict):
            response = response.dict()
        if "message" in response["choices"][0]:
            msg = response["choices"][0]["message"]["content"].strip()
        else:
            msg = response["choices"][0]["text"].strip()
        return LLMResponse(message=msg, cached=cached)

    async def agenerate(self, prompt: str, max_tokens: int = 200) -> LLMResponse:
        self.run_on_first_use()

        try:
            return await self._agenerate(prompt, max_tokens)
        except Exception as e:
            # log and re-raise exception
            logging.error(friendly_error(e, "Error in OpenAIGPT.agenerate: "))
            raise e

    async def _agenerate(self, prompt: str, max_tokens: int) -> LLMResponse:
        # note we typically will not have self.config.stream = True
        # when issuing several api calls concurrently/asynchronously.
        # The calling fn should use the context `with Streaming(..., False)` to
        # disable streaming.
        if self.config.use_chat_for_completion:
            return await self.achat(messages=prompt, max_tokens=max_tokens)

        if self.is_groq or self.is_cerebras:
            raise ValueError("Groq, Cerebras do not support pure completions")

        if settings.debug:
            print(f"[grey37]PROMPT: {escape(prompt)}[/grey37]")

        # WARNING: .Completion.* endpoints are deprecated,
        # and as of Sep 2023 only legacy models will work here,
        # e.g. text-davinci-003, text-ada-001.
        @async_retry_with_exponential_backoff
        async def completions_with_backoff(**kwargs):  # type: ignore
            cached = False
            hashed_key, result = self._cache_lookup("AsyncCompletion", **kwargs)
            if result is not None:
                cached = True
                if settings.debug:
                    print("[grey37]CACHED[/grey37]")
            else:
                if self.config.litellm:
                    from litellm import acompletion as litellm_acompletion
                # TODO this may not work: text_completion is not async,
                # and we didn't find an async version in litellm
                assert isinstance(self.async_client, AsyncOpenAI)
                acompletion_call = (
                    litellm_acompletion
                    if self.config.litellm
                    else self.async_client.completions.create
                )
                if self.config.litellm and settings.debug:
                    kwargs["logger_fn"] = litellm_logging_fn
                # If it's not in the cache, call the API
                result = await acompletion_call(**kwargs)
                self._cache_store(hashed_key, result.model_dump())
            return cached, hashed_key, result

        kwargs: Dict[str, Any] = dict(model=self.config.completion_model)
        if self.config.litellm:
            # TODO this is a temp fix, we should really be using a proper completion fn
            # that takes a pre-formatted prompt, rather than mocking it as a sys msg.
            kwargs["messages"] = [dict(content=prompt, role=Role.SYSTEM)]
        else:  # any other OpenAI-compatible endpoint
            kwargs["prompt"] = prompt
        cached, hashed_key, response = await completions_with_backoff(
            **kwargs,
            max_tokens=max_tokens,
            stream=False,
        )
        # assume response is an actual response rather than a streaming event
        if not isinstance(response, dict):
            response = response.dict()
        if "message" in response["choices"][0]:
            msg = response["choices"][0]["message"]["content"].strip()
        else:
            msg = response["choices"][0]["text"].strip()
        return LLMResponse(message=msg, cached=cached)

    def chat(
        self,
        messages: Union[str, List[LLMMessage]],
        max_tokens: int = 200,
        tools: Optional[List[OpenAIToolSpec]] = None,
        tool_choice: ToolChoiceTypes | Dict[str, str | Dict[str, str]] = "auto",
        functions: Optional[List[LLMFunctionSpec]] = None,
        function_call: str | Dict[str, str] = "auto",
        response_format: Optional[OpenAIJsonSchemaSpec] = None,
    ) -> LLMResponse:
        self.run_on_first_use()

<<<<<<< HEAD
        if [functions, tools] != [None, None] and not self.is_openai_chat_model():
            raise ValueError(
                f"""
                `functions` and `tools` can only be specified for OpenAI chat LLMs,
                or LLMs served via an OpenAI-compatible API.
                {self.config.chat_model} does not support function-calling or tools.
                Instead, please use Langroid's ToolMessages, which are equivalent.
                In the ChatAgentConfig, set `use_functions_api=False`
                and `use_tools=True`, this will enable ToolMessages.
                """
            )
=======
>>>>>>> 33a35a80
        if self.config.use_completion_for_chat and not self.is_openai_chat_model():
            # only makes sense for non-OpenAI models
            if self.config.formatter is None or self.config.hf_formatter is None:
                raise ValueError(
                    """
                    `formatter` must be specified in config to use completion for chat.
                    """
                )
            if isinstance(messages, str):
                messages = [
                    LLMMessage(
                        role=Role.SYSTEM, content="You are a helpful assistant."
                    ),
                    LLMMessage(role=Role.USER, content=messages),
                ]
            prompt = self.config.hf_formatter.format(messages)
            return self.generate(prompt=prompt, max_tokens=max_tokens)
        try:
            return self._chat(
                messages,
                max_tokens,
                tools,
                tool_choice,
                functions,
                function_call,
                response_format,
            )
        except Exception as e:
            # log and re-raise exception
            logging.error(friendly_error(e, "Error in OpenAIGPT.chat: "))
            raise e

    async def achat(
        self,
        messages: Union[str, List[LLMMessage]],
        max_tokens: int = 200,
        tools: Optional[List[OpenAIToolSpec]] = None,
        tool_choice: ToolChoiceTypes | Dict[str, str | Dict[str, str]] = "auto",
        functions: Optional[List[LLMFunctionSpec]] = None,
        function_call: str | Dict[str, str] = "auto",
        response_format: Optional[OpenAIJsonSchemaSpec] = None,
    ) -> LLMResponse:
        self.run_on_first_use()

<<<<<<< HEAD
        if [functions, tools] != [None, None] and not self.is_openai_chat_model():
            raise ValueError(
                f"""
                `functions` and `tools` can only be specified for OpenAI chat models;
                {self.config.chat_model} does not support function-calling or tools.
                Instead, please use Langroid's ToolMessages, which are equivalent.
                In the ChatAgentConfig, set `use_functions_api=False`
                and `use_tools=True`, this will enable ToolMessages.
                """
            )
=======
>>>>>>> 33a35a80
        # turn off streaming for async calls
        if (
            self.config.use_completion_for_chat
            and not self.is_openai_chat_model()
            and not self.is_openai_completion_model()
        ):
            # only makes sense for local models, where we are trying to
            # convert a chat dialog msg-sequence to a simple completion prompt.
            if self.config.formatter is None:
                raise ValueError(
                    """
                    `formatter` must be specified in config to use completion for chat.
                    """
                )
            formatter = HFFormatter(
                HFPromptFormatterConfig(model_name=self.config.formatter)
            )
            if isinstance(messages, str):
                messages = [
                    LLMMessage(
                        role=Role.SYSTEM, content="You are a helpful assistant."
                    ),
                    LLMMessage(role=Role.USER, content=messages),
                ]
            prompt = formatter.format(messages)
            return await self.agenerate(prompt=prompt, max_tokens=max_tokens)
        try:
            result = await self._achat(
                messages,
                max_tokens,
                tools,
                tool_choice,
                functions,
                function_call,
                response_format,
            )
            return result
        except Exception as e:
            # log and re-raise exception
            logging.error(friendly_error(e, "Error in OpenAIGPT.achat: "))
            raise e

    @retry_with_exponential_backoff
    def _chat_completions_with_backoff(self, **kwargs):  # type: ignore
        cached = False
        hashed_key, result = self._cache_lookup("Completion", **kwargs)
        if result is not None:
            cached = True
            if settings.debug:
                print("[grey37]CACHED[/grey37]")
        else:
            # If it's not in the cache, call the API
            if self.config.litellm:
                from litellm import completion as litellm_completion

                completion_call = litellm_completion
            else:
                if self.client is None:
                    raise ValueError("OpenAI/equivalent chat-completion client not set")
                completion_call = self.client.chat.completions.create
            if self.config.litellm and settings.debug:
                kwargs["logger_fn"] = litellm_logging_fn
            result = completion_call(**kwargs)

            if self.get_stream():
                # If streaming, cannot cache result
                # since it is a generator. Instead,
                # we hold on to the hashed_key and
                # cache the result later

                # Test if this is a stream with an exception by
                # trying to get first chunk: Some providers like LiteLLM
                # produce a valid stream object `result` instead of throwing a
                # rate-limit error, and if we don't catch it here,
                # we end up returning an empty response and not
                # using the retry mechanism in the decorator.
                try:
                    # try to get the first chunk to check for errors
                    test_iter = iter(result)
                    first_chunk = next(test_iter)
                    # If we get here without error, recreate the stream
                    result = chain([first_chunk], test_iter)
                except StopIteration:
                    # Empty stream is fine
                    pass
                except Exception as e:
                    # Propagate any errors in the stream
                    raise e
            else:
                self._cache_store(hashed_key, result.model_dump())
        return cached, hashed_key, result

    @async_retry_with_exponential_backoff
    async def _achat_completions_with_backoff(self, **kwargs):  # type: ignore
        cached = False
        hashed_key, result = self._cache_lookup("Completion", **kwargs)
        if result is not None:
            cached = True
            if settings.debug:
                print("[grey37]CACHED[/grey37]")
        else:
            if self.config.litellm:
                from litellm import acompletion as litellm_acompletion

                acompletion_call = litellm_acompletion
            else:
                if self.async_client is None:
                    raise ValueError(
                        "OpenAI/equivalent async chat-completion client not set"
                    )
                acompletion_call = self.async_client.chat.completions.create
            if self.config.litellm and settings.debug:
                kwargs["logger_fn"] = litellm_logging_fn
            # If it's not in the cache, call the API
            result = await acompletion_call(**kwargs)
            if self.get_stream():
                try:
                    # Try to peek at the first chunk to immediately catch any errors
                    # Store the original result (the stream)
                    original_stream = result

                    # Manually create and advance the iterator to check for errors
                    stream_iter = original_stream.__aiter__()
                    try:
                        # This will raise an exception if the stream is invalid
                        first_chunk = await anext(stream_iter)

                        # If we reach here, the stream started successfully
                        # Now recreate a fresh stream from the original API result
                        # Otherwise, return a new stream that yields the first chunk
                        # and remaining items
                        async def combined_stream():  # type: ignore
                            yield first_chunk
                            async for chunk in stream_iter:
                                yield chunk

                        result = combined_stream()  # type: ignore
                    except StopAsyncIteration:
                        # Empty stream is normal - nothing to do
                        pass
                except Exception as e:
                    # Any exception here should be raised to trigger the retry mechanism
                    raise e
            else:
                self._cache_store(hashed_key, result.model_dump())
        return cached, hashed_key, result

    def _prep_chat_completion(
        self,
        messages: Union[str, List[LLMMessage]],
        max_tokens: int,
        tools: Optional[List[OpenAIToolSpec]] = None,
        tool_choice: ToolChoiceTypes | Dict[str, str | Dict[str, str]] = "auto",
        functions: Optional[List[LLMFunctionSpec]] = None,
        function_call: str | Dict[str, str] = "auto",
        response_format: Optional[OpenAIJsonSchemaSpec] = None,
    ) -> Dict[str, Any]:
        """Prepare args for LLM chat-completion API call"""
        if isinstance(messages, str):
            llm_messages = [
                LLMMessage(role=Role.SYSTEM, content="You are a helpful assistant."),
                LLMMessage(role=Role.USER, content=messages),
            ]
        else:
            llm_messages = messages
            if (
                len(llm_messages) == 1
                and llm_messages[0].role == Role.SYSTEM
                # TODO: we will unconditionally insert a dummy user msg
                # if the only msg is a system msg.
                # We could make this conditional on ModelInfo.needs_first_user_message
            ):
                # some LLMs, notable Gemini as of 12/11/24,
                # require the first message to be from the user,
                # so insert a dummy user msg if needed.
                llm_messages.insert(
                    1,
                    LLMMessage(
                        role=Role.USER, content="Follow the above instructions."
                    ),
                )

        chat_model = self.config.chat_model

        args: Dict[str, Any] = dict(
            model=chat_model,
            messages=[
                m.api_dict(has_system_role=self.info().allows_system_message)
                for m in (llm_messages)
            ],
            max_tokens=max_tokens,
            stream=self.get_stream(),
        )
        if self.get_stream():
            args.update(
                dict(
                    # get token-usage numbers in stream mode from OpenAI API,
                    # and possibly other OpenAI-compatible APIs.
                    stream_options=dict(include_usage=True),
                )
            )
        args.update(self._openai_api_call_params(args))
        # only include functions-related args if functions are provided
        # since the OpenAI API will throw an error if `functions` is None or []
        if functions is not None:
            args.update(
                dict(
                    functions=[f.dict() for f in functions],
                    function_call=function_call,
                )
            )
        if tools is not None:
            if self.config.parallel_tool_calls is not None:
                args["parallel_tool_calls"] = self.config.parallel_tool_calls

            if any(t.strict for t in tools) and (
                self.config.parallel_tool_calls is None
                or self.config.parallel_tool_calls
            ):
                parallel_strict_warning()
            args.update(
                dict(
                    tools=[
                        dict(
                            type="function",
                            function=t.function.dict()
                            | ({"strict": t.strict} if t.strict is not None else {}),
                        )
                        for t in tools
                    ],
                    tool_choice=tool_choice,
                )
            )
        if response_format is not None:
            args["response_format"] = response_format.to_dict()

        for p in self.unsupported_params():
            # some models e.g. o1-mini (as of sep 2024) don't support some params,
            # like temperature and stream, so we need to remove them.
            args.pop(p, None)

        param_rename_map = self.rename_params()
        for old_param, new_param in param_rename_map.items():
            if old_param in args:
                args[new_param] = args.pop(old_param)

        # finally, get rid of extra_body params exclusive to certain models
        extra_params = args.get("extra_body", {})
        if extra_params:
            for param, model_list in OpenAI_API_ParamInfo().extra_parameters.items():
                if (
                    self.config.chat_model not in model_list
                    and self.chat_model_orig not in model_list
                ):
                    extra_params.pop(param, None)
            if extra_params:
                args["extra_body"] = extra_params
        return args

    def _process_chat_completion_response(
        self,
        cached: bool,
        response: Dict[str, Any],
    ) -> LLMResponse:
        # openAI response will look like this:
        """
        {
            "id": "chatcmpl-123",
            "object": "chat.completion",
            "created": 1677652288,
            "choices": [{
                "index": 0,
                "message": {
                    "role": "assistant",
                    "name": "",
                    "content": "\n\nHello there, how may I help you?",
                    "reasoning_content": "Okay, let's see here, hmmm...",
                    "function_call": {
                        "name": "fun_name",
                        "arguments: {
                            "arg1": "val1",
                            "arg2": "val2"
                        }
                    },
                },
                "finish_reason": "stop"
            }],
            "usage": {
                "prompt_tokens": 9,
                "completion_tokens": 12,
                "total_tokens": 21
            }
        }
        """
        if response.get("choices") is None:
            message = {}
        else:
            message = response["choices"][0].get("message", {})
        if message is None:
            message = {}
        msg = message.get("content", "")
        reasoning = message.get("reasoning_content", "")
        if reasoning == "" and msg is not None:
            # some LLM APIs may not return a separate reasoning field,
            # and the reasoning may be included in the message content
            # within delimiters like <think> ... </think>
            reasoning, msg = self.get_reasoning_final(msg)

        if message.get("function_call") is None:
            fun_call = None
        else:
            try:
                fun_call = LLMFunctionCall.from_dict(message["function_call"])
            except (ValueError, SyntaxError):
                logging.warning(
                    "Could not parse function arguments: "
                    f"{message['function_call']['arguments']} "
                    f"for function {message['function_call']['name']} "
                    "treating as normal non-function message"
                )
                fun_call = None
                args_str = message["function_call"]["arguments"] or ""
                msg_str = message["content"] or ""
                msg = msg_str + args_str
        oai_tool_calls = None
        if message.get("tool_calls") is not None:
            oai_tool_calls = []
            for tool_call_dict in message["tool_calls"]:
                try:
                    tool_call = OpenAIToolCall.from_dict(tool_call_dict)
                    oai_tool_calls.append(tool_call)
                except (ValueError, SyntaxError):
                    logging.warning(
                        "Could not parse tool call: "
                        f"{json.dumps(tool_call_dict)} "
                        "treating as normal non-tool message"
                    )
                    msg = msg + "\n" + json.dumps(tool_call_dict)
        return LLMResponse(
            message=msg.strip() if msg is not None else "",
            reasoning=reasoning.strip() if reasoning is not None else "",
            function_call=fun_call,
            oai_tool_calls=oai_tool_calls or None,  # don't allow empty list [] here
            cached=cached,
            usage=self._get_non_stream_token_usage(cached, response),
        )

    def _chat(
        self,
        messages: Union[str, List[LLMMessage]],
        max_tokens: int,
        tools: Optional[List[OpenAIToolSpec]] = None,
        tool_choice: ToolChoiceTypes | Dict[str, str | Dict[str, str]] = "auto",
        functions: Optional[List[LLMFunctionSpec]] = None,
        function_call: str | Dict[str, str] = "auto",
        response_format: Optional[OpenAIJsonSchemaSpec] = None,
    ) -> LLMResponse:
        """
        ChatCompletion API call to OpenAI.
        Args:
            messages: list of messages  to send to the API, typically
                represents back and forth dialogue between user and LLM, but could
                also include "function"-role messages. If messages is a string,
                it is assumed to be a user message.
            max_tokens: max output tokens to generate
            functions: list of LLMFunction specs available to the LLM, to possibly
                use in its response
            function_call: controls how the LLM uses `functions`:
                - "auto": LLM decides whether to use `functions` or not,
                - "none": LLM blocked from using any function
                - a dict of {"name": "function_name"} which forces the LLM to use
                    the specified function.
        Returns:
            LLMResponse object
        """
        args = self._prep_chat_completion(
            messages,
            max_tokens,
            tools,
            tool_choice,
            functions,
            function_call,
            response_format,
        )
        cached, hashed_key, response = self._chat_completions_with_backoff(**args)
        if self.get_stream() and not cached:
            llm_response, openai_response = self._stream_response(response, chat=True)
            self._cache_store(hashed_key, openai_response)
            return llm_response  # type: ignore
        if isinstance(response, dict):
            response_dict = response
        else:
            response_dict = response.model_dump()
        return self._process_chat_completion_response(cached, response_dict)

    async def _achat(
        self,
        messages: Union[str, List[LLMMessage]],
        max_tokens: int,
        tools: Optional[List[OpenAIToolSpec]] = None,
        tool_choice: ToolChoiceTypes | Dict[str, str | Dict[str, str]] = "auto",
        functions: Optional[List[LLMFunctionSpec]] = None,
        function_call: str | Dict[str, str] = "auto",
        response_format: Optional[OpenAIJsonSchemaSpec] = None,
    ) -> LLMResponse:
        """
        Async version of _chat(). See that function for details.
        """
        args = self._prep_chat_completion(
            messages,
            max_tokens,
            tools,
            tool_choice,
            functions,
            function_call,
            response_format,
        )
        cached, hashed_key, response = await self._achat_completions_with_backoff(
            **args
        )
        if self.get_stream() and not cached:
            llm_response, openai_response = await self._stream_response_async(
                response, chat=True
            )
            self._cache_store(hashed_key, openai_response)
            return llm_response  # type: ignore
        if isinstance(response, dict):
            response_dict = response
        else:
            response_dict = response.model_dump()
        return self._process_chat_completion_response(cached, response_dict)<|MERGE_RESOLUTION|>--- conflicted
+++ resolved
@@ -1651,20 +1651,6 @@
     ) -> LLMResponse:
         self.run_on_first_use()
 
-<<<<<<< HEAD
-        if [functions, tools] != [None, None] and not self.is_openai_chat_model():
-            raise ValueError(
-                f"""
-                `functions` and `tools` can only be specified for OpenAI chat LLMs,
-                or LLMs served via an OpenAI-compatible API.
-                {self.config.chat_model} does not support function-calling or tools.
-                Instead, please use Langroid's ToolMessages, which are equivalent.
-                In the ChatAgentConfig, set `use_functions_api=False`
-                and `use_tools=True`, this will enable ToolMessages.
-                """
-            )
-=======
->>>>>>> 33a35a80
         if self.config.use_completion_for_chat and not self.is_openai_chat_model():
             # only makes sense for non-OpenAI models
             if self.config.formatter is None or self.config.hf_formatter is None:
@@ -1709,19 +1695,6 @@
     ) -> LLMResponse:
         self.run_on_first_use()
 
-<<<<<<< HEAD
-        if [functions, tools] != [None, None] and not self.is_openai_chat_model():
-            raise ValueError(
-                f"""
-                `functions` and `tools` can only be specified for OpenAI chat models;
-                {self.config.chat_model} does not support function-calling or tools.
-                Instead, please use Langroid's ToolMessages, which are equivalent.
-                In the ChatAgentConfig, set `use_functions_api=False`
-                and `use_tools=True`, this will enable ToolMessages.
-                """
-            )
-=======
->>>>>>> 33a35a80
         # turn off streaming for async calls
         if (
             self.config.use_completion_for_chat
