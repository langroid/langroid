import ast
import hashlib
import logging
import os
import sys
import warnings
from enum import Enum
from functools import cache
from itertools import chain
from typing import (
    Any,
    Callable,
    Dict,
    List,
    Optional,
    Tuple,
    Type,
    Union,
    no_type_check,
)

from httpx import Timeout
from openai import AsyncOpenAI, OpenAI
from pydantic import BaseModel
from rich import print

from langroid.cachedb.momento_cachedb import MomentoCache, MomentoCacheConfig
from langroid.cachedb.redis_cachedb import RedisCache, RedisCacheConfig
from langroid.language_models.base import (
    LanguageModel,
    LLMConfig,
    LLMFunctionCall,
    LLMFunctionSpec,
    LLMMessage,
    LLMResponse,
    LLMTokenUsage,
    Role,
)
from langroid.language_models.prompt_formatter.base import (
    PromptFormatter,
)
from langroid.language_models.utils import (
    async_retry_with_exponential_backoff,
    retry_with_exponential_backoff,
)
from langroid.utils.configuration import settings
from langroid.utils.constants import NO_ANSWER, Colors
from langroid.utils.system import friendly_error

logging.getLogger("openai").setLevel(logging.ERROR)


class OpenAIChatModel(str, Enum):
    """Enum for OpenAI Chat models"""

    GPT3_5_TURBO = "gpt-3.5-turbo-1106"
    GPT4_NOFUNC = "gpt-4"  # before function_call API
    GPT4 = "gpt-4"
    GPT4_TURBO = "gpt-4-1106-preview"


class OpenAICompletionModel(str, Enum):
    """Enum for OpenAI Completion models"""

    TEXT_DA_VINCI_003 = "text-davinci-003"  # deprecated
    GPT3_5_TURBO_INSTRUCT = "gpt-3.5-turbo-instruct"


_context_length: Dict[str, int] = {
    # can add other non-openAI models here
    OpenAIChatModel.GPT3_5_TURBO: 4096,
    OpenAIChatModel.GPT4: 8192,
    OpenAIChatModel.GPT4_NOFUNC: 8192,
    OpenAIChatModel.GPT4_TURBO: 128_000,
    OpenAICompletionModel.TEXT_DA_VINCI_003: 4096,
}

_cost_per_1k_tokens: Dict[str, Tuple[float, float]] = {
    # can add other non-openAI models here.
    # model => (prompt cost, generation cost) in USD
    OpenAIChatModel.GPT3_5_TURBO: (0.0015, 0.002),
    OpenAIChatModel.GPT4: (0.03, 0.06),  # 8K context
    OpenAIChatModel.GPT4_TURBO: (0.01, 0.03),  # 128K context
    OpenAIChatModel.GPT4_NOFUNC: (0.03, 0.06),
}


openAIChatModelPreferenceList = [
    OpenAIChatModel.GPT4_TURBO,
    OpenAIChatModel.GPT4,
    OpenAIChatModel.GPT3_5_TURBO,
]

openAICompletionModelPreferenceList = [
    OpenAICompletionModel.GPT4_TURBO,
    OpenAICompletionModel.GPT4,
    OpenAICompletionModel.TEXT_DA_VINCI_003,
    OpenAICompletionModel.TEXT_ADA_001,
]


if "OPENAI_API_KEY" in os.environ:
    availableModels = set(map(lambda m: m.id, OpenAI().models.list()))
else:
    availableModels = set()

defaultOpenAIChatModel = next(
    chain(
        filter(
            lambda m: m.value in availableModels,
            openAIChatModelPreferenceList,
        ),
        [OpenAIChatModel.GPT4_TURBO],
    )
)
defaultOpenAICompletionModel = next(
    chain(
        filter(
            lambda m: m.value in availableModels,
            openAICompletionModelPreferenceList,
        ),
        [OpenAICompletionModel.GPT4_TURBO],
    )
)

class AccessWarning(Warning):
    pass


@cache
def gpt_3_5_warning() -> None:
    warnings.warn(
        """
        GPT-4 is not available, falling back to GPT-3.5.
        Examples may not work properly and unexpected behavior may occur.
        Adjustments to prompts may be necessary.
        """,
        AccessWarning 
    )


def noop() -> None:
    """Does nothing."""
    return None


class OpenAIGPTConfig(LLMConfig):
    """
    Class for any LLM with an OpenAI-like API: besides the OpenAI models this includes:
    (a) locally-served models behind an OpenAI-compatible API
    (b) non-local models, using a proxy adaptor lib like litellm that provides
        an OpenAI-compatible API.
    We could rename this class to OpenAILikeConfig.
    """

    type: str = "openai"
    api_key: str = ""  # CAUTION: set this ONLY via env var OPENAI_API_KEY
    organization: str = ""
    api_base: str | None = None  # used for local or other non-OpenAI models
    litellm: bool = False  # use litellm api?
    max_output_tokens: int = 1024
    min_output_tokens: int = 64
    use_chat_for_completion = True  # do not change this, for OpenAI models!
    timeout: int = 20
    temperature: float = 0.2
    seed: int | None = 42
    # these can be any model name that is served at an OpenAI-compatible API end point
<<<<<<< HEAD
    chat_model: str = defaultOpenAIChatModel
    completion_model: str = defaultOpenAICompletionModel
    run_on_first_use: Callable[[], None] = noop

    def __init__(self, **kwargs) -> None:  # type: ignore
        local_model = "api_base" in kwargs and kwargs["api_base"] is not None
        nofunc = kwargs.get("nofunc", False)

        warn_gpt_3_5 = (
            "chat_model" not in kwargs.keys()
            and not local_model
            and defaultOpenAIChatModel == OpenAIChatModel.GPT3_5_TURBO
            and not nofunc
        )

        if warn_gpt_3_5:
            existing_hook = kwargs.get("run_on_first_use", noop)

            def with_warning() -> None:
                existing_hook()
                gpt_3_5_warning()

            kwargs["run_on_first_use"] = with_warning

        super().__init__(**kwargs)
=======
    chat_model: str = OpenAIChatModel.GPT4
    completion_model: str = OpenAICompletionModel.GPT3_5_TURBO_INSTRUCT
>>>>>>> 0e34adb3

    # all of the vars above can be set via env vars,
    # by upper-casing the name and prefixing with OPENAI_, e.g.
    # OPENAI_MAX_OUTPUT_TOKENS=1000.
    # This is either done in the .env file, or via an explicit
    # `export OPENAI_MAX_OUTPUT_TOKENS=1000` or `setenv OPENAI_MAX_OUTPUT_TOKENS 1000`
    class Config:
        env_prefix = "OPENAI_"

    def _validate_litellm(self) -> None:
        """
        When using liteLLM, validate whether all env vars required by the model
        have been set.
        """
        if not self.litellm:
            return
        try:
            import litellm
        except ImportError:
            raise ImportError(
                """
                litellm not installed. Please install it via:
                pip install litellm.
                Or when installing langroid, install it with the `litellm` extra:
                pip install langroid[litellm]
                """
            )
        litellm.telemetry = False
        self.seed = None  # some local mdls don't support seed
        keys_dict = litellm.validate_environment(self.chat_model)
        missing_keys = keys_dict.get("missing_keys", [])
        if len(missing_keys) > 0:
            raise ValueError(
                f"""
                Missing environment variables for litellm-proxied model:
                {missing_keys}
                """
            )

    @classmethod
    def create(cls, prefix: str) -> Type["OpenAIGPTConfig"]:
        """Create a config class whose params can be set via a desired
        prefix from the .env file or env vars.
        E.g., using
        ```python
        OllamaConfig = OpenAIGPTConfig.create("ollama")
        ollama_config = OllamaConfig()
        ```
        you can have a group of params prefixed by "OLLAMA_", to be used
        with models served via `ollama`.
        This way, you can maintain several setting-groups in your .env file,
        one per model type.
        """

        class DynamicConfig(OpenAIGPTConfig):
            pass

        DynamicConfig.Config.env_prefix = prefix.upper() + "_"

        return DynamicConfig


class OpenAIResponse(BaseModel):
    """OpenAI response model, either completion or chat."""

    choices: List[Dict]  # type: ignore
    usage: Dict  # type: ignore


# Define a class for OpenAI GPT models that extends the base class
class OpenAIGPT(LanguageModel):
    """
    Class for OpenAI LLMs
    """

    def __init__(self, config: OpenAIGPTConfig = OpenAIGPTConfig()):
        """
        Args:
            config: configuration for openai-gpt model
        """
        super().__init__(config)
        self.config: OpenAIGPTConfig = config
        if settings.nofunc:
            self.config.chat_model = OpenAIChatModel.GPT4_NOFUNC

        # Run the first time the model is used
        self.run_on_first_use = cache(self.config.run_on_first_use)

        # global override of chat_model,
        # to allow quick testing with other models
        if settings.chat_model != "":
            self.config.chat_model = settings.chat_model

        # if model name starts with "litellm",
        # set the actual model name by stripping the "litellm/" prefix
        # and set the litellm flag to True
        if self.config.chat_model.startswith("litellm/") or self.config.litellm:
            self.config.litellm = True
            self.api_base = self.config.api_base
            if self.config.chat_model.startswith("litellm/"):
                # strip the "litellm/" prefix
                self.config.chat_model = self.config.chat_model.split("/", 1)[1]
            # litellm/ollama/llama2 => ollama/llama2 for example
        elif self.config.chat_model.startswith("local/"):
            # expect this to be of the form "local/localhost:8000/v1",
            # depending on how the model is launched locally.
            # In this case the model served locally behind an OpenAI-compatible API
            # so we can just use `openai.*` methods directly,
            # and don't need a adaptor library like litellm
            self.config.litellm = False
            self.config.seed = None  # some models raise an error when seed is set
            # Extract the api_base from the model name after the "local/" prefix
            self.api_base = "http://" + self.config.chat_model.split("/", 1)[1]
        else:
            self.api_base = self.config.api_base

        # NOTE: The api_key should be set in the .env file, or via
        # an explicit `export OPENAI_API_KEY=xxx` or `setenv OPENAI_API_KEY xxx`
        # Pydantic's BaseSettings will automatically pick it up from the
        # .env file
        self.api_key = config.api_key or "xxx"
        self.client = OpenAI(
            api_key=self.api_key,
            base_url=self.api_base,
            organization=self.config.organization,
            timeout=Timeout(self.config.timeout),
        )
        self.async_client = AsyncOpenAI(
            api_key=self.api_key,
            organization=self.config.organization,
            base_url=self.api_base,
            timeout=Timeout(self.config.timeout),
        )

        self.cache: MomentoCache | RedisCache
        if settings.cache_type == "momento":
            if config.cache_config is None or isinstance(
                config.cache_config, RedisCacheConfig
            ):
                # switch to fresh momento config if needed
                config.cache_config = MomentoCacheConfig()
            self.cache = MomentoCache(config.cache_config)
        elif "redis" in settings.cache_type:
            if config.cache_config is None or isinstance(
                config.cache_config, MomentoCacheConfig
            ):
                # switch to fresh redis config if needed
                config.cache_config = RedisCacheConfig(
                    fake="fake" in settings.cache_type
                )
            self.cache = RedisCache(config.cache_config)
            config.cache_config.fake = "fake" in settings.cache_type
        else:
            raise ValueError(
                f"Invalid cache type {settings.cache_type}. "
                "Valid types are momento, redis, fakeredis"
            )

        self.config._validate_litellm()

    def is_openai_chat_model(self) -> bool:
        openai_chat_models = [e.value for e in OpenAIChatModel]
        return self.config.chat_model in openai_chat_models

    def _is_openai_completion_model(self) -> bool:
        openai_completion_models = [e.value for e in OpenAICompletionModel]
        return self.config.completion_model in openai_completion_models

    def chat_context_length(self) -> int:
        """
        Context-length for chat-completion models/endpoints
        Get it from the dict, otherwise fail-over to general method
        """
        model = (
            self.config.completion_model
            if self.config.use_completion_for_chat
            else self.config.chat_model
        )
        return _context_length.get(model, super().chat_context_length())

    def completion_context_length(self) -> int:
        """
        Context-length for completion models/endpoints
        Get it from the dict, otherwise fail-over to general method
        """
        model = (
            self.config.chat_model
            if self.config.use_chat_for_completion
            else self.config.completion_model
        )
        return _context_length.get(model, super().completion_context_length())

    def chat_cost(self) -> Tuple[float, float]:
        """
        (Prompt, Generation) cost per 1000 tokens, for chat-completion
        models/endpoints.
        Get it from the dict, otherwise fail-over to general method
        """
        return _cost_per_1k_tokens.get(self.config.chat_model, super().chat_cost())

    def set_stream(self, stream: bool) -> bool:
        """Enable or disable streaming output from API.
        Args:
            stream: enable streaming output from API
        Returns: previous value of stream
        """
        tmp = self.config.stream
        self.config.stream = stream
        return tmp

    def get_stream(self) -> bool:
        """Get streaming status"""
        return self.config.stream

    @no_type_check
    def _process_stream_event(
        self,
        event,
        chat: bool = False,
        has_function: bool = False,
        completion: str = "",
        function_args: str = "",
        function_name: str = "",
        is_async: bool = False,
    ) -> Tuple[bool, bool, str, str]:
        """Process state vars while processing a streaming API response.
            Returns a tuple consisting of:
        - is_break: whether to break out of the loop
        - has_function: whether the response contains a function_call
        - function_name: name of the function
        - function_args: args of the function
        """
        # convert event obj (of type ChatCompletionChunk) to dict so rest of code,
        # which expects dicts, works as it did before switching to openai v1.x
        if not isinstance(event, dict):
            event = event.model_dump()

        choices = event.get("choices", [{}])
        if len(choices) == 0:
            choices = [{}]
        event_args = ""
        event_fn_name = ""

        # The first two events in the stream of Azure OpenAI is useless.
        # In the 1st: choices list is empty, in the 2nd: the dict delta has null content
        if chat:
            delta = choices[0].get("delta", {})
            event_text = delta.get("content", "")
            if "function_call" in delta and delta["function_call"] is not None:
                if "name" in delta["function_call"]:
                    event_fn_name = delta["function_call"]["name"]
                if "arguments" in delta["function_call"]:
                    event_args = delta["function_call"]["arguments"]
        else:
            event_text = choices[0]["text"]
        if event_text:
            completion += event_text
            if not is_async:
                sys.stdout.write(Colors().GREEN + event_text)
                sys.stdout.flush()
        if event_fn_name:
            function_name = event_fn_name
            has_function = True
            if not is_async:
                sys.stdout.write(Colors().GREEN + "FUNC: " + event_fn_name + ": ")
                sys.stdout.flush()
        if event_args:
            function_args += event_args
            if not is_async:
                sys.stdout.write(Colors().GREEN + event_args)
                sys.stdout.flush()
        if choices[0].get("finish_reason", "") in ["stop", "function_call"]:
            # for function_call, finish_reason does not necessarily
            # contain "function_call" as mentioned in the docs.
            # So we check for "stop" or "function_call" here.
            return True, has_function, function_name, function_args, completion
        return False, has_function, function_name, function_args, completion

    def _stream_response(  # type: ignore
        self, response, chat: bool = False
    ) -> Tuple[LLMResponse, Dict[str, Any]]:
        """
        Grab and print streaming response from API.
        Args:
            response: event-sequence emitted by API
            chat: whether in chat-mode (or else completion-mode)
        Returns:
            Tuple consisting of:
                LLMResponse object (with message, usage),
                Dict version of OpenAIResponse object (with choices, usage)

        """
        completion = ""
        function_args = ""
        function_name = ""

        sys.stdout.write(Colors().GREEN)
        sys.stdout.flush()
        has_function = False
        for event in response:
            (
                is_break,
                has_function,
                function_name,
                function_args,
                completion,
            ) = self._process_stream_event(
                event,
                chat=chat,
                has_function=has_function,
                completion=completion,
                function_args=function_args,
                function_name=function_name,
            )
            if is_break:
                break

        print("")
        # TODO- get usage info in stream mode (?)

        return self._create_stream_response(
            chat=chat,
            has_function=has_function,
            completion=completion,
            function_args=function_args,
            function_name=function_name,
            is_async=False,
        )

    async def _stream_response_async(  # type: ignore
        self, response, chat: bool = False
    ) -> Tuple[LLMResponse, Dict[str, Any]]:
        """
        Grab and print streaming response from API.
        Args:
            response: event-sequence emitted by API
            chat: whether in chat-mode (or else completion-mode)
        Returns:
            Tuple consisting of:
                LLMResponse object (with message, usage),
                OpenAIResponse object (with choices, usage)

        """
        completion = ""
        function_args = ""
        function_name = ""

        sys.stdout.write(Colors().GREEN)
        sys.stdout.flush()
        has_function = False
        async for event in response:
            (
                is_break,
                has_function,
                function_name,
                function_args,
                completion,
            ) = self._process_stream_event(
                event,
                chat=chat,
                has_function=has_function,
                completion=completion,
                function_args=function_args,
                function_name=function_name,
            )
            if is_break:
                break

        print("")
        # TODO- get usage info in stream mode (?)

        return self._create_stream_response(
            chat=chat,
            has_function=has_function,
            completion=completion,
            function_args=function_args,
            function_name=function_name,
            is_async=True,
        )

    def _create_stream_response(
        self,
        chat: bool = False,
        has_function: bool = False,
        completion: str = "",
        function_args: str = "",
        function_name: str = "",
        is_async: bool = False,
    ) -> Tuple[LLMResponse, Dict[str, Any]]:
        # check if function_call args are valid, if not,
        # treat this as a normal msg, not a function call
        args = {}
        if has_function and function_args != "":
            try:
                args = ast.literal_eval(function_args.strip())
            except (SyntaxError, ValueError):
                logging.warning(
                    f"Parsing OpenAI function args failed: {function_args};"
                    " treating args as normal message"
                )
                has_function = False
                completion = completion + function_args

        # mock openai response so we can cache it
        if chat:
            msg: Dict[str, Any] = dict(message=dict(content=completion))
            if has_function:
                function_call = LLMFunctionCall(name=function_name)
                function_call_dict = function_call.dict()
                if function_args == "":
                    function_call.arguments = None
                else:
                    function_call.arguments = args
                    function_call_dict.update({"arguments": function_args.strip()})
                msg["message"]["function_call"] = function_call_dict
        else:
            # non-chat mode has no function_call
            msg = dict(text=completion)

        openai_response = OpenAIResponse(
            choices=[msg],
            usage=dict(total_tokens=0),
        )
        return (
            LLMResponse(
                message=completion,
                cached=False,
                function_call=function_call if has_function else None,
            ),
            openai_response.dict(),
        )

    def _cache_store(self, k: str, v: Any) -> None:
        self.cache.store(k, v)

    def _cache_lookup(self, fn_name: str, **kwargs: Dict[str, Any]) -> Tuple[str, Any]:
        # Use the kwargs as the cache key
        sorted_kwargs_str = str(sorted(kwargs.items()))
        raw_key = f"{fn_name}:{sorted_kwargs_str}"

        # Hash the key to a fixed length using SHA256
        hashed_key = hashlib.sha256(raw_key.encode()).hexdigest()

        if not settings.cache:
            # when caching disabled, return the hashed_key and none result
            return hashed_key, None
        # Try to get the result from the cache
        return hashed_key, self.cache.retrieve(hashed_key)

    def _cost_chat_model(self, prompt: int, completion: int) -> float:
        price = self.chat_cost()
        return (price[0] * prompt + price[1] * completion) / 1000

    def _get_non_stream_token_usage(
        self, cached: bool, response: Dict[str, Any]
    ) -> LLMTokenUsage:
        """
        Extracts token usage from ``response`` and computes cost, only when NOT
        in streaming mode, since the LLM API (OpenAI currently) does not populate the
        usage fields in streaming mode. In streaming mode, these are set to zero for
        now, and will be updated later by the fn ``update_token_usage``.
        """
        cost = 0.0
        prompt_tokens = 0
        completion_tokens = 0
        if not cached and not self.get_stream():
            prompt_tokens = response["usage"]["prompt_tokens"]
            completion_tokens = response["usage"]["completion_tokens"]
            cost = self._cost_chat_model(
                response["usage"]["prompt_tokens"],
                response["usage"]["completion_tokens"],
            )

        return LLMTokenUsage(
            prompt_tokens=prompt_tokens, completion_tokens=completion_tokens, cost=cost
        )

<<<<<<< HEAD
    def generate(self, prompt: str, max_tokens: int) -> LLMResponse:
        self.run_on_first_use()

=======
    def generate(self, prompt: str, max_tokens: int = 200) -> LLMResponse:
>>>>>>> 0e34adb3
        try:
            return self._generate(prompt, max_tokens)
        except Exception as e:
            # capture exceptions not handled by retry, so we don't crash
            logging.error(friendly_error(e, "Error in OpenAIGPT.generate: "))
            return LLMResponse(message=NO_ANSWER, cached=False)

    def _generate(self, prompt: str, max_tokens: int) -> LLMResponse:
        if self.config.use_chat_for_completion:
            return self.chat(messages=prompt, max_tokens=max_tokens)

        if settings.debug:
            print(f"[red]PROMPT: {prompt}[/red]")

        @retry_with_exponential_backoff
        def completions_with_backoff(**kwargs):  # type: ignore
            cached = False
            hashed_key, result = self._cache_lookup("Completion", **kwargs)
            if result is not None:
                cached = True
                if settings.debug:
                    print("[red]CACHED[/red]")
            else:
                # If it's not in the cache, call the API
                result = self.client.completions.create(**kwargs)
                if self.get_stream():
                    llm_response, openai_response = self._stream_response(result)
                    self._cache_store(hashed_key, openai_response)
                    return cached, hashed_key, openai_response
                else:
                    self._cache_store(hashed_key, result.model_dump())
            return cached, hashed_key, result

        key_name = "model"
        cached, hashed_key, response = completions_with_backoff(
            **{key_name: self.config.completion_model},
            prompt=prompt,
            max_tokens=max_tokens,  # for output/completion
            temperature=self.config.temperature,
            echo=False,
            stream=self.get_stream(),
        )

        msg = response["choices"][0]["text"].strip()
        return LLMResponse(message=msg, cached=cached)

<<<<<<< HEAD
    async def agenerate(self, prompt: str, max_tokens: int) -> LLMResponse:
        self.run_on_first_use()

=======
    async def agenerate(self, prompt: str, max_tokens: int = 200) -> LLMResponse:
>>>>>>> 0e34adb3
        try:
            return await self._agenerate(prompt, max_tokens)
        except Exception as e:
            # capture exceptions not handled by retry, so we don't crash
            logging.error(friendly_error(e, "Error in OpenAIGPT.agenerate: "))
            return LLMResponse(message=NO_ANSWER, cached=False)

    async def _agenerate(self, prompt: str, max_tokens: int) -> LLMResponse:
        # note we typically will not have self.config.stream = True
        # when issuing several api calls concurrently/asynchronously.
        # The calling fn should use the context `with Streaming(..., False)` to
        # disable streaming.
        if self.config.use_chat_for_completion:
            messages = [
                LLMMessage(role=Role.SYSTEM, content="You are a helpful assistant."),
                LLMMessage(role=Role.USER, content=prompt),
            ]

            @async_retry_with_exponential_backoff
            async def completions_with_backoff(
                **kwargs: Dict[str, Any]
            ) -> Tuple[bool, str, Any]:
                cached = False
                hashed_key, result = self._cache_lookup("AsyncChatCompletion", **kwargs)
                if result is not None:
                    cached = True
                else:
                    if self.config.litellm:
                        from litellm import acompletion as litellm_acompletion
                    acompletion_call = (
                        litellm_acompletion
                        if self.config.litellm
                        else self.async_client.chat.completions.create
                    )

                    # If it's not in the cache, call the API
                    result = await acompletion_call(**kwargs)
                    self._cache_store(hashed_key, result.model_dump())
                return cached, hashed_key, result

            cached, hashed_key, response = await completions_with_backoff(
                model=self.config.chat_model,
                messages=[m.api_dict() for m in messages],
                max_tokens=max_tokens,
                temperature=self.config.temperature,
                stream=False,
            )
            if isinstance(response, dict):
                response_dict = response
            else:
                response_dict = response.model_dump()
            msg = response_dict["choices"][0]["message"]["content"].strip()
        else:
            # WARNING: .Completion.* endpoints are deprecated,
            # and as of Sep 2023 only legacy models will work here,
            # e.g. text-davinci-003, text-ada-001.
            @retry_with_exponential_backoff
            async def completions_with_backoff(**kwargs):  # type: ignore
                cached = False
                hashed_key, result = self._cache_lookup("AsyncCompletion", **kwargs)
                if result is not None:
                    cached = True
                else:
                    if self.config.litellm:
                        from litellm import acompletion as litellm_acompletion
                    acompletion_call = (
                        litellm_acompletion
                        if self.config.litellm
                        else self.async_client.completions.create
                    )
                    # If it's not in the cache, call the API
                    result = await acompletion_call(**kwargs)
                    self._cache_store(hashed_key, result.model_dump())
                return cached, hashed_key, result

            cached, hashed_key, response = await completions_with_backoff(
                model=self.config.completion_model,
                prompt=prompt,
                max_tokens=max_tokens,
                temperature=self.config.temperature,
                echo=False,
                stream=False,
            )
            msg = response["choices"][0]["text"].strip()
        return LLMResponse(message=msg, cached=cached)

    def chat(
        self,
        messages: Union[str, List[LLMMessage]],
        max_tokens: int = 200,
        functions: Optional[List[LLMFunctionSpec]] = None,
        function_call: str | Dict[str, str] = "auto",
    ) -> LLMResponse:
        self.run_on_first_use()

        if functions is not None and not self.is_openai_chat_model():
            raise ValueError(
                f"""
                `functions` can only be specified for OpenAI chat models;
                {self.config.chat_model} does not support function-calling.
                Instead, please use Langroid's ToolMessages, which are equivalent.
                In the ChatAgentConfig, set `use_functions_api=False` 
                and `use_tools=True`, this will enable ToolMessages.
                """
            )
        if self.config.use_completion_for_chat and not self.is_openai_chat_model():
            # only makes sense for non-OpenAI models
            if self.config.formatter is None:
                raise ValueError(
                    """
                    `formatter` must be specified in config to use completion for chat.
                    """
                )
            formatter = PromptFormatter.create(self.config.formatter)
            if isinstance(messages, str):
                messages = [
                    LLMMessage(
                        role=Role.SYSTEM, content="You are a helpful assistant."
                    ),
                    LLMMessage(role=Role.USER, content=messages),
                ]
            prompt = formatter.format(messages)
            return self.generate(prompt=prompt, max_tokens=max_tokens)
        try:
            return self._chat(messages, max_tokens, functions, function_call)
        except Exception as e:
            # capture exceptions not handled by retry, so we don't crash
            logging.error(friendly_error(e, "Error in OpenAIGPT.chat: "))
            return LLMResponse(message=NO_ANSWER, cached=False)

    async def achat(
        self,
        messages: Union[str, List[LLMMessage]],
        max_tokens: int = 200,
        functions: Optional[List[LLMFunctionSpec]] = None,
        function_call: str | Dict[str, str] = "auto",
    ) -> LLMResponse:
        self.run_on_first_use()

        if functions is not None and not self.is_openai_chat_model():
            raise ValueError(
                f"""
                `functions` can only be specified for OpenAI chat models;
                {self.config.chat_model} does not support function-calling.
                Instead, please use Langroid's ToolMessages, which are equivalent.
                In the ChatAgentConfig, set `use_functions_api=False` 
                and `use_tools=True`, this will enable ToolMessages.
                """
            )
        # turn off streaming for async calls
        if self.config.use_completion_for_chat and not self.is_openai_chat_model():
            # only makes sense for local models
            if self.config.formatter is None:
                raise ValueError(
                    """
                    `formatter` must be specified in config to use completion for chat.
                    """
                )
            formatter = PromptFormatter.create(self.config.formatter)
            if isinstance(messages, str):
                messages = [
                    LLMMessage(
                        role=Role.SYSTEM, content="You are a helpful assistant."
                    ),
                    LLMMessage(role=Role.USER, content=messages),
                ]
            prompt = formatter.format(messages)
            return await self.agenerate(prompt=prompt, max_tokens=max_tokens)
        try:
            result = await self._achat(messages, max_tokens, functions, function_call)
            return result
        except Exception as e:
            # capture exceptions not handled by retry, so we don't crash
            logging.error(friendly_error(e, "Error in OpenAIGPT.achat: "))
            return LLMResponse(message=NO_ANSWER, cached=False)

    @retry_with_exponential_backoff
    def _chat_completions_with_backoff(self, **kwargs):  # type: ignore
        cached = False
        hashed_key, result = self._cache_lookup("Completion", **kwargs)
        if result is not None:
            cached = True
            if settings.debug:
                print("[red]CACHED[/red]")
        else:
            if self.config.litellm:
                from litellm import completion as litellm_completion
            # If it's not in the cache, call the API
            completion_call = (
                litellm_completion
                if self.config.litellm
                else self.client.chat.completions.create
            )
            result = completion_call(**kwargs)
            if not self.get_stream():
                # if streaming, cannot cache result
                # since it is a generator. Instead,
                # we hold on to the hashed_key and
                # cache the result later
                self._cache_store(hashed_key, result.model_dump())
        return cached, hashed_key, result

    @retry_with_exponential_backoff
    async def _achat_completions_with_backoff(self, **kwargs):  # type: ignore
        cached = False
        hashed_key, result = self._cache_lookup("Completion", **kwargs)
        if result is not None:
            cached = True
            if settings.debug:
                print("[red]CACHED[/red]")
        else:
            if self.config.litellm:
                from litellm import acompletion as litellm_acompletion
            acompletion_call = (
                litellm_acompletion
                if self.config.litellm
                else self.async_client.chat.completions.create
            )
            # If it's not in the cache, call the API
            result = await acompletion_call(**kwargs)
            if not self.get_stream():
                self._cache_store(hashed_key, result.model_dump())
        return cached, hashed_key, result

    def _prep_chat_completion(
        self,
        messages: Union[str, List[LLMMessage]],
        max_tokens: int,
        functions: Optional[List[LLMFunctionSpec]] = None,
        function_call: str | Dict[str, str] = "auto",
    ) -> Dict[str, Any]:
        if isinstance(messages, str):
            llm_messages = [
                LLMMessage(role=Role.SYSTEM, content="You are a helpful assistant."),
                LLMMessage(role=Role.USER, content=messages),
            ]
        else:
            llm_messages = messages

        # Azure uses different parameters. It uses ``engine`` instead of ``model``
        # and the value should be the deployment_name not ``self.config.chat_model``
        chat_model = self.config.chat_model
        key_name = "model"
        if self.config.type == "azure":
            if hasattr(self, "deployment_name"):
                chat_model = self.deployment_name

        args: Dict[str, Any] = dict(
            **{key_name: chat_model},
            messages=[m.api_dict() for m in llm_messages],
            max_tokens=max_tokens,
            n=1,
            stop=None,
            temperature=self.config.temperature,
            stream=self.get_stream(),
        )
        if self.config.seed is not None:
            args.update(dict(seed=self.config.seed))
        # only include functions-related args if functions are provided
        # since the OpenAI API will throw an error if `functions` is None or []
        if functions is not None:
            args.update(
                dict(
                    functions=[f.dict() for f in functions],
                    function_call=function_call,
                )
            )
        return args

    def _process_chat_completion_response(
        self,
        cached: bool,
        response: Dict[str, Any],
    ) -> LLMResponse:
        # openAI response will look like this:
        """
        {
            "id": "chatcmpl-123",
            "object": "chat.completion",
            "created": 1677652288,
            "choices": [{
                "index": 0,
                "message": {
                    "role": "assistant",
                    "name": "",
                    "content": "\n\nHello there, how may I help you?",
                    "function_call": {
                        "name": "fun_name",
                        "arguments: {
                            "arg1": "val1",
                            "arg2": "val2"
                        }
                    },
                },
                "finish_reason": "stop"
            }],
            "usage": {
                "prompt_tokens": 9,
                "completion_tokens": 12,
                "total_tokens": 21
            }
        }
        """
        message = response["choices"][0]["message"]
        msg = message["content"] or ""
        if message.get("function_call") is None:
            fun_call = None
        else:
            try:
                fun_call = LLMFunctionCall.from_dict(message["function_call"])
            except (ValueError, SyntaxError):
                logging.warning(
                    "Could not parse function arguments: "
                    f"{message['function_call']['arguments']} "
                    f"for function {message['function_call']['name']} "
                    "treating as normal non-function message"
                )
                fun_call = None
                args_str = message["function_call"]["arguments"] or ""
                msg_str = message["content"] or ""
                msg = msg_str + args_str

        return LLMResponse(
            message=msg.strip() if msg is not None else "",
            function_call=fun_call,
            cached=cached,
            usage=self._get_non_stream_token_usage(cached, response),
        )

    def _chat(
        self,
        messages: Union[str, List[LLMMessage]],
        max_tokens: int,
        functions: Optional[List[LLMFunctionSpec]] = None,
        function_call: str | Dict[str, str] = "auto",
    ) -> LLMResponse:
        """
        ChatCompletion API call to OpenAI.
        Args:
            messages: list of messages  to send to the API, typically
                represents back and forth dialogue between user and LLM, but could
                also include "function"-role messages. If messages is a string,
                it is assumed to be a user message.
            max_tokens: max output tokens to generate
            functions: list of LLMFunction specs available to the LLM, to possibly
                use in its response
            function_call: controls how the LLM uses `functions`:
                - "auto": LLM decides whether to use `functions` or not,
                - "none": LLM blocked from using any function
                - a dict of {"name": "function_name"} which forces the LLM to use
                    the specified function.
        Returns:
            LLMResponse object
        """
        args = self._prep_chat_completion(
            messages,
            max_tokens,
            functions,
            function_call,
        )
        cached, hashed_key, response = self._chat_completions_with_backoff(**args)
        if self.get_stream() and not cached:
            llm_response, openai_response = self._stream_response(response, chat=True)
            self._cache_store(hashed_key, openai_response)
            return llm_response
        if isinstance(response, dict):
            response_dict = response
        else:
            response_dict = response.model_dump()
        return self._process_chat_completion_response(cached, response_dict)

    async def _achat(
        self,
        messages: Union[str, List[LLMMessage]],
        max_tokens: int,
        functions: Optional[List[LLMFunctionSpec]] = None,
        function_call: str | Dict[str, str] = "auto",
    ) -> LLMResponse:
        """
        Async version of _chat(). See that function for details.
        """
        args = self._prep_chat_completion(
            messages,
            max_tokens,
            functions,
            function_call,
        )
        cached, hashed_key, response = await self._achat_completions_with_backoff(
            **args
        )
        if self.get_stream() and not cached:
            llm_response, openai_response = await self._stream_response_async(
                response, chat=True
            )
            self._cache_store(hashed_key, openai_response)
            return llm_response
        if isinstance(response, dict):
            response_dict = response
        else:
            response_dict = response.model_dump()
        return self._process_chat_completion_response(cached, response_dict)<|MERGE_RESOLUTION|>--- conflicted
+++ resolved
@@ -92,10 +92,8 @@
 ]
 
 openAICompletionModelPreferenceList = [
-    OpenAICompletionModel.GPT4_TURBO,
-    OpenAICompletionModel.GPT4,
+    OpenAICompletionModel.GPT3_5_TURBO_INSTRUCT,
     OpenAICompletionModel.TEXT_DA_VINCI_003,
-    OpenAICompletionModel.TEXT_ADA_001,
 ]
 
 
@@ -119,9 +117,10 @@
             lambda m: m.value in availableModels,
             openAICompletionModelPreferenceList,
         ),
-        [OpenAICompletionModel.GPT4_TURBO],
+        [OpenAICompletionModel.GPT3_5_TURBO_INSTRUCT],
     )
 )
+
 
 class AccessWarning(Warning):
     pass
@@ -135,7 +134,7 @@
         Examples may not work properly and unexpected behavior may occur.
         Adjustments to prompts may be necessary.
         """,
-        AccessWarning 
+        AccessWarning,
     )
 
 
@@ -165,20 +164,21 @@
     temperature: float = 0.2
     seed: int | None = 42
     # these can be any model name that is served at an OpenAI-compatible API end point
-<<<<<<< HEAD
     chat_model: str = defaultOpenAIChatModel
     completion_model: str = defaultOpenAICompletionModel
     run_on_first_use: Callable[[], None] = noop
 
     def __init__(self, **kwargs) -> None:  # type: ignore
         local_model = "api_base" in kwargs and kwargs["api_base"] is not None
-        nofunc = kwargs.get("nofunc", False)
+
+        chat_model = kwargs.get("chat_model", "")
+        if chat_model.startswith("litellm") or chat_model.startswith("local"):
+            local_model = True
 
         warn_gpt_3_5 = (
             "chat_model" not in kwargs.keys()
             and not local_model
             and defaultOpenAIChatModel == OpenAIChatModel.GPT3_5_TURBO
-            and not nofunc
         )
 
         if warn_gpt_3_5:
@@ -191,10 +191,6 @@
             kwargs["run_on_first_use"] = with_warning
 
         super().__init__(**kwargs)
-=======
-    chat_model: str = OpenAIChatModel.GPT4
-    completion_model: str = OpenAICompletionModel.GPT3_5_TURBO_INSTRUCT
->>>>>>> 0e34adb3
 
     # all of the vars above can be set via env vars,
     # by upper-casing the name and prefixing with OPENAI_, e.g.
@@ -672,13 +668,9 @@
             prompt_tokens=prompt_tokens, completion_tokens=completion_tokens, cost=cost
         )
 
-<<<<<<< HEAD
-    def generate(self, prompt: str, max_tokens: int) -> LLMResponse:
+    def generate(self, prompt: str, max_tokens: int = 200) -> LLMResponse:
         self.run_on_first_use()
 
-=======
-    def generate(self, prompt: str, max_tokens: int = 200) -> LLMResponse:
->>>>>>> 0e34adb3
         try:
             return self._generate(prompt, max_tokens)
         except Exception as e:
@@ -725,13 +717,9 @@
         msg = response["choices"][0]["text"].strip()
         return LLMResponse(message=msg, cached=cached)
 
-<<<<<<< HEAD
-    async def agenerate(self, prompt: str, max_tokens: int) -> LLMResponse:
+    async def agenerate(self, prompt: str, max_tokens: int = 200) -> LLMResponse:
         self.run_on_first_use()
 
-=======
-    async def agenerate(self, prompt: str, max_tokens: int = 200) -> LLMResponse:
->>>>>>> 0e34adb3
         try:
             return await self._agenerate(prompt, max_tokens)
         except Exception as e:
