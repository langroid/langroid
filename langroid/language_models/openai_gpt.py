import hashlib
import json
import logging
import os
import sys
import warnings
from collections import defaultdict
from functools import cache
from itertools import chain
from typing import (
    Any,
    Callable,
    Dict,
    List,
    Optional,
    Tuple,
    Type,
    Union,
    no_type_check,
)

import openai
from cerebras.cloud.sdk import AsyncCerebras, Cerebras
from groq import AsyncGroq, Groq
from httpx import Timeout
from openai import AsyncOpenAI, OpenAI
from rich import print
from rich.markup import escape

from langroid.cachedb.base import CacheDB
from langroid.cachedb.redis_cachedb import RedisCache, RedisCacheConfig
from langroid.exceptions import LangroidImportError
from langroid.language_models.base import (
    LanguageModel,
    LLMConfig,
    LLMFunctionCall,
    LLMFunctionSpec,
    LLMMessage,
    LLMResponse,
    LLMTokenUsage,
    OpenAIJsonSchemaSpec,
    OpenAIToolCall,
    OpenAIToolSpec,
    Role,
    StreamEventType,
    ToolChoiceTypes,
)
from langroid.language_models.config import HFPromptFormatterConfig
from langroid.language_models.model_info import (
    DeepSeekModel,
    GeminiModel,
    OpenAI_API_ParamInfo,
)
from langroid.language_models.model_info import (
    OpenAIChatModel as OpenAIChatModel,
)
from langroid.language_models.model_info import (
    OpenAICompletionModel as OpenAICompletionModel,
)
from langroid.language_models.prompt_formatter.hf_formatter import (
    HFFormatter,
    find_hf_formatter,
)
from langroid.language_models.utils import (
    async_retry_with_exponential_backoff,
    retry_with_exponential_backoff,
)
from langroid.parsing.parse_json import parse_imperfect_json
from langroid.pydantic_v1 import BaseModel
from langroid.utils.configuration import settings
from langroid.utils.constants import Colors
from langroid.utils.system import friendly_error

logging.getLogger("openai").setLevel(logging.ERROR)

if "OLLAMA_HOST" in os.environ:
    OLLAMA_BASE_URL = f"http://{os.environ['OLLAMA_HOST']}/v1"
else:
    OLLAMA_BASE_URL = "http://localhost:11434/v1"

DEEPSEEK_BASE_URL = "https://api.deepseek.com/v1"
OPENROUTER_BASE_URL = "https://openrouter.ai/api/v1"
GEMINI_BASE_URL = "https://generativelanguage.googleapis.com/v1beta/openai"
GLHF_BASE_URL = "https://glhf.chat/api/openai/v1"
LANGDB_BASE_URL = "https://api.us-east-1.langdb.ai"
OLLAMA_API_KEY = "ollama"
DUMMY_API_KEY = "xxx"
<<<<<<< HEAD
LANGDB_API_KEY = os.environ.get("LANGDB_API_KEY", DUMMY_API_KEY)
LANGDB_PROJECT_ID = os.environ.get("LANGDB_PROJECT_ID", "")
VLLM_API_KEY = os.environ.get("VLLM_API_KEY", DUMMY_API_KEY)
LLAMACPP_API_KEY = os.environ.get("LLAMA_API_KEY", DUMMY_API_KEY)
=======
>>>>>>> c955a475


openai_chat_model_pref_list = [
    OpenAIChatModel.GPT4o,
    OpenAIChatModel.GPT4o_MINI,
    OpenAIChatModel.O1_MINI,
    OpenAIChatModel.O1,
    OpenAIChatModel.GPT3_5_TURBO,
]

openai_completion_model_pref_list = [
    OpenAICompletionModel.DAVINCI,
    OpenAICompletionModel.BABBAGE,
]


if "OPENAI_API_KEY" in os.environ:
    try:
        available_models = set(map(lambda m: m.id, OpenAI().models.list()))
    except openai.AuthenticationError as e:
        if settings.debug:
            logging.warning(
                f"""
            OpenAI Authentication Error: {e}.
            ---
            If you intended to use an OpenAI Model, you should fix this,
            otherwise you can ignore this warning.
            """
            )
        available_models = set()
    except Exception as e:
        if settings.debug:
            logging.warning(
                f"""
            Error while fetching available OpenAI models: {e}.
            Proceeding with an empty set of available models.
            """
            )
        available_models = set()
else:
    available_models = set()

default_openai_chat_model = next(
    chain(
        filter(
            lambda m: m.value in available_models,
            openai_chat_model_pref_list,
        ),
        [OpenAIChatModel.GPT4o],
    )
)
default_openai_completion_model = next(
    chain(
        filter(
            lambda m: m.value in available_models,
            openai_completion_model_pref_list,
        ),
        [OpenAICompletionModel.DAVINCI],
    )
)


class AccessWarning(Warning):
    pass


@cache
def gpt_3_5_warning() -> None:
    warnings.warn(
        f"""
        {OpenAIChatModel.GPT4o} is not available, 
        falling back to {OpenAIChatModel.GPT3_5_TURBO}.
        Examples may not work properly and unexpected behavior may occur.
        Adjustments to prompts may be necessary.
        """,
        AccessWarning,
    )


@cache
def parallel_strict_warning() -> None:
    logging.warning(
        "OpenAI tool calling in strict mode is not supported when "
        "parallel tool calls are made. Disable parallel tool calling "
        "to ensure correct behavior."
    )


def noop() -> None:
    """Does nothing."""
    return None


class OpenAICallParams(BaseModel):
    """
    Various params that can be sent to an OpenAI API chat-completion call.
    When specified, any param here overrides the one with same name in the
    OpenAIGPTConfig.
    See OpenAI API Reference for details on the params:
    https://platform.openai.com/docs/api-reference/chat
    """

    max_tokens: int = 1024
    temperature: float = 0.2
    frequency_penalty: float | None = None  # between -2 and 2
    presence_penalty: float | None = None  # between -2 and 2
    response_format: Dict[str, str] | None = None
    logit_bias: Dict[int, float] | None = None  # token_id -> bias
    logprobs: bool | None = None
    top_p: float | None = None
    reasoning_effort: str | None = None  # or "low" or "high" or "medium"
    top_logprobs: int | None = None  # if int, requires logprobs=True
    n: int = 1  # how many completions to generate (n > 1 is NOT handled now)
    stop: str | List[str] | None = None  # (list of) stop sequence(s)
    seed: int | None = None
    user: str | None = None  # user id for tracking
    extra_body: Dict[str, Any] | None = None  # additional params for API request body

    def to_dict_exclude_none(self) -> Dict[str, Any]:
        return {k: v for k, v in self.dict().items() if v is not None}


class OpenAIGPTConfig(LLMConfig):
    """
    Class for any LLM with an OpenAI-like API: besides the OpenAI models this includes:
    (a) locally-served models behind an OpenAI-compatible API
    (b) non-local models, using a proxy adaptor lib like litellm that provides
        an OpenAI-compatible API.
    (We could rename this class to OpenAILikeConfig, but we keep it as-is for now)

    Important Note:
    Due to the `env_prefix = "OPENAI_"` defined below,
    all of the fields below can be set AND OVERRIDDEN via env vars,
    # by upper-casing the name and prefixing with OPENAI_, e.g.
    # OPENAI_MAX_OUTPUT_TOKENS=1000.
    # If any of these is defined in this way in the environment
    # (either via explicit setenv or export or via .env file + load_dotenv()),
    # the environment variable takes precedence over the value in the config.
    """

    type: str = "openai"
    api_key: str = DUMMY_API_KEY
    organization: str = ""
    api_base: str | None = None  # used for local or other non-OpenAI models
    litellm: bool = False  # use litellm api?
    ollama: bool = False  # use ollama's OpenAI-compatible endpoint?
    min_output_tokens: int = 1
    use_chat_for_completion = True  # do not change this, for OpenAI models!
    timeout: int = 20
    temperature: float = 0.2
    seed: int | None = 42
    params: OpenAICallParams | None = None
    # these can be any model name that is served at an OpenAI-compatible API end point
    chat_model: str = default_openai_chat_model
    chat_model_orig: str = default_openai_chat_model
    completion_model: str = default_openai_completion_model
    run_on_first_use: Callable[[], None] = noop
    parallel_tool_calls: Optional[bool] = None
    # Supports constrained decoding which enforces that the output of the LLM
    # adheres to a JSON schema
    supports_json_schema: Optional[bool] = None
    # Supports strict decoding for the generation of tool calls with
    # the OpenAI Tools API; this ensures that the generated tools
    # adhere to the provided schema.
    supports_strict_tools: Optional[bool] = None
    # a string that roughly matches a HuggingFace chat_template,
    # e.g. "mistral-instruct-v0.2 (a fuzzy search is done to find the closest match)
    formatter: str | None = None
    hf_formatter: HFFormatter | None = None
    project_name: Optional[str] = None
    label: Optional[str] = None
    run_id: Optional[str] = None
    thread_id: Optional[str] = None
    headers: Dict[str, str] = {}

    def __init__(self, **kwargs) -> None:  # type: ignore
        local_model = "api_base" in kwargs and kwargs["api_base"] is not None

        chat_model = kwargs.get("chat_model", "")
        local_prefixes = ["local/", "litellm/", "ollama/", "vllm/", "llamacpp/"]
        if any(chat_model.startswith(prefix) for prefix in local_prefixes):
            local_model = True

        warn_gpt_3_5 = (
            "chat_model" not in kwargs.keys()
            and not local_model
            and default_openai_chat_model == OpenAIChatModel.GPT3_5_TURBO
        )

        if warn_gpt_3_5:
            existing_hook = kwargs.get("run_on_first_use", noop)

            def with_warning() -> None:
                existing_hook()
                gpt_3_5_warning()

            kwargs["run_on_first_use"] = with_warning

        super().__init__(**kwargs)

    class Config:
        env_prefix = "OPENAI_"

    def _validate_litellm(self) -> None:
        """
        When using liteLLM, validate whether all env vars required by the model
        have been set.
        """
        if not self.litellm:
            return
        try:
            import litellm
        except ImportError:
            raise LangroidImportError("litellm", "litellm")
        litellm.telemetry = False
        litellm.drop_params = True  # drop un-supported params without crashing
        # modify params to fit the model expectations, and avoid crashing
        # (e.g. anthropic doesn't like first msg to be system msg)
        litellm.modify_params = True
        self.seed = None  # some local mdls don't support seed
        keys_dict = litellm.utils.validate_environment(self.chat_model)
        missing_keys = keys_dict.get("missing_keys", [])
        if len(missing_keys) > 0:
            raise ValueError(
                f"""
                Missing environment variables for litellm-proxied model:
                {missing_keys}
                """
            )

    @classmethod
    def create(cls, prefix: str) -> Type["OpenAIGPTConfig"]:
        """Create a config class whose params can be set via a desired
        prefix from the .env file or env vars.
        E.g., using
        ```python
        OllamaConfig = OpenAIGPTConfig.create("ollama")
        ollama_config = OllamaConfig()
        ```
        you can have a group of params prefixed by "OLLAMA_", to be used
        with models served via `ollama`.
        This way, you can maintain several setting-groups in your .env file,
        one per model type.
        """

        class DynamicConfig(OpenAIGPTConfig):
            pass

        DynamicConfig.Config.env_prefix = prefix.upper() + "_"

        return DynamicConfig


class OpenAIResponse(BaseModel):
    """OpenAI response model, either completion or chat."""

    choices: List[Dict]  # type: ignore
    usage: Dict  # type: ignore


def litellm_logging_fn(model_call_dict: Dict[str, Any]) -> None:
    """Logging function for litellm"""
    try:
        api_input_dict = model_call_dict.get("additional_args", {}).get(
            "complete_input_dict"
        )
        if api_input_dict is not None:
            text = escape(json.dumps(api_input_dict, indent=2))
            print(
                f"[grey37]LITELLM: {text}[/grey37]",
            )
    except Exception:
        pass


# Define a class for OpenAI GPT models that extends the base class
class OpenAIGPT(LanguageModel):
    """
    Class for OpenAI LLMs
    """

    client: OpenAI | Groq | Cerebras | None
    async_client: AsyncOpenAI | AsyncGroq | AsyncCerebras | None

    def __init__(self, config: OpenAIGPTConfig = OpenAIGPTConfig()):
        """
        Args:
            config: configuration for openai-gpt model
        """
        # copy the config to avoid modifying the original
        config = config.copy()
        super().__init__(config)
        self.config: OpenAIGPTConfig = config
        # save original model name such as `provider/model` before
        # we strip out the `provider` - we retain the original in
        # case some params are specific to a provider.
        self.chat_model_orig = self.config.chat_model

        # Run the first time the model is used
        self.run_on_first_use = cache(self.config.run_on_first_use)

        # global override of chat_model,
        # to allow quick testing with other models
        if settings.chat_model != "":
            self.config.chat_model = settings.chat_model
            self.chat_model_orig = settings.chat_model
            self.config.completion_model = settings.chat_model

        if len(parts := self.config.chat_model.split("//")) > 1:
            # there is a formatter specified, e.g.
            # "litellm/ollama/mistral//hf" or
            # "local/localhost:8000/v1//mistral-instruct-v0.2"
            formatter = parts[1]
            self.config.chat_model = parts[0]
            if formatter == "hf":
                # e.g. "litellm/ollama/mistral//hf" -> "litellm/ollama/mistral"
                formatter = find_hf_formatter(self.config.chat_model)
                if formatter != "":
                    # e.g. "mistral"
                    self.config.formatter = formatter
                    logging.warning(
                        f"""
                        Using completions (not chat) endpoint with HuggingFace 
                        chat_template for {formatter} for 
                        model {self.config.chat_model}
                        """
                    )
            else:
                # e.g. "local/localhost:8000/v1//mistral-instruct-v0.2"
                self.config.formatter = formatter

        if self.config.formatter is not None:
            self.config.hf_formatter = HFFormatter(
                HFPromptFormatterConfig(model_name=self.config.formatter)
            )

        self.supports_json_schema: bool = self.config.supports_json_schema or False
        self.supports_strict_tools: bool = self.config.supports_strict_tools or False

        OPENAI_API_KEY = os.getenv("OPENAI_API_KEY", DUMMY_API_KEY)
        self.api_key = config.api_key

        # if model name starts with "litellm",
        # set the actual model name by stripping the "litellm/" prefix
        # and set the litellm flag to True
        if self.config.chat_model.startswith("litellm/") or self.config.litellm:
            # e.g. litellm/ollama/mistral
            self.config.litellm = True
            self.api_base = self.config.api_base
            if self.config.chat_model.startswith("litellm/"):
                # strip the "litellm/" prefix
                # e.g. litellm/ollama/llama2 => ollama/llama2
                self.config.chat_model = self.config.chat_model.split("/", 1)[1]
        elif self.config.chat_model.startswith("local/"):
            # expect this to be of the form "local/localhost:8000/v1",
            # depending on how the model is launched locally.
            # In this case the model served locally behind an OpenAI-compatible API
            # so we can just use `openai.*` methods directly,
            # and don't need a adaptor library like litellm
            self.config.litellm = False
            self.config.seed = None  # some models raise an error when seed is set
            # Extract the api_base from the model name after the "local/" prefix
            self.api_base = self.config.chat_model.split("/", 1)[1]
            if not self.api_base.startswith("http"):
                self.api_base = "http://" + self.api_base
        elif self.config.chat_model.startswith("ollama/"):
            self.config.ollama = True

            # use api_base from config if set, else fall back on OLLAMA_BASE_URL
            self.api_base = self.config.api_base or OLLAMA_BASE_URL
            if self.api_key == OPENAI_API_KEY:
                self.api_key = OLLAMA_API_KEY
            self.config.chat_model = self.config.chat_model.replace("ollama/", "")
        elif self.config.chat_model.startswith("vllm/"):
            self.supports_json_schema = True
            self.config.chat_model = self.config.chat_model.replace("vllm/", "")
            if self.api_key == OPENAI_API_KEY:
                self.api_key = os.environ.get("VLLM_API_KEY", DUMMY_API_KEY)
            self.api_base = self.config.api_base or "http://localhost:8000/v1"
            if not self.api_base.startswith("http"):
                self.api_base = "http://" + self.api_base
            if not self.api_base.endswith("/v1"):
                self.api_base = self.api_base + "/v1"
        elif self.config.chat_model.startswith("llamacpp/"):
            self.supports_json_schema = True
            self.api_base = self.config.chat_model.split("/", 1)[1]
            if not self.api_base.startswith("http"):
                self.api_base = "http://" + self.api_base
            if self.api_key == OPENAI_API_KEY:
                self.api_key = os.environ.get("LLAMA_API_KEY", DUMMY_API_KEY)
        else:
            self.api_base = self.config.api_base
            # If api_base is unset we use OpenAI's endpoint, which supports
            # these features (with JSON schema restricted to a limited set of models)
            self.supports_strict_tools = self.api_base is None
            self.supports_json_schema = (
                self.api_base is None and self.info().has_structured_output
            )

        if settings.chat_model != "":
            # if we're overriding chat model globally, set completion model to same
            self.config.completion_model = self.config.chat_model

        if self.config.formatter is not None:
            # we want to format chats -> completions using this specific formatter
            self.config.use_completion_for_chat = True
            self.config.completion_model = self.config.chat_model

        if self.config.use_completion_for_chat:
            self.config.use_chat_for_completion = False

        self.is_groq = self.config.chat_model.startswith("groq/")
        self.is_cerebras = self.config.chat_model.startswith("cerebras/")
        self.is_gemini = self.is_gemini_model()
        self.is_deepseek = self.is_deepseek_model()
        self.is_glhf = self.config.chat_model.startswith("glhf/")
        self.is_openrouter = self.config.chat_model.startswith("openrouter/")
        self.is_langdb = self.config.chat_model.startswith("langdb/")

        if self.is_groq:
            # use groq-specific client
            self.config.chat_model = self.config.chat_model.replace("groq/", "")
            if self.api_key == OPENAI_API_KEY:
                self.api_key = os.getenv("GROQ_API_KEY", DUMMY_API_KEY)
            self.client = Groq(
                api_key=self.api_key,
            )
            self.async_client = AsyncGroq(
                api_key=self.api_key,
            )
        elif self.is_cerebras:
            # use cerebras-specific client
            self.config.chat_model = self.config.chat_model.replace("cerebras/", "")
            if self.api_key == OPENAI_API_KEY:
                self.api_key = os.getenv("CEREBRAS_API_KEY", DUMMY_API_KEY)
            self.client = Cerebras(
                api_key=self.api_key,
            )
            # TODO there is not async client, so should we do anything here?
            self.async_client = AsyncCerebras(
                api_key=self.api_key,
            )
        else:
            # in these cases, there's no specific client: OpenAI python client suffices
            if self.is_gemini:
                self.config.chat_model = self.config.chat_model.replace("gemini/", "")
                if self.api_key == OPENAI_API_KEY:
                    self.api_key = os.getenv("GEMINI_API_KEY", DUMMY_API_KEY)
                self.api_base = GEMINI_BASE_URL
            elif self.is_glhf:
                self.config.chat_model = self.config.chat_model.replace("glhf/", "")
                if self.api_key == OPENAI_API_KEY:
                    self.api_key = os.getenv("GLHF_API_KEY", DUMMY_API_KEY)
                self.api_base = GLHF_BASE_URL
            elif self.is_openrouter:
                self.config.chat_model = self.config.chat_model.replace(
                    "openrouter/", ""
                )
                if self.api_key == OPENAI_API_KEY:
                    self.api_key = os.getenv("OPENROUTER_API_KEY", DUMMY_API_KEY)
                self.api_base = OPENROUTER_BASE_URL
            elif self.is_deepseek:
                self.config.chat_model = self.config.chat_model.replace("deepseek/", "")
                self.api_base = DEEPSEEK_BASE_URL
<<<<<<< HEAD
                self.api_key = os.getenv("DEEPSEEK_API_KEY", DUMMY_API_KEY)
            elif self.is_langdb:
                self.config.chat_model = self.config.chat_model.replace("langdb/", "")
                if LANGDB_PROJECT_ID:
                    self.api_base = f"{LANGDB_BASE_URL}/{LANGDB_PROJECT_ID}/v1"
                else:
                    self.api_base = LANGDB_BASE_URL
                self.api_key = LANGDB_API_KEY
        
                if self.config.label:
                    self.config.headers["x-label"] = self.config.label
                if self.config.run_id:
                    self.config.headers["x-run-id"] = self.config.run_id
                if self.config.thread_id:
                    self.config.headers["x-thread-id"] = self.config.thread_id
=======
                if self.api_key == OPENAI_API_KEY:
                    self.api_key = os.getenv("DEEPSEEK_API_KEY", DUMMY_API_KEY)
>>>>>>> c955a475

            self.client = OpenAI(
                api_key=self.api_key,
                base_url=self.api_base,
                organization=self.config.organization,
                timeout=Timeout(self.config.timeout),
                default_headers=self.config.headers,
            )
            self.async_client = AsyncOpenAI(
                api_key=self.api_key,
                organization=self.config.organization,
                base_url=self.api_base,
                timeout=Timeout(self.config.timeout),
                default_headers=self.config.headers,
            )

        self.cache: CacheDB | None = None
        use_cache = self.config.cache_config is not None
        if settings.cache_type == "momento" and use_cache:
            from langroid.cachedb.momento_cachedb import (
                MomentoCache,
                MomentoCacheConfig,
            )

            if config.cache_config is None or not isinstance(
                config.cache_config,
                MomentoCacheConfig,
            ):
                # switch to fresh momento config if needed
                config.cache_config = MomentoCacheConfig()
            self.cache = MomentoCache(config.cache_config)
        elif "redis" in settings.cache_type and use_cache:
            if config.cache_config is None or not isinstance(
                config.cache_config,
                RedisCacheConfig,
            ):
                # switch to fresh redis config if needed
                config.cache_config = RedisCacheConfig(
                    fake="fake" in settings.cache_type
                )
            if "fake" in settings.cache_type:
                # force use of fake redis if global cache_type is "fakeredis"
                config.cache_config.fake = True
            self.cache = RedisCache(config.cache_config)
        elif settings.cache_type != "none" and use_cache:
            raise ValueError(
                f"Invalid cache type {settings.cache_type}. "
                "Valid types are momento, redis, fakeredis, none"
            )

        self.config._validate_litellm()

    def _openai_api_call_params(self, kwargs: Dict[str, Any]) -> Dict[str, Any]:
        """
        Prep the params to be sent to the OpenAI API
        (or any OpenAI-compatible API, e.g. from Ooba or LmStudio)
        for chat-completion.

        Order of priority:
        - (1) Params (mainly max_tokens) in the chat/achat/generate/agenerate call
                (these are passed in via kwargs)
        - (2) Params in OpenAIGPTConfig.params (of class OpenAICallParams)
        - (3) Specific Params in OpenAIGPTConfig (just temperature for now)
        """
        params = dict(
            temperature=self.config.temperature,
        )
        if self.config.params is not None:
            params.update(self.config.params.to_dict_exclude_none())
        params.update(kwargs)
        return params

    def is_openai_chat_model(self) -> bool:
        openai_chat_models = [e.value for e in OpenAIChatModel]
        return self.config.chat_model in openai_chat_models

    def supports_functions_or_tools(self) -> bool:
        return self.is_openai_chat_model() and self.info().has_tools

    def is_openai_completion_model(self) -> bool:
        openai_completion_models = [e.value for e in OpenAICompletionModel]
        return self.config.completion_model in openai_completion_models

    def is_gemini_model(self) -> bool:
        gemini_models = [e.value for e in GeminiModel]
        return self.chat_model_orig in gemini_models or self.chat_model_orig.startswith(
            "gemini/"
        )

    def is_deepseek_model(self) -> bool:
        deepseek_models = [e.value for e in DeepSeekModel]
        return (
            self.chat_model_orig in deepseek_models
            or self.chat_model_orig.startswith("deepseek/")
        )

    def unsupported_params(self) -> List[str]:
        """
        List of params that are not supported by the current model
        """
        unsupported = set(self.info().unsupported_params)
        for param, model_list in OpenAI_API_ParamInfo().params.items():
            if (
                self.config.chat_model not in model_list
                and self.chat_model_orig not in model_list
            ):
                unsupported.add(param)
        return list(unsupported)

    def rename_params(self) -> Dict[str, str]:
        """
        Map of param name -> new name for specific models.
        Currently main troublemaker is o1* series.
        """
        return self.info().rename_params

    def chat_context_length(self) -> int:
        """
        Context-length for chat-completion models/endpoints
        Get it from the dict, otherwise fail-over to general method
        """
        return self.info().context_length

    def completion_context_length(self) -> int:
        """
        Context-length for completion models/endpoints
        Get it from the dict, otherwise fail-over to general method
        """
        return self.completion_info().context_length

    def chat_cost(self) -> Tuple[float, float]:
        """
        (Prompt, Generation) cost per 1000 tokens, for chat-completion
        models/endpoints.
        Get it from the dict, otherwise fail-over to general method
        """
        info = self.info()
        return (info.input_cost_per_million / 1000, info.output_cost_per_million / 1000)

    def set_stream(self, stream: bool) -> bool:
        """Enable or disable streaming output from API.
        Args:
            stream: enable streaming output from API
        Returns: previous value of stream
        """
        tmp = self.config.stream
        self.config.stream = stream
        return tmp

    def get_stream(self) -> bool:
        """Get streaming status. Note we disable streaming in quiet mode."""
        return (
            self.config.stream
            and settings.stream
            and self.info().allows_streaming
            and not settings.quiet
        )

    @no_type_check
    def _process_stream_event(
        self,
        event,
        chat: bool = False,
        tool_deltas: List[Dict[str, Any]] = [],
        has_function: bool = False,
        completion: str = "",
        reasoning: str = "",
        function_args: str = "",
        function_name: str = "",
    ) -> Tuple[bool, bool, str, str]:
        """Process state vars while processing a streaming API response.
            Returns a tuple consisting of:
        - is_break: whether to break out of the loop
        - has_function: whether the response contains a function_call
        - function_name: name of the function
        - function_args: args of the function
        """
        # convert event obj (of type ChatCompletionChunk) to dict so rest of code,
        # which expects dicts, works as it did before switching to openai v1.x
        if not isinstance(event, dict):
            event = event.model_dump()

        choices = event.get("choices", [{}])
        if len(choices) == 0:
            choices = [{}]
        event_args = ""
        event_fn_name = ""
        event_tool_deltas: Optional[List[Dict[str, Any]]] = None
        # The first two events in the stream of Azure OpenAI is useless.
        # In the 1st: choices list is empty, in the 2nd: the dict delta has null content
        if chat:
            delta = choices[0].get("delta", {})
            # capture both content and reasoning_content
            event_text = delta.get("content", "")
            event_reasoning = delta.get(
                "reasoning_content",
                delta.get("reasoning", ""),
            )
            if "function_call" in delta and delta["function_call"] is not None:
                if "name" in delta["function_call"]:
                    event_fn_name = delta["function_call"]["name"]
                if "arguments" in delta["function_call"]:
                    event_args = delta["function_call"]["arguments"]
            if "tool_calls" in delta and delta["tool_calls"] is not None:
                # it's a list of deltas, usually just one
                event_tool_deltas = delta["tool_calls"]
                tool_deltas += event_tool_deltas
        else:
            event_text = choices[0]["text"]
            event_reasoning = ""  # TODO: Ignoring reasoning for non-chat models

        finish_reason = choices[0].get("finish_reason", "")
        if not event_text and finish_reason == "content_filter":
            filter_names = [
                n
                for n, r in choices[0].get("content_filter_results", {}).items()
                if r.get("filtered")
            ]
            event_text = (
                "Cannot respond due to content filters ["
                + ", ".join(filter_names)
                + "]"
            )
            logging.warning("LLM API returned content filter error: " + event_text)

        if event_text:
            completion += event_text
            sys.stdout.write(Colors().GREEN + event_text)
            sys.stdout.flush()
            self.config.streamer(event_text, StreamEventType.TEXT)
        if event_reasoning:
            reasoning += event_reasoning
            sys.stdout.write(Colors().GREEN_DIM + event_reasoning)
            sys.stdout.flush()
            self.config.streamer(event_reasoning, StreamEventType.TEXT)
        if event_fn_name:
            function_name = event_fn_name
            has_function = True
            sys.stdout.write(Colors().GREEN + "FUNC: " + event_fn_name + ": ")
            sys.stdout.flush()
            self.config.streamer(event_fn_name, StreamEventType.FUNC_NAME)

        if event_args:
            function_args += event_args
            sys.stdout.write(Colors().GREEN + event_args)
            sys.stdout.flush()
            self.config.streamer(event_args, StreamEventType.FUNC_ARGS)

        if event_tool_deltas is not None:
            # print out streaming tool calls, if not async
            for td in event_tool_deltas:
                if td["function"]["name"] is not None:
                    tool_fn_name = td["function"]["name"]
                    sys.stdout.write(
                        Colors().GREEN + "OAI-TOOL: " + tool_fn_name + ": "
                    )
                    sys.stdout.flush()
                    self.config.streamer(tool_fn_name, StreamEventType.TOOL_NAME)
                if td["function"]["arguments"] != "":
                    tool_fn_args = td["function"]["arguments"]
                    sys.stdout.write(Colors().GREEN + tool_fn_args)
                    sys.stdout.flush()
                    self.config.streamer(tool_fn_args, StreamEventType.TOOL_ARGS)

        # show this delta in the stream
        if finish_reason in [
            "stop",
            "function_call",
            "tool_calls",
        ]:
            # for function_call, finish_reason does not necessarily
            # contain "function_call" as mentioned in the docs.
            # So we check for "stop" or "function_call" here.
            return (
                True,
                has_function,
                function_name,
                function_args,
                completion,
                reasoning,
            )
        return False, has_function, function_name, function_args, completion, reasoning

    @no_type_check
    async def _process_stream_event_async(
        self,
        event,
        chat: bool = False,
        tool_deltas: List[Dict[str, Any]] = [],
        has_function: bool = False,
        completion: str = "",
        reasoning: str = "",
        function_args: str = "",
        function_name: str = "",
    ) -> Tuple[bool, bool, str, str]:
        """Process state vars while processing a streaming API response.
            Returns a tuple consisting of:
        - is_break: whether to break out of the loop
        - has_function: whether the response contains a function_call
        - function_name: name of the function
        - function_args: args of the function
        """
        # convert event obj (of type ChatCompletionChunk) to dict so rest of code,
        # which expects dicts, works as it did before switching to openai v1.x
        if not isinstance(event, dict):
            event = event.model_dump()

        choices = event.get("choices", [{}])
        if len(choices) == 0:
            choices = [{}]
        event_args = ""
        event_fn_name = ""
        event_tool_deltas: Optional[List[Dict[str, Any]]] = None
        silent = self.config.async_stream_quiet
        # The first two events in the stream of Azure OpenAI is useless.
        # In the 1st: choices list is empty, in the 2nd: the dict delta has null content
        if chat:
            delta = choices[0].get("delta", {})
            event_text = delta.get("content", "")
            event_reasoning = delta.get(
                "reasoning_content",
                delta.get("reasoning", ""),
            )
            if "function_call" in delta and delta["function_call"] is not None:
                if "name" in delta["function_call"]:
                    event_fn_name = delta["function_call"]["name"]
                if "arguments" in delta["function_call"]:
                    event_args = delta["function_call"]["arguments"]
            if "tool_calls" in delta and delta["tool_calls"] is not None:
                # it's a list of deltas, usually just one
                event_tool_deltas = delta["tool_calls"]
                tool_deltas += event_tool_deltas
        else:
            event_text = choices[0]["text"]
            event_reasoning = ""  # TODO: Ignoring reasoning for non-chat models
        if event_text:
            completion += event_text
            if not silent:
                sys.stdout.write(Colors().GREEN + event_text)
                sys.stdout.flush()
                await self.config.streamer_async(event_text, StreamEventType.TEXT)
        if event_reasoning:
            reasoning += event_reasoning
            if not silent:
                sys.stdout.write(Colors().GREEN + event_reasoning)
                sys.stdout.flush()
                await self.config.streamer_async(event_reasoning, StreamEventType.TEXT)
        if event_fn_name:
            function_name = event_fn_name
            has_function = True
            if not silent:
                sys.stdout.write(Colors().GREEN + "FUNC: " + event_fn_name + ": ")
                sys.stdout.flush()
                await self.config.streamer_async(
                    event_fn_name, StreamEventType.FUNC_NAME
                )

        if event_args:
            function_args += event_args
            if not silent:
                sys.stdout.write(Colors().GREEN + event_args)
                sys.stdout.flush()
                await self.config.streamer_async(event_args, StreamEventType.FUNC_ARGS)

        if event_tool_deltas is not None and not silent:
            # print out streaming tool calls, if not async
            for td in event_tool_deltas:
                if td["function"]["name"] is not None:
                    tool_fn_name = td["function"]["name"]
                    sys.stdout.write(
                        Colors().GREEN + "OAI-TOOL: " + tool_fn_name + ": "
                    )
                    sys.stdout.flush()
                    await self.config.streamer_async(
                        tool_fn_name, StreamEventType.TOOL_NAME
                    )
                if td["function"]["arguments"] != "":
                    tool_fn_args = td["function"]["arguments"]
                    sys.stdout.write(Colors().GREEN + tool_fn_args)
                    sys.stdout.flush()
                    await self.config.streamer_async(
                        tool_fn_args, StreamEventType.TOOL_ARGS
                    )

        # show this delta in the stream
        if choices[0].get("finish_reason", "") in [
            "stop",
            "function_call",
            "tool_calls",
        ]:
            # for function_call, finish_reason does not necessarily
            # contain "function_call" as mentioned in the docs.
            # So we check for "stop" or "function_call" here.
            return (
                True,
                has_function,
                function_name,
                function_args,
                completion,
                reasoning,
            )
        return False, has_function, function_name, function_args, completion, reasoning

    @retry_with_exponential_backoff
    def _stream_response(  # type: ignore
        self, response, chat: bool = False
    ) -> Tuple[LLMResponse, Dict[str, Any]]:
        """
        Grab and print streaming response from API.
        Args:
            response: event-sequence emitted by API
            chat: whether in chat-mode (or else completion-mode)
        Returns:
            Tuple consisting of:
                LLMResponse object (with message, usage),
                Dict version of OpenAIResponse object (with choices, usage)

        """
        completion = ""
        reasoning = ""
        function_args = ""
        function_name = ""

        sys.stdout.write(Colors().GREEN)
        sys.stdout.flush()
        has_function = False
        tool_deltas: List[Dict[str, Any]] = []
        try:
            for event in response:
                (
                    is_break,
                    has_function,
                    function_name,
                    function_args,
                    completion,
                    reasoning,
                ) = self._process_stream_event(
                    event,
                    chat=chat,
                    tool_deltas=tool_deltas,
                    has_function=has_function,
                    completion=completion,
                    reasoning=reasoning,
                    function_args=function_args,
                    function_name=function_name,
                )
                if is_break:
                    break
        except Exception:
            pass

        print("")
        # TODO- get usage info in stream mode (?)

        return self._create_stream_response(
            chat=chat,
            tool_deltas=tool_deltas,
            has_function=has_function,
            completion=completion,
            reasoning=reasoning,
            function_args=function_args,
            function_name=function_name,
        )

    @async_retry_with_exponential_backoff
    async def _stream_response_async(  # type: ignore
        self, response, chat: bool = False
    ) -> Tuple[LLMResponse, Dict[str, Any]]:
        """
        Grab and print streaming response from API.
        Args:
            response: event-sequence emitted by API
            chat: whether in chat-mode (or else completion-mode)
        Returns:
            Tuple consisting of:
                LLMResponse object (with message, usage),
                OpenAIResponse object (with choices, usage)

        """

        completion = ""
        reasoning = ""
        function_args = ""
        function_name = ""

        sys.stdout.write(Colors().GREEN)
        sys.stdout.flush()
        has_function = False
        tool_deltas: List[Dict[str, Any]] = []
        try:
            async for event in response:
                (
                    is_break,
                    has_function,
                    function_name,
                    function_args,
                    completion,
                    reasoning,
                ) = await self._process_stream_event_async(
                    event,
                    chat=chat,
                    tool_deltas=tool_deltas,
                    has_function=has_function,
                    completion=completion,
                    reasoning=reasoning,
                    function_args=function_args,
                    function_name=function_name,
                )
                if is_break:
                    break
        except Exception:
            pass

        print("")
        # TODO- get usage info in stream mode (?)

        return self._create_stream_response(
            chat=chat,
            tool_deltas=tool_deltas,
            has_function=has_function,
            completion=completion,
            reasoning=reasoning,
            function_args=function_args,
            function_name=function_name,
        )

    @staticmethod
    def tool_deltas_to_tools(
        tools: List[Dict[str, Any]],
    ) -> Tuple[
        str,
        List[OpenAIToolCall],
        List[Dict[str, Any]],
    ]:
        """
        Convert accumulated tool-call deltas to OpenAIToolCall objects.
        Adapted from this excellent code:
         https://community.openai.com/t/help-for-function-calls-with-streaming/627170/2

        Args:
            tools: list of tool deltas received from streaming API

        Returns:
            str: plain text corresponding to tool calls that failed to parse
            List[OpenAIToolCall]: list of OpenAIToolCall objects
            List[Dict[str, Any]]: list of tool dicts
                (to reconstruct OpenAI API response, so it can be cached)
        """
        # Initialize a dictionary with default values

        # idx -> dict repr of tool
        # (used to simulate OpenAIResponse object later, and also to
        # accumulate function args as strings)
        idx2tool_dict: Dict[str, Dict[str, Any]] = defaultdict(
            lambda: {
                "id": None,
                "function": {"arguments": "", "name": None},
                "type": None,
            }
        )

        for tool_delta in tools:
            if tool_delta["id"] is not None:
                idx2tool_dict[tool_delta["index"]]["id"] = tool_delta["id"]

            if tool_delta["function"]["name"] is not None:
                idx2tool_dict[tool_delta["index"]]["function"]["name"] = tool_delta[
                    "function"
                ]["name"]

            idx2tool_dict[tool_delta["index"]]["function"]["arguments"] += tool_delta[
                "function"
            ]["arguments"]

            if tool_delta["type"] is not None:
                idx2tool_dict[tool_delta["index"]]["type"] = tool_delta["type"]

        # (try to) parse the fn args of each tool
        contents: List[str] = []
        good_indices = []
        id2args: Dict[str, None | Dict[str, Any]] = {}
        for idx, tool_dict in idx2tool_dict.items():
            failed_content, args_dict = OpenAIGPT._parse_function_args(
                tool_dict["function"]["arguments"]
            )
            # used to build tool_calls_list below
            id2args[tool_dict["id"]] = args_dict or None  # if {}, store as None
            if failed_content != "":
                contents.append(failed_content)
            else:
                good_indices.append(idx)

        # remove the failed tool calls
        idx2tool_dict = {
            idx: tool_dict
            for idx, tool_dict in idx2tool_dict.items()
            if idx in good_indices
        }

        # create OpenAIToolCall list
        tool_calls_list = [
            OpenAIToolCall(
                id=tool_dict["id"],
                function=LLMFunctionCall(
                    name=tool_dict["function"]["name"],
                    arguments=id2args.get(tool_dict["id"]),
                ),
                type=tool_dict["type"],
            )
            for tool_dict in idx2tool_dict.values()
        ]
        return "\n".join(contents), tool_calls_list, list(idx2tool_dict.values())

    @staticmethod
    def _parse_function_args(args: str) -> Tuple[str, Dict[str, Any]]:
        """
        Try to parse the `args` string as function args.

        Args:
            args: string containing function args

        Returns:
            Tuple of content, function name and args dict.
            If parsing unsuccessful, returns the original string as content,
            else returns the args dict.
        """
        content = ""
        args_dict = {}
        try:
            stripped_fn_args = args.strip()
            dict_or_list = parse_imperfect_json(stripped_fn_args)
            if not isinstance(dict_or_list, dict):
                raise ValueError(
                    f"""
                        Invalid function args: {stripped_fn_args} 
                        parsed as {dict_or_list},
                        which is not a valid dict.
                        """
                )
            args_dict = dict_or_list
        except (SyntaxError, ValueError) as e:
            logging.warning(
                f"""
                    Parsing OpenAI function args failed: {args};
                    treating args as normal message. Error detail:
                    {e}
                    """
            )
            content = args

        return content, args_dict

    def _create_stream_response(
        self,
        chat: bool = False,
        tool_deltas: List[Dict[str, Any]] = [],
        has_function: bool = False,
        completion: str = "",
        reasoning: str = "",
        function_args: str = "",
        function_name: str = "",
    ) -> Tuple[LLMResponse, Dict[str, Any]]:
        """
        Create an LLMResponse object from the streaming API response.

        Args:
            chat: whether in chat-mode (or else completion-mode)
            tool_deltas: list of tool deltas received from streaming API
            has_function: whether the response contains a function_call
            completion: completion text
            function_args: string representing function args
            function_name: name of the function
        Returns:
            Tuple consisting of:
                LLMResponse object (with message, usage),
                Dict version of OpenAIResponse object (with choices, usage)
                    (this is needed so we can cache the response, as if it were
                    a non-streaming response)
        """
        # check if function_call args are valid, if not,
        # treat this as a normal msg, not a function call
        args: Dict[str, Any] = {}
        if has_function and function_args != "":
            content, args = self._parse_function_args(function_args)
            completion = completion + content
            if content != "":
                has_function = False

        # mock openai response so we can cache it
        if chat:
            failed_content, tool_calls, tool_dicts = OpenAIGPT.tool_deltas_to_tools(
                tool_deltas,
            )
            completion = completion + "\n" + failed_content
            msg: Dict[str, Any] = dict(
                message=dict(
                    content=completion,
                    reasoning_content=reasoning,
                ),
            )
            if len(tool_dicts) > 0:
                msg["message"]["tool_calls"] = tool_dicts

            if has_function:
                function_call = LLMFunctionCall(name=function_name)
                function_call_dict = function_call.dict()
                if function_args == "":
                    function_call.arguments = None
                else:
                    function_call.arguments = args
                    function_call_dict.update({"arguments": function_args.strip()})
                msg["message"]["function_call"] = function_call_dict
        else:
            # non-chat mode has no function_call
            msg = dict(text=completion)
            # TODO: Ignoring reasoning content for non-chat models

        # create an OpenAIResponse object so we can cache it as if it were
        # a non-streaming response
        openai_response = OpenAIResponse(
            choices=[msg],
            usage=dict(total_tokens=0),
        )
        if reasoning == "":
            # some LLM APIs may not return a separate reasoning field,
            # and the reasoning may be included in the message content
            # within delimiters like <think> ... </think>
            reasoning, completion = self.get_reasoning_final(completion)
        return (
            LLMResponse(
                message=completion,
                reasoning=reasoning,
                cached=False,
                # don't allow empty list [] here
                oai_tool_calls=tool_calls or None if len(tool_deltas) > 0 else None,
                function_call=function_call if has_function else None,
            ),
            openai_response.dict(),
        )

    def _cache_store(self, k: str, v: Any) -> None:
        if self.cache is None:
            return
        try:
            self.cache.store(k, v)
        except Exception as e:
            logging.error(f"Error in OpenAIGPT._cache_store: {e}")
            pass

    def _cache_lookup(self, fn_name: str, **kwargs: Dict[str, Any]) -> Tuple[str, Any]:
        if self.cache is None:
            return "", None  # no cache, return empty key and None result
        # Use the kwargs as the cache key
        sorted_kwargs_str = str(sorted(kwargs.items()))
        raw_key = f"{fn_name}:{sorted_kwargs_str}"

        # Hash the key to a fixed length using SHA256
        hashed_key = hashlib.sha256(raw_key.encode()).hexdigest()

        if not settings.cache:
            # when caching disabled, return the hashed_key and none result
            return hashed_key, None
        # Try to get the result from the cache
        try:
            cached_val = self.cache.retrieve(hashed_key)
        except Exception as e:
            logging.error(f"Error in OpenAIGPT._cache_lookup: {e}")
            return hashed_key, None
        return hashed_key, cached_val

    def _cost_chat_model(self, prompt: int, completion: int) -> float:
        price = self.chat_cost()
        return (price[0] * prompt + price[1] * completion) / 1000

    def _get_non_stream_token_usage(
        self, cached: bool, response: Dict[str, Any]
    ) -> LLMTokenUsage:
        """
        Extracts token usage from ``response`` and computes cost, only when NOT
        in streaming mode, since the LLM API (OpenAI currently) was not
        populating the usage fields in streaming mode (but as of Sep 2024, streaming
        responses include  usage info as well, so we should update the code
        to directly use usage information from the streaming response, which is more
        accurate, esp with "thinking" LLMs like o1 series which consume
        thinking tokens).
        In streaming mode, these are set to zero for
        now, and will be updated later by the fn ``update_token_usage``.
        """
        cost = 0.0
        prompt_tokens = 0
        completion_tokens = 0
        if not cached and not self.get_stream() and response["usage"] is not None:
            prompt_tokens = response["usage"]["prompt_tokens"] or 0
            completion_tokens = response["usage"]["completion_tokens"] or 0
            cost = self._cost_chat_model(prompt_tokens, completion_tokens)

        return LLMTokenUsage(
            prompt_tokens=prompt_tokens, completion_tokens=completion_tokens, cost=cost
        )

    def generate(self, prompt: str, max_tokens: int = 200) -> LLMResponse:
        self.run_on_first_use()

        try:
            return self._generate(prompt, max_tokens)
        except Exception as e:
            # log and re-raise exception
            logging.error(friendly_error(e, "Error in OpenAIGPT.generate: "))
            raise e

    def _generate(self, prompt: str, max_tokens: int) -> LLMResponse:
        if self.config.use_chat_for_completion:
            return self.chat(messages=prompt, max_tokens=max_tokens)

        if self.is_groq or self.is_cerebras:
            raise ValueError("Groq, Cerebras do not support pure completions")

        if settings.debug:
            print(f"[grey37]PROMPT: {escape(prompt)}[/grey37]")

        @retry_with_exponential_backoff
        def completions_with_backoff(**kwargs):  # type: ignore
            cached = False
            hashed_key, result = self._cache_lookup("Completion", **kwargs)
            if result is not None:
                cached = True
                if settings.debug:
                    print("[grey37]CACHED[/grey37]")
            else:
                if self.config.litellm:
                    from litellm import completion as litellm_completion

                    completion_call = litellm_completion
                else:
                    if self.client is None:
                        raise ValueError(
                            "OpenAI/equivalent chat-completion client not set"
                        )
                    assert isinstance(self.client, OpenAI)
                    completion_call = self.client.completions.create
                if self.config.litellm and settings.debug:
                    kwargs["logger_fn"] = litellm_logging_fn
                # If it's not in the cache, call the API
                result = completion_call(**kwargs)
                if self.get_stream():
                    llm_response, openai_response = self._stream_response(
                        result,
                        chat=self.config.litellm,
                    )
                    self._cache_store(hashed_key, openai_response)
                    return cached, hashed_key, openai_response
                else:
                    self._cache_store(hashed_key, result.model_dump())
            return cached, hashed_key, result

        kwargs: Dict[str, Any] = dict(model=self.config.completion_model)
        if self.config.litellm:
            # TODO this is a temp fix, we should really be using a proper completion fn
            # that takes a pre-formatted prompt, rather than mocking it as a sys msg.
            kwargs["messages"] = [dict(content=prompt, role=Role.SYSTEM)]
        else:  # any other OpenAI-compatible endpoint
            kwargs["prompt"] = prompt
        args = dict(
            **kwargs,
            max_tokens=max_tokens,  # for output/completion
            stream=self.get_stream(),
        )
        args = self._openai_api_call_params(args)
        cached, hashed_key, response = completions_with_backoff(**args)
        # assume response is an actual response rather than a streaming event
        if not isinstance(response, dict):
            response = response.dict()
        if "message" in response["choices"][0]:
            msg = response["choices"][0]["message"]["content"].strip()
        else:
            msg = response["choices"][0]["text"].strip()
        return LLMResponse(message=msg, cached=cached)

    async def agenerate(self, prompt: str, max_tokens: int = 200) -> LLMResponse:
        self.run_on_first_use()

        try:
            return await self._agenerate(prompt, max_tokens)
        except Exception as e:
            # log and re-raise exception
            logging.error(friendly_error(e, "Error in OpenAIGPT.agenerate: "))
            raise e

    async def _agenerate(self, prompt: str, max_tokens: int) -> LLMResponse:
        # note we typically will not have self.config.stream = True
        # when issuing several api calls concurrently/asynchronously.
        # The calling fn should use the context `with Streaming(..., False)` to
        # disable streaming.
        if self.config.use_chat_for_completion:
            return await self.achat(messages=prompt, max_tokens=max_tokens)

        if self.is_groq or self.is_cerebras:
            raise ValueError("Groq, Cerebras do not support pure completions")

        if settings.debug:
            print(f"[grey37]PROMPT: {escape(prompt)}[/grey37]")

        # WARNING: .Completion.* endpoints are deprecated,
        # and as of Sep 2023 only legacy models will work here,
        # e.g. text-davinci-003, text-ada-001.
        @async_retry_with_exponential_backoff
        async def completions_with_backoff(**kwargs):  # type: ignore
            cached = False
            hashed_key, result = self._cache_lookup("AsyncCompletion", **kwargs)
            if result is not None:
                cached = True
                if settings.debug:
                    print("[grey37]CACHED[/grey37]")
            else:
                if self.config.litellm:
                    from litellm import acompletion as litellm_acompletion
                # TODO this may not work: text_completion is not async,
                # and we didn't find an async version in litellm
                assert isinstance(self.async_client, AsyncOpenAI)
                acompletion_call = (
                    litellm_acompletion
                    if self.config.litellm
                    else self.async_client.completions.create
                )
                if self.config.litellm and settings.debug:
                    kwargs["logger_fn"] = litellm_logging_fn
                # If it's not in the cache, call the API
                result = await acompletion_call(**kwargs)
                self._cache_store(hashed_key, result.model_dump())
            return cached, hashed_key, result

        kwargs: Dict[str, Any] = dict(model=self.config.completion_model)
        if self.config.litellm:
            # TODO this is a temp fix, we should really be using a proper completion fn
            # that takes a pre-formatted prompt, rather than mocking it as a sys msg.
            kwargs["messages"] = [dict(content=prompt, role=Role.SYSTEM)]
        else:  # any other OpenAI-compatible endpoint
            kwargs["prompt"] = prompt
        cached, hashed_key, response = await completions_with_backoff(
            **kwargs,
            max_tokens=max_tokens,
            stream=False,
        )
        # assume response is an actual response rather than a streaming event
        if not isinstance(response, dict):
            response = response.dict()
        if "message" in response["choices"][0]:
            msg = response["choices"][0]["message"]["content"].strip()
        else:
            msg = response["choices"][0]["text"].strip()
        return LLMResponse(message=msg, cached=cached)

    def chat(
        self,
        messages: Union[str, List[LLMMessage]],
        max_tokens: int = 200,
        tools: Optional[List[OpenAIToolSpec]] = None,
        tool_choice: ToolChoiceTypes | Dict[str, str | Dict[str, str]] = "auto",
        functions: Optional[List[LLMFunctionSpec]] = None,
        function_call: str | Dict[str, str] = "auto",
        response_format: Optional[OpenAIJsonSchemaSpec] = None,
    ) -> LLMResponse:
        self.run_on_first_use()

        if [functions, tools] != [None, None] and not self.is_openai_chat_model():
            raise ValueError(
                f"""
                `functions` and `tools` can only be specified for OpenAI chat LLMs, 
                or LLMs served via an OpenAI-compatible API.
                {self.config.chat_model} does not support function-calling or tools.
                Instead, please use Langroid's ToolMessages, which are equivalent.
                In the ChatAgentConfig, set `use_functions_api=False` 
                and `use_tools=True`, this will enable ToolMessages.
                """
            )
        if self.config.use_completion_for_chat and not self.is_openai_chat_model():
            # only makes sense for non-OpenAI models
            if self.config.formatter is None or self.config.hf_formatter is None:
                raise ValueError(
                    """
                    `formatter` must be specified in config to use completion for chat.
                    """
                )
            if isinstance(messages, str):
                messages = [
                    LLMMessage(
                        role=Role.SYSTEM, content="You are a helpful assistant."
                    ),
                    LLMMessage(role=Role.USER, content=messages),
                ]
            prompt = self.config.hf_formatter.format(messages)
            return self.generate(prompt=prompt, max_tokens=max_tokens)
        try:
            return self._chat(
                messages,
                max_tokens,
                tools,
                tool_choice,
                functions,
                function_call,
                response_format,
            )
        except Exception as e:
            # log and re-raise exception
            logging.error(friendly_error(e, "Error in OpenAIGPT.chat: "))
            raise e

    async def achat(
        self,
        messages: Union[str, List[LLMMessage]],
        max_tokens: int = 200,
        tools: Optional[List[OpenAIToolSpec]] = None,
        tool_choice: ToolChoiceTypes | Dict[str, str | Dict[str, str]] = "auto",
        functions: Optional[List[LLMFunctionSpec]] = None,
        function_call: str | Dict[str, str] = "auto",
        response_format: Optional[OpenAIJsonSchemaSpec] = None,
    ) -> LLMResponse:
        self.run_on_first_use()

        if [functions, tools] != [None, None] and not self.is_openai_chat_model():
            raise ValueError(
                f"""
                `functions` and `tools` can only be specified for OpenAI chat models;
                {self.config.chat_model} does not support function-calling or tools.
                Instead, please use Langroid's ToolMessages, which are equivalent.
                In the ChatAgentConfig, set `use_functions_api=False` 
                and `use_tools=True`, this will enable ToolMessages.
                """
            )
        # turn off streaming for async calls
        if (
            self.config.use_completion_for_chat
            and not self.is_openai_chat_model()
            and not self.is_openai_completion_model()
        ):
            # only makes sense for local models, where we are trying to
            # convert a chat dialog msg-sequence to a simple completion prompt.
            if self.config.formatter is None:
                raise ValueError(
                    """
                    `formatter` must be specified in config to use completion for chat.
                    """
                )
            formatter = HFFormatter(
                HFPromptFormatterConfig(model_name=self.config.formatter)
            )
            if isinstance(messages, str):
                messages = [
                    LLMMessage(
                        role=Role.SYSTEM, content="You are a helpful assistant."
                    ),
                    LLMMessage(role=Role.USER, content=messages),
                ]
            prompt = formatter.format(messages)
            return await self.agenerate(prompt=prompt, max_tokens=max_tokens)
        try:
            result = await self._achat(
                messages,
                max_tokens,
                tools,
                tool_choice,
                functions,
                function_call,
                response_format,
            )
            return result
        except Exception as e:
            # log and re-raise exception
            logging.error(friendly_error(e, "Error in OpenAIGPT.achat: "))
            raise e

    @retry_with_exponential_backoff
    def _chat_completions_with_backoff(self, **kwargs):  # type: ignore
        cached = False
        hashed_key, result = self._cache_lookup("Completion", **kwargs)
        if result is not None:
            cached = True
            if settings.debug:
                print("[grey37]CACHED[/grey37]")
        else:
            # If it's not in the cache, call the API
            if self.config.litellm:
                from litellm import completion as litellm_completion

                completion_call = litellm_completion
            else:
                if self.client is None:
                    raise ValueError("OpenAI/equivalent chat-completion client not set")
                completion_call = self.client.chat.completions.create
            if self.config.litellm and settings.debug:
                kwargs["logger_fn"] = litellm_logging_fn
            result = completion_call(**kwargs)
            if not self.get_stream():
                # if streaming, cannot cache result
                # since it is a generator. Instead,
                # we hold on to the hashed_key and
                # cache the result later
                self._cache_store(hashed_key, result.model_dump())
        return cached, hashed_key, result

    @async_retry_with_exponential_backoff
    async def _achat_completions_with_backoff(self, **kwargs):  # type: ignore
        cached = False
        hashed_key, result = self._cache_lookup("Completion", **kwargs)
        if result is not None:
            cached = True
            if settings.debug:
                print("[grey37]CACHED[/grey37]")
        else:
            if self.config.litellm:
                from litellm import acompletion as litellm_acompletion

                acompletion_call = litellm_acompletion
            else:
                if self.async_client is None:
                    raise ValueError(
                        "OpenAI/equivalent async chat-completion client not set"
                    )
                acompletion_call = self.async_client.chat.completions.create
            if self.config.litellm and settings.debug:
                kwargs["logger_fn"] = litellm_logging_fn
            # If it's not in the cache, call the API
            result = await acompletion_call(**kwargs)
            if not self.get_stream():
                self._cache_store(hashed_key, result.model_dump())
        return cached, hashed_key, result

    def _prep_chat_completion(
        self,
        messages: Union[str, List[LLMMessage]],
        max_tokens: int,
        tools: Optional[List[OpenAIToolSpec]] = None,
        tool_choice: ToolChoiceTypes | Dict[str, str | Dict[str, str]] = "auto",
        functions: Optional[List[LLMFunctionSpec]] = None,
        function_call: str | Dict[str, str] = "auto",
        response_format: Optional[OpenAIJsonSchemaSpec] = None,
    ) -> Dict[str, Any]:
        """Prepare args for LLM chat-completion API call"""
        if isinstance(messages, str):
            llm_messages = [
                LLMMessage(role=Role.SYSTEM, content="You are a helpful assistant."),
                LLMMessage(role=Role.USER, content=messages),
            ]
        else:
            llm_messages = messages
            if (
                len(llm_messages) == 1 and llm_messages[0].role == Role.SYSTEM
                # TODO: we will unconditionally insert a dummy user msg
                # if the only msg is a system msg.
                # We could make this conditional on ModelInfo.needs_first_user_message
            ):
                # some LLMs, notable Gemini as of 12/11/24,
                # require the first message to be from the user,
                # so insert a dummy user msg if needed.
                llm_messages.insert(
                    1,
                    LLMMessage(
                        role=Role.USER, content="Follow the above instructions."
                    ),
                )

        chat_model = self.config.chat_model

        args: Dict[str, Any] = dict(
            model=chat_model,
            messages=[
                m.api_dict(has_system_role=self.info().allows_system_message)
                for m in (llm_messages)
            ],
            max_tokens=max_tokens,
            stream=self.get_stream(),
        )
        args.update(self._openai_api_call_params(args))
        # only include functions-related args if functions are provided
        # since the OpenAI API will throw an error if `functions` is None or []
        if functions is not None:
            args.update(
                dict(
                    functions=[f.dict() for f in functions],
                    function_call=function_call,
                )
            )
        if tools is not None:
            if self.config.parallel_tool_calls is not None:
                args["parallel_tool_calls"] = self.config.parallel_tool_calls

            if any(t.strict for t in tools) and (
                self.config.parallel_tool_calls is None
                or self.config.parallel_tool_calls
            ):
                parallel_strict_warning()
            args.update(
                dict(
                    tools=[
                        dict(
                            type="function",
                            function=t.function.dict()
                            | ({"strict": t.strict} if t.strict is not None else {}),
                        )
                        for t in tools
                    ],
                    tool_choice=tool_choice,
                )
            )
        if response_format is not None:
            args["response_format"] = response_format.to_dict()

        for p in self.unsupported_params():
            # some models e.g. o1-mini (as of sep 2024) don't support some params,
            # like temperature and stream, so we need to remove them.
            args.pop(p, None)

        param_rename_map = self.rename_params()
        for old_param, new_param in param_rename_map.items():
            if old_param in args:
                args[new_param] = args.pop(old_param)

        # finally, get rid of extra_body params exclusive to certain models
        extra_params = args.get("extra_body", {})
        if extra_params:
            for param, model_list in OpenAI_API_ParamInfo().extra_parameters.items():
                if (
                    self.config.chat_model not in model_list
                    and self.chat_model_orig not in model_list
                ):
                    extra_params.pop(param, None)
            if extra_params:
                args["extra_body"] = extra_params
        return args

    def _process_chat_completion_response(
        self,
        cached: bool,
        response: Dict[str, Any],
    ) -> LLMResponse:
        # openAI response will look like this:
        """
        {
            "id": "chatcmpl-123",
            "object": "chat.completion",
            "created": 1677652288,
            "choices": [{
                "index": 0,
                "message": {
                    "role": "assistant",
                    "name": "",
                    "content": "\n\nHello there, how may I help you?",
                    "reasoning_content": "Okay, let's see here, hmmm...",
                    "function_call": {
                        "name": "fun_name",
                        "arguments: {
                            "arg1": "val1",
                            "arg2": "val2"
                        }
                    },
                },
                "finish_reason": "stop"
            }],
            "usage": {
                "prompt_tokens": 9,
                "completion_tokens": 12,
                "total_tokens": 21
            }
        }
        """
        if response.get("choices") is None:
            message = {}
        else:
            message = response["choices"][0].get("message", {})
        if message is None:
            message = {}
        msg = message.get("content", "")
        reasoning = message.get("reasoning_content", "")
        if reasoning == "" and msg is not None:
            # some LLM APIs may not return a separate reasoning field,
            # and the reasoning may be included in the message content
            # within delimiters like <think> ... </think>
            reasoning, msg = self.get_reasoning_final(msg)

        if message.get("function_call") is None:
            fun_call = None
        else:
            try:
                fun_call = LLMFunctionCall.from_dict(message["function_call"])
            except (ValueError, SyntaxError):
                logging.warning(
                    "Could not parse function arguments: "
                    f"{message['function_call']['arguments']} "
                    f"for function {message['function_call']['name']} "
                    "treating as normal non-function message"
                )
                fun_call = None
                args_str = message["function_call"]["arguments"] or ""
                msg_str = message["content"] or ""
                msg = msg_str + args_str
        oai_tool_calls = None
        if message.get("tool_calls") is not None:
            oai_tool_calls = []
            for tool_call_dict in message["tool_calls"]:
                try:
                    tool_call = OpenAIToolCall.from_dict(tool_call_dict)
                    oai_tool_calls.append(tool_call)
                except (ValueError, SyntaxError):
                    logging.warning(
                        "Could not parse tool call: "
                        f"{json.dumps(tool_call_dict)} "
                        "treating as normal non-tool message"
                    )
                    msg = msg + "\n" + json.dumps(tool_call_dict)
        return LLMResponse(
            message=msg.strip() if msg is not None else "",
            reasoning=reasoning.strip() if reasoning is not None else "",
            function_call=fun_call,
            oai_tool_calls=oai_tool_calls or None,  # don't allow empty list [] here
            cached=cached,
            usage=self._get_non_stream_token_usage(cached, response),
        )

    def _chat(
        self,
        messages: Union[str, List[LLMMessage]],
        max_tokens: int,
        tools: Optional[List[OpenAIToolSpec]] = None,
        tool_choice: ToolChoiceTypes | Dict[str, str | Dict[str, str]] = "auto",
        functions: Optional[List[LLMFunctionSpec]] = None,
        function_call: str | Dict[str, str] = "auto",
        response_format: Optional[OpenAIJsonSchemaSpec] = None,
    ) -> LLMResponse:
        """
        ChatCompletion API call to OpenAI.
        Args:
            messages: list of messages  to send to the API, typically
                represents back and forth dialogue between user and LLM, but could
                also include "function"-role messages. If messages is a string,
                it is assumed to be a user message.
            max_tokens: max output tokens to generate
            functions: list of LLMFunction specs available to the LLM, to possibly
                use in its response
            function_call: controls how the LLM uses `functions`:
                - "auto": LLM decides whether to use `functions` or not,
                - "none": LLM blocked from using any function
                - a dict of {"name": "function_name"} which forces the LLM to use
                    the specified function.
        Returns:
            LLMResponse object
        """
        args = self._prep_chat_completion(
            messages,
            max_tokens,
            tools,
            tool_choice,
            functions,
            function_call,
            response_format,
        )
        cached, hashed_key, response = self._chat_completions_with_backoff(**args)
        if self.get_stream() and not cached:
            llm_response, openai_response = self._stream_response(response, chat=True)
            self._cache_store(hashed_key, openai_response)
            return llm_response  # type: ignore
        if isinstance(response, dict):
            response_dict = response
        else:
            response_dict = response.model_dump()
        return self._process_chat_completion_response(cached, response_dict)

    async def _achat(
        self,
        messages: Union[str, List[LLMMessage]],
        max_tokens: int,
        tools: Optional[List[OpenAIToolSpec]] = None,
        tool_choice: ToolChoiceTypes | Dict[str, str | Dict[str, str]] = "auto",
        functions: Optional[List[LLMFunctionSpec]] = None,
        function_call: str | Dict[str, str] = "auto",
        response_format: Optional[OpenAIJsonSchemaSpec] = None,
    ) -> LLMResponse:
        """
        Async version of _chat(). See that function for details.
        """
        args = self._prep_chat_completion(
            messages,
            max_tokens,
            tools,
            tool_choice,
            functions,
            function_call,
            response_format,
        )
        cached, hashed_key, response = await self._achat_completions_with_backoff(
            **args
        )
        if self.get_stream() and not cached:
            llm_response, openai_response = await self._stream_response_async(
                response, chat=True
            )
            self._cache_store(hashed_key, openai_response)
            return llm_response  # type: ignore
        if isinstance(response, dict):
            response_dict = response
        else:
            response_dict = response.model_dump()
        return self._process_chat_completion_response(cached, response_dict)<|MERGE_RESOLUTION|>--- conflicted
+++ resolved
@@ -85,13 +85,10 @@
 LANGDB_BASE_URL = "https://api.us-east-1.langdb.ai"
 OLLAMA_API_KEY = "ollama"
 DUMMY_API_KEY = "xxx"
-<<<<<<< HEAD
-LANGDB_API_KEY = os.environ.get("LANGDB_API_KEY", DUMMY_API_KEY)
+
 LANGDB_PROJECT_ID = os.environ.get("LANGDB_PROJECT_ID", "")
 VLLM_API_KEY = os.environ.get("VLLM_API_KEY", DUMMY_API_KEY)
 LLAMACPP_API_KEY = os.environ.get("LLAMA_API_KEY", DUMMY_API_KEY)
-=======
->>>>>>> c955a475
 
 
 openai_chat_model_pref_list = [
@@ -556,15 +553,16 @@
             elif self.is_deepseek:
                 self.config.chat_model = self.config.chat_model.replace("deepseek/", "")
                 self.api_base = DEEPSEEK_BASE_URL
-<<<<<<< HEAD
-                self.api_key = os.getenv("DEEPSEEK_API_KEY", DUMMY_API_KEY)
+                if self.api_key == OPENAI_API_KEY:
+                  self.api_key = os.getenv("DEEPSEEK_API_KEY", DUMMY_API_KEY)
             elif self.is_langdb:
                 self.config.chat_model = self.config.chat_model.replace("langdb/", "")
                 if LANGDB_PROJECT_ID:
                     self.api_base = f"{LANGDB_BASE_URL}/{LANGDB_PROJECT_ID}/v1"
                 else:
                     self.api_base = LANGDB_BASE_URL
-                self.api_key = LANGDB_API_KEY
+                if self.api_key == OPENAI_API_KEY:
+                    self.api_key = os.environ.get("LANGDB_API_KEY", DUMMY_API_KEY)
         
                 if self.config.label:
                     self.config.headers["x-label"] = self.config.label
@@ -572,10 +570,6 @@
                     self.config.headers["x-run-id"] = self.config.run_id
                 if self.config.thread_id:
                     self.config.headers["x-thread-id"] = self.config.thread_id
-=======
-                if self.api_key == OPENAI_API_KEY:
-                    self.api_key = os.getenv("DEEPSEEK_API_KEY", DUMMY_API_KEY)
->>>>>>> c955a475
 
             self.client = OpenAI(
                 api_key=self.api_key,
