from . import base

from . import qdrantdb

from .base import VectorStoreConfig, VectorStore
from .qdrantdb import QdrantDBConfig, QdrantDB

__all__ = [
    "base",
    "VectorStore",
    "VectorStoreConfig",
    "qdrantdb",
    "QdrantDBConfig",
    "QdrantDB",
]


try:
    from . import meilisearch
    from .meilisearch import MeiliSearch, MeiliSearchConfig

    meilisearch
    MeiliSearch
    MeiliSearchConfig
    __all__.extend(["meilisearch", "MeiliSearch", "MeiliSearchConfig"])
except ImportError:
    pass


try:
    from . import lancedb
    from .lancedb import LanceDB, LanceDBConfig

    lancedb
    LanceDB
    LanceDBConfig
    __all__.extend(["lancedb", "LanceDB", "LanceDBConfig"])
except ImportError:
    pass

try:
    from . import chromadb
    from .chromadb import ChromaDBConfig, ChromaDB

    chromadb  # silence linters
    ChromaDB
    ChromaDBConfig
    __all__.extend(["chromadb", "ChromaDBConfig", "ChromaDB"])
except ImportError:
    pass

try:
<<<<<<< HEAD
    from . import pineconedb
    from .pineconedb import PineconeDB, PineconeDBConfig
    pineconedb
    PineconeDB
    PineconeDBConfig
    __all__.extend(["pineconedb", "PineconeDB", "PineconeDBConfig"])
=======
    from . import weaviatedb
    from .weaviatedb import WeaviateDBConfig, WeaviateDB

    weaviatedb
    WeaviateDB
    WeaviateDBConfig
    __all__.extend(["weaviatedb", "WeaviateDB", "WeaviateDBConfig"])
>>>>>>> 4160dc93
except ImportError:
    pass<|MERGE_RESOLUTION|>--- conflicted
+++ resolved
@@ -50,14 +50,6 @@
     pass
 
 try:
-<<<<<<< HEAD
-    from . import pineconedb
-    from .pineconedb import PineconeDB, PineconeDBConfig
-    pineconedb
-    PineconeDB
-    PineconeDBConfig
-    __all__.extend(["pineconedb", "PineconeDB", "PineconeDBConfig"])
-=======
     from . import weaviatedb
     from .weaviatedb import WeaviateDBConfig, WeaviateDB
 
@@ -65,6 +57,16 @@
     WeaviateDB
     WeaviateDBConfig
     __all__.extend(["weaviatedb", "WeaviateDB", "WeaviateDBConfig"])
->>>>>>> 4160dc93
+except ImportError:
+    pass
+
+try:
+    from . import pineconedb
+    from .pineconedb import PineconeDB, PineconeDBConfig
+
+    pineconedb
+    PineconeDB
+    PineconeDBConfig
+    __all__.extend(["pineconedb", "PineconeDB", "PineconeDBConfig"])
 except ImportError:
     pass