--- conflicted
+++ resolved
@@ -72,13 +72,10 @@
             return LanceDB(config)
         elif isinstance(config, MeiliSearchConfig):
             return MeiliSearch(config)
-<<<<<<< HEAD
         elif isinstance(config, PostgresDBConfig):
             return PostgresDB(config)
-=======
         elif isinstance(config, WeaviateDBConfig):
             return WeaviateDB(config)
->>>>>>> 4160dc93
 
         else:
             logger.warning(
