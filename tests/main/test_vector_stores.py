--- conflicted
+++ resolved
@@ -187,16 +187,9 @@
 @pytest.mark.parametrize(
     "vecdb",
     [
-<<<<<<< HEAD
-        "pinecone_serverless",
-        "qdrant_cloud",
-        "chroma",
-        "weaviate_cloud",
-=======
         "qdrant_cloud",
         "chroma",
         pytest.param("weaviate_cloud", marks=pytest.mark.skip),
->>>>>>> bcd74e98
         "lancedb",
         "qdrant_local",
     ],
@@ -253,12 +246,7 @@
         "chroma",
         "qdrant_local",
         "qdrant_cloud",
-<<<<<<< HEAD
-        "weaviate_cloud",
-        "pinecone_serverless",
-=======
         pytest.param("weaviate_cloud", marks=pytest.mark.skip),
->>>>>>> bcd74e98
     ],
     indirect=True,
 )
@@ -342,12 +330,7 @@
         "chroma",
         "qdrant_cloud",
         "qdrant_local",
-<<<<<<< HEAD
-        "weaviate_cloud",
-        "pinecone_serverless",
-=======
         pytest.param("weaviate_cloud", marks=pytest.mark.skip),
->>>>>>> bcd74e98
     ],
     indirect=True,
 )
@@ -411,12 +394,7 @@
         "lancedb",
         "qdrant_cloud",
         "qdrant_local",
-<<<<<<< HEAD
-        "weaviate_cloud",
-        "pinecone_serverless",
-=======
         pytest.param("weaviate_cloud", marks=pytest.mark.skip),
->>>>>>> bcd74e98
     ],
     indirect=True,
 )
