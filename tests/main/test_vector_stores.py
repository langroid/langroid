from types import SimpleNamespace
from typing import List

import pytest
from dotenv import load_dotenv

from langroid.embedding_models.models import OpenAIEmbeddingsConfig
from langroid.mytypes import DocMetaData, Document
from langroid.utils.system import rmdir
from langroid.vector_store.base import VectorStore
from langroid.vector_store.chromadb import ChromaDB, ChromaDBConfig
from langroid.vector_store.lancedb import LanceDB, LanceDBConfig
from langroid.vector_store.meilisearch import MeiliSearch, MeiliSearchConfig
from langroid.vector_store.momento import MomentoVI, MomentoVIConfig
from langroid.vector_store.qdrantdb import QdrantDB, QdrantDBConfig

load_dotenv()
embed_cfg = OpenAIEmbeddingsConfig(
    model_type="openai",
)

phrases = SimpleNamespace(
    HELLO="hello",
    HI_THERE="hi there",
    CANADA="people living in Canada",
    NOT_CANADA="people not living in Canada",
    OVER_40="people over 40",
    UNDER_40="people under 40",
    FRANCE="what is the capital of France?",
    BELGIUM="which city is Belgium's capital?",
)


class MyDocMetaData(DocMetaData):
    id: str


class MyDoc(Document):
    content: str
    metadata: MyDocMetaData


stored_docs = [
    MyDoc(content=d, metadata=MyDocMetaData(id=str(i)))
    for i, d in enumerate(vars(phrases).values())
]


@pytest.fixture(scope="function")
def vecdb(request) -> VectorStore:
    if request.param == "qdrant_local":
        qd_dir = ".qdrant/data/" + embed_cfg.model_type
        rmdir(qd_dir)
        qd_cfg = QdrantDBConfig(
            cloud=False,
            collection_name="test-" + embed_cfg.model_type,
            storage_path=qd_dir,
            embedding=embed_cfg,
        )
        qd = QdrantDB(qd_cfg)
        qd.add_documents(stored_docs)
        yield qd
        rmdir(qd_dir)
        return

    if request.param == "qdrant_cloud":
        qd_dir = ".qdrant/cloud/" + embed_cfg.model_type
        qd_cfg_cloud = QdrantDBConfig(
            cloud=True,
            collection_name="test-" + embed_cfg.model_type,
            storage_path=qd_dir,
            embedding=embed_cfg,
        )
        qd_cloud = QdrantDB(qd_cfg_cloud)
        qd_cloud.add_documents(stored_docs)
        yield qd_cloud
        qd_cloud.delete_collection(collection_name=qd_cfg_cloud.collection_name)
        return

    if request.param == "chroma":
        cd_dir = ".chroma/" + embed_cfg.model_type
        rmdir(cd_dir)
        cd_cfg = ChromaDBConfig(
            collection_name="test-" + embed_cfg.model_type,
            storage_path=cd_dir,
            embedding=embed_cfg,
        )
        cd = ChromaDB(cd_cfg)
        cd.add_documents(stored_docs)
        yield cd
        rmdir(cd_dir)
        return

    if request.param == "meilisearch":
        ms_cfg = MeiliSearchConfig(
            collection_name="test-meilisearch",
        )
        ms = MeiliSearch(ms_cfg)
        ms.add_documents(stored_docs)
        yield ms
        ms.delete_collection(collection_name=ms_cfg.collection_name)
        return

<<<<<<< HEAD
    if request.param == "momento":
        cfg = MomentoVIConfig(
            collection_name="test-momento",
        )
        vdb = MomentoVI(cfg)
        vdb.add_documents(stored_docs)
        yield vdb
        vdb.delete_collection(collection_name=cfg.collection_name)
=======
    if request.param == "lancedb":
        ldb_dir = ".lancedb/data/" + embed_cfg.model_type
        rmdir(ldb_dir)
        ldb_cfg = LanceDBConfig(
            cloud=False,
            collection_name="test-" + embed_cfg.model_type,
            storage_path=ldb_dir,
            embedding=embed_cfg,
            document_class=MyDoc,  # IMPORTANT, to ensure table has full schema!
        )
        ldb = LanceDB(ldb_cfg)
        ldb.add_documents(stored_docs)
        yield ldb
        rmdir(ldb_dir)
>>>>>>> fd40bf5b
        return


@pytest.mark.parametrize(
    "query,results,exceptions",
    [
        ("which city is Belgium's capital?", [phrases.BELGIUM], []),
        ("capital of France", [phrases.FRANCE], []),
        ("hello", [phrases.HELLO], []),
        ("hi there", [phrases.HI_THERE], []),
        ("men and women over 40", [phrases.OVER_40], ["meilisearch"]),
        ("people aged less than 40", [phrases.UNDER_40], ["meilisearch"]),
        ("Canadian residents", [phrases.CANADA], ["meilisearch"]),
        ("people outside Canada", [phrases.NOT_CANADA], ["meilisearch"]),
    ],
)
@pytest.mark.parametrize(
    "vecdb",
<<<<<<< HEAD
    ["momento", "chroma", "meilisearch", "qdrant_local", "qdrant_cloud"],
=======
    ["lancedb", "chroma", "meilisearch", "qdrant_local", "qdrant_cloud"],
>>>>>>> fd40bf5b
    indirect=True,
)
def test_vector_stores_search(
    vecdb, query: str, results: List[str], exceptions: List[str]
):
    if vecdb.__class__.__name__.lower() in exceptions:
        # we don't expect some of these to work,
        # e.g. MeiliSearch is a text search engine, not a vector store
        return
    docs_and_scores = vecdb.similar_texts_with_scores(query, k=len(vars(phrases)))
    # first doc should be best match
    if isinstance(vecdb, ChromaDB):
        # scores are (apparently) l2 distances (docs unclear), so low means close
        matching_docs = [doc.content for doc, score in docs_and_scores if score < 0.2]
    else:
        # scores are cosine similarities, so high means close
        matching_docs = [doc.content for doc, score in docs_and_scores if score > 0.8]
    assert set(results).issubset(set(matching_docs))


@pytest.mark.parametrize(
    "vecdb",
<<<<<<< HEAD
    ["momento", "meilisearch", "chroma", "qdrant_local", "qdrant_cloud"],
=======
    ["lancedb", "meilisearch", "chroma", "qdrant_local", "qdrant_cloud"],
>>>>>>> fd40bf5b
    indirect=True,
)
def test_vector_stores_access(vecdb):
    assert vecdb is not None

    all_docs = vecdb.get_all_documents()
    assert len(all_docs) == len(stored_docs)

    coll_name = vecdb.config.collection_name
    assert coll_name is not None

    vecdb.delete_collection(collection_name=coll_name)
    vecdb.create_collection(collection_name=coll_name)
    all_docs = vecdb.get_all_documents()
    assert len(all_docs) == 0

    vecdb.add_documents(stored_docs)
    all_docs = vecdb.get_all_documents()
    ids = [doc.id() for doc in all_docs]
    assert len(all_docs) == len(stored_docs)

    docs = vecdb.get_documents_by_ids(ids[:3])
    assert len(docs) == 3

    coll_names = [f"test_junk_{i}" for i in range(3)]
    for coll in coll_names:
        vecdb.create_collection(collection_name=coll)
    n_colls = len(
        [c for c in vecdb.list_collections(empty=True) if c.startswith("test_junk")]
    )
    n_dels = vecdb.clear_all_collections(really=True, prefix="test_junk")
    assert n_colls == n_dels<|MERGE_RESOLUTION|>--- conflicted
+++ resolved
@@ -101,7 +101,6 @@
         ms.delete_collection(collection_name=ms_cfg.collection_name)
         return
 
-<<<<<<< HEAD
     if request.param == "momento":
         cfg = MomentoVIConfig(
             collection_name="test-momento",
@@ -110,7 +109,7 @@
         vdb.add_documents(stored_docs)
         yield vdb
         vdb.delete_collection(collection_name=cfg.collection_name)
-=======
+
     if request.param == "lancedb":
         ldb_dir = ".lancedb/data/" + embed_cfg.model_type
         rmdir(ldb_dir)
@@ -125,7 +124,6 @@
         ldb.add_documents(stored_docs)
         yield ldb
         rmdir(ldb_dir)
->>>>>>> fd40bf5b
         return
 
 
@@ -144,11 +142,7 @@
 )
 @pytest.mark.parametrize(
     "vecdb",
-<<<<<<< HEAD
-    ["momento", "chroma", "meilisearch", "qdrant_local", "qdrant_cloud"],
-=======
-    ["lancedb", "chroma", "meilisearch", "qdrant_local", "qdrant_cloud"],
->>>>>>> fd40bf5b
+    ["momento", "lancedb", "chroma", "meilisearch", "qdrant_local", "qdrant_cloud"],
     indirect=True,
 )
 def test_vector_stores_search(
@@ -171,11 +165,7 @@
 
 @pytest.mark.parametrize(
     "vecdb",
-<<<<<<< HEAD
-    ["momento", "meilisearch", "chroma", "qdrant_local", "qdrant_cloud"],
-=======
-    ["lancedb", "meilisearch", "chroma", "qdrant_local", "qdrant_cloud"],
->>>>>>> fd40bf5b
+    ["momento", "lancedb", "meilisearch", "chroma", "qdrant_local", "qdrant_cloud"],
     indirect=True,
 )
 def test_vector_stores_access(vecdb):
