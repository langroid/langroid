--- conflicted
+++ resolved
@@ -15,11 +15,8 @@
 from langroid.vector_store.lancedb import LanceDB, LanceDBConfig
 from langroid.vector_store.meilisearch import MeiliSearch, MeiliSearchConfig
 from langroid.vector_store.momento import MomentoVI, MomentoVIConfig
-<<<<<<< HEAD
 from langroid.vector_store.pineconedb import PineconeDB, PineconeDBConfig
-=======
 from langroid.vector_store.postgres import PostgresDB, PostgresDBConfig
->>>>>>> 81b5914b
 from langroid.vector_store.qdrantdb import QdrantDB, QdrantDBConfig
 from langroid.vector_store.weaviatedb import WeaviateDB, WeaviateDBConfig
 
@@ -228,11 +225,8 @@
         "chroma",
         "qdrant_cloud",
         "qdrant_local",
-<<<<<<< HEAD
         pytest.param("pinecone_serverless", marks=pytest.mark.skip),
-=======
         "weaviate_local",
->>>>>>> 81b5914b
     ],
     indirect=True,
 )
@@ -288,12 +282,8 @@
         "chroma",
         "qdrant_local",
         "qdrant_cloud",
-<<<<<<< HEAD
-        pytest.param("weaviate_cloud", marks=pytest.mark.skip),
         pytest.param("pinecone_serverless", marks=pytest.mark.skip),
-=======
         "weaviate_local",
->>>>>>> 81b5914b
     ],
     indirect=True,
 )
@@ -348,23 +338,11 @@
     assert len(docs_and_scores) == 1
     assert docs_and_scores[0][0].content == "cow"
 
-<<<<<<< HEAD
     # test collections: create, list, clear
     if isinstance(vecdb, PineconeDB):
         # pinecone only allows lowercase alphanumeric with "-" characters
         coll_names = [f"test-junk-{i}" for i in range(3)]
-        test_prefix = "test-junk"
-    else:
-        coll_names = [f"Test_junk_{i}" for i in range(3)]
-        test_prefix = "Test_junk"
-    for coll in coll_names:
-        vecdb.create_collection(collection_name=coll)
-    n_colls = len(
-        [c for c in vecdb.list_collections(empty=True) if c.startswith(test_prefix)]
-    )
-    n_dels = vecdb.clear_all_collections(really=True, prefix=test_prefix)
-=======
-    if isinstance(vecdb, WeaviateDB):
+    elif isinstance(vecdb, WeaviateDB):
         # Weaviate enforces capitalized collection names;
         # verifying adherence.
 
@@ -384,7 +362,6 @@
         )
         n_dels = vecdb.clear_all_collections(really=True, prefix="test_junk")
 
->>>>>>> 81b5914b
     # LanceDB.create_collection() does nothing, since we can't create a table
     # without a schema or data.
     assert n_colls == n_dels == (0 if isinstance(vecdb, LanceDB) else len(coll_names))
@@ -401,12 +378,8 @@
         "chroma",
         "qdrant_cloud",
         "qdrant_local",
-<<<<<<< HEAD
-        pytest.param("weaviate_cloud", marks=pytest.mark.skip),
         pytest.param("pinecone_serverless", marks=pytest.mark.skip),
-=======
         "weaviate_local",
->>>>>>> 81b5914b
     ],
     indirect=True,
 )
@@ -471,12 +444,8 @@
         "lancedb",
         "qdrant_cloud",
         "qdrant_local",
-<<<<<<< HEAD
-        pytest.param("weaviate_cloud", marks=pytest.mark.skip),
         pytest.param("pinecone_serverless", marks=pytest.mark.skip),
-=======
         "weaviate_local",
->>>>>>> 81b5914b
     ],
     indirect=True,
 )
