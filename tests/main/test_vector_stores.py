--- conflicted
+++ resolved
@@ -186,11 +186,7 @@
 # add "momento" when their API docs are ready
 @pytest.mark.parametrize(
     "vecdb",
-<<<<<<< HEAD
-    ["lancedb", "chroma", "qdrant_cloud", "qdrant_local", "pinecone_serverless"],
-=======
-    ["lancedb", "chroma", "qdrant_cloud", "qdrant_local", "weaviate_cloud"],
->>>>>>> 4160dc93
+    ["lancedb", "chroma", "qdrant_cloud", "qdrant_local", "weaviate_cloud", "pinecone_serverless"],
     indirect=True,
 )
 def test_vector_stores_search(
@@ -239,11 +235,7 @@
 
 @pytest.mark.parametrize(
     "vecdb",
-<<<<<<< HEAD
-    ["lancedb", "chroma", "qdrant_local", "qdrant_cloud", "pinecone_serverless"],
-=======
-    ["lancedb", "chroma", "qdrant_local", "qdrant_cloud", "weaviate_cloud"],
->>>>>>> 4160dc93
+    ["lancedb", "chroma", "qdrant_local", "qdrant_cloud", "weaviate_cloud", "pinecone_serverless"],
     indirect=True,
 )
 def test_vector_stores_access(vecdb):
@@ -297,30 +289,20 @@
     assert len(docs_and_scores) == 1
     assert docs_and_scores[0][0].content == "cow"
 
-<<<<<<< HEAD
     # test collections: create, list, clear
     if isinstance(vecdb, PineconeDB):
         # pinecone only allows lowercase alphanumeric with "-" characters
         coll_names = [f"test-junk-{i}" for i in range(3)]
         test_prefix = "test-junk"
     else:
-        coll_names = [f"test_junk_{i}" for i in range(3)]
-        test_prefix = "test_junk"
+        coll_names = [f"Test_junk_{i}" for i in range(3)]
+        test_prefix = "Test_junk"
     for coll in coll_names:
         vecdb.create_collection(collection_name=coll)
     n_colls = len(
         [c for c in vecdb.list_collections(empty=True) if c.startswith(test_prefix)]
     )
     n_dels = vecdb.clear_all_collections(really=True, prefix=test_prefix)
-=======
-    coll_names = [f"Test_junk_{i}" for i in range(3)]
-    for coll in coll_names:
-        vecdb.create_collection(collection_name=coll)
-    n_colls = len(
-        [c for c in vecdb.list_collections(empty=True) if c.startswith("Test_junk")]
-    )
-    n_dels = vecdb.clear_all_collections(really=True, prefix="Test_junk")
->>>>>>> 4160dc93
     # LanceDB.create_collection() does nothing, since we can't create a table
     # without a schema or data.
     assert n_colls == n_dels == (0 if isinstance(vecdb, LanceDB) else len(coll_names))
@@ -331,11 +313,7 @@
 
 @pytest.mark.parametrize(
     "vecdb",
-<<<<<<< HEAD
-    ["lancedb", "chroma", "qdrant_cloud", "qdrant_local", "pinecone_serverless"],
-=======
-    ["lancedb", "chroma", "qdrant_cloud", "qdrant_local", "weaviate_cloud"],
->>>>>>> 4160dc93
+    ["lancedb", "chroma", "qdrant_cloud", "qdrant_local", "weaviate_cloud", "pinecone_serverless"],
     indirect=True,
 )
 def test_vector_stores_context_window(vecdb):
@@ -363,13 +341,11 @@
     parser = Parser(cfg)
     splits = parser.split([doc])
 
-    vecdb.create_collection(collection_name="test_context_window", replace=True)
+    vecdb.create_collection(collection_name="test-context-window", replace=True)
     vecdb.add_documents(splits)
 
     # Test context window retrieval
-
     docs_scores = vecdb.similar_texts_with_scores("What are Giraffes like?", k=1)
-
     docs_scores = vecdb.add_context_window(docs_scores, neighbors=2)
 
     assert len(docs_scores) == 1
@@ -395,11 +371,7 @@
 
 @pytest.mark.parametrize(
     "vecdb",
-<<<<<<< HEAD
-    ["chroma", "lancedb", "qdrant_cloud", "qdrant_local", "pinecone_serverless"],
-=======
-    ["chroma", "lancedb", "qdrant_cloud", "qdrant_local", "weaviate_cloud"],
->>>>>>> 4160dc93
+    ["chroma", "lancedb", "qdrant_cloud", "qdrant_local", "weaviate_cloud", "pinecone_serverless"],
     indirect=True,
 )
 def test_vector_stores_overlapping_matches(vecdb):
@@ -439,7 +411,7 @@
     parser = Parser(cfg)
     splits = parser.split([doc])
 
-    vecdb.create_collection(collection_name="test_context_window", replace=True)
+    vecdb.create_collection(collection_name="test-context-window", replace=True)
     vecdb.add_documents(splits)
 
     # Test context window retrieval
