--- conflicted
+++ resolved
@@ -186,18 +186,14 @@
 # add "momento" when their API docs are ready
 @pytest.mark.parametrize(
     "vecdb",
-<<<<<<< HEAD
     [
+        "qdrant_cloud",
+        "chroma",
+        "weaviate_cloud",
         "lancedb",
-        "chroma",
-        "qdrant_cloud",
         "qdrant_local",
-        "weaviate_cloud",
-        "pinecone_serverless",
+        "pinecone_serverless"
     ],
-=======
-    ["qdrant_cloud", "chroma", "weaviate_cloud", "lancedb", "qdrant_local"],
->>>>>>> 4e7271e0
     indirect=True,
 )
 def test_vector_stores_search(
