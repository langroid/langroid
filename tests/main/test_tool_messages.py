import itertools
import json
import random
from typing import Any, List, Literal, Optional

import pytest

from langroid.agent.chat_agent import ChatAgent, ChatAgentConfig
from langroid.agent.chat_document import ChatDocMetaData, ChatDocument
from langroid.agent.task import Task
from langroid.agent.tool_message import ToolMessage
from langroid.agent.tools import DoneTool
from langroid.agent.tools.orchestration import (
    AgentDoneTool,
    FinalResultTool,
    ResultTool,
)
from langroid.agent.xml_tool_message import XMLToolMessage
from langroid.cachedb.redis_cachedb import RedisCacheConfig
from langroid.language_models.base import (
    LLMFunctionCall,
    LLMFunctionSpec,
    LLMMessage,
    OpenAIJsonSchemaSpec,
    OpenAIToolCall,
    OpenAIToolSpec,
    Role,
)
from langroid.language_models.mock_lm import MockLMConfig
from langroid.language_models.openai_gpt import OpenAIGPTConfig
from langroid.mytypes import Entity
from langroid.parsing.parse_json import extract_top_level_json
from langroid.parsing.parser import ParsingConfig
from langroid.prompts.prompts_config import PromptsConfig
from langroid.pydantic_v1 import BaseModel, Field
from langroid.utils.configuration import Settings, set_global
from langroid.utils.constants import DONE


class CountryCapitalMessage(ToolMessage):
    request: str = "country_capital"
    purpose: str = "To check whether <city> is the capital of <country>."
    country: str = "France"
    city: str = "Paris"

    @classmethod
    def examples(cls) -> List["CountryCapitalMessage"]:
        # illustrating two types of examples
        return [
            (
                "Need to check if Paris is the capital of France",
                cls(country="France", city="Paris"),
            ),
            cls(country="France", city="Marseille"),
        ]


class FileExistsMessage(ToolMessage):
    request: str = "file_exists"
    purpose: str = "To check whether a certain <filename> is in the repo."
    filename: str = Field(..., description="File name to check existence of")

    @classmethod
    def examples(cls) -> List["FileExistsMessage"]:
        return [
            cls(filename="README.md"),
            cls(filename="Dockerfile"),
        ]


class PythonVersionMessage(ToolMessage):
    request: str = "python_version"
    purpose: str = "To check which version of Python is needed."

    @classmethod
    def examples(cls) -> List["PythonVersionMessage"]:
        return [
            cls(),
        ]


DEFAULT_PY_VERSION = "3.9"


class MessageHandlingAgent(ChatAgent):
    def file_exists(self, message: FileExistsMessage) -> str:
        return "yes" if message.filename == "requirements.txt" else "no"

    def python_version(self, PythonVersionMessage) -> str:
        return DEFAULT_PY_VERSION

    def country_capital(self, message: CountryCapitalMessage) -> str:
        return (
            "yes" if (message.city == "Paris" and message.country == "France") else "no"
        )


cfg = ChatAgentConfig(
    name="test-langroid",
    vecdb=None,
    llm=OpenAIGPTConfig(
        type="openai",
        cache_config=RedisCacheConfig(fake=False),
    ),
    parsing=ParsingConfig(),
    prompts=PromptsConfig(),
    use_functions_api=False,
    use_tools=True,
    system_message="""
    VERY IMPORTANT: IF you see a possibility of using a tool/function,
    you MUST use it, and MUST NOT ASK IN NATURAL LANGUAGE.
    """,
)
agent = MessageHandlingAgent(cfg)

# Define the range of values each variable can have
use_vals = [True, False]
handle_vals = [True, False]
force_vals = [True, False]
message_classes = [None, FileExistsMessage, PythonVersionMessage]

# Get the cartesian product
cartesian_product = list(
    itertools.product(message_classes, use_vals, handle_vals, force_vals)
)

agent.enable_message(FileExistsMessage)
agent.enable_message(PythonVersionMessage)


def test_tool_message_name():
    assert FileExistsMessage.default_value("request") == FileExistsMessage.name()


@pytest.mark.parametrize("msg_class", [None, FileExistsMessage, PythonVersionMessage])
@pytest.mark.parametrize("use", [True, False])
@pytest.mark.parametrize("handle", [True, False])
@pytest.mark.parametrize("force", [True, False])
def test_enable_message(
    msg_class: Optional[ToolMessage], use: bool, handle: bool, force: bool
):
    agent.enable_message(msg_class, use=use, handle=handle, force=force)
    usable_tools = agent.llm_tools_usable
    tools = agent._get_tool_list(msg_class)
    for tool in set(tools).intersection(usable_tools):
        assert tool in agent.llm_tools_map
        if msg_class is not None:
            assert agent.llm_tools_map[tool] == msg_class
            assert agent.llm_functions_map[tool] == msg_class.llm_function_schema()
        assert (tool in agent.llm_tools_handled) == handle
        assert (tool in agent.llm_tools_usable) == use
        assert (tool in agent.llm_functions_handled) == handle
        assert (tool in agent.llm_functions_usable) == use

    if msg_class is not None:
        assert (
            agent.llm_function_force is not None
            and agent.llm_function_force["name"] == tools[0]
        ) == force


@pytest.mark.parametrize("msg_class", [None, FileExistsMessage, PythonVersionMessage])
def test_disable_message_handling(msg_class: Optional[ToolMessage]):
    agent.enable_message([FileExistsMessage, PythonVersionMessage])
    usable_tools = agent.llm_tools_usable

    agent.disable_message_handling(msg_class)
    tools = agent._get_tool_list(msg_class)
    for tool in set(tools).intersection(usable_tools):
        assert tool not in agent.llm_tools_handled
        assert tool not in agent.llm_functions_handled
        assert tool in agent.llm_tools_usable
        assert tool in agent.llm_functions_usable


@pytest.mark.parametrize("msg_class", [None, FileExistsMessage, PythonVersionMessage])
def test_disable_message_use(msg_class: Optional[ToolMessage]):
    agent.enable_message(FileExistsMessage)
    agent.enable_message(PythonVersionMessage)
    usable_tools = agent.llm_tools_usable

    agent.disable_message_use(msg_class)
    tools = agent._get_tool_list(msg_class)
    for tool in set(tools).intersection(usable_tools):
        assert tool not in agent.llm_tools_usable
        assert tool not in agent.llm_functions_usable
        assert tool in agent.llm_tools_handled
        assert tool in agent.llm_functions_handled


@pytest.mark.parametrize("msg_cls", [PythonVersionMessage, FileExistsMessage])
def test_usage_instruction(msg_cls: ToolMessage):
    usage = msg_cls.usage_examples()
    jsons = extract_top_level_json(usage)
    assert all(
        json.loads(j)["request"] == msg_cls.default_value("request") for j in jsons
    )


NONE_MSG = "nothing to see here"

FILE_EXISTS_MSG = """
Ok, thank you.
{
"request": "file_exists",
"filename": "test.txt"
}
Hope you can tell me!
"""

PYTHON_VERSION_MSG = """
great, please tell me this --
{
"request": "python_version"
}/if you know it
"""


def test_agent_handle_message():
    """
    Test whether messages are handled correctly, and that
    message enabling/disabling works as expected.
    """
    agent.enable_message(FileExistsMessage)
    agent.enable_message(PythonVersionMessage)
    assert agent.handle_message(NONE_MSG) is None
    assert agent.handle_message(FILE_EXISTS_MSG).content == "no"
    assert agent.handle_message(PYTHON_VERSION_MSG).content == "3.9"

    agent.disable_message_handling(FileExistsMessage)
    assert agent.handle_message(FILE_EXISTS_MSG) is None
    assert agent.handle_message(PYTHON_VERSION_MSG).content == "3.9"

    agent.disable_message_handling(PythonVersionMessage)
    assert agent.handle_message(FILE_EXISTS_MSG) is None
    assert agent.handle_message(PYTHON_VERSION_MSG) is None

    agent.enable_message(FileExistsMessage)
    assert agent.handle_message(FILE_EXISTS_MSG).content == "no"
    assert agent.handle_message(PYTHON_VERSION_MSG) is None

    agent.enable_message(PythonVersionMessage)
    assert agent.handle_message(FILE_EXISTS_MSG).content == "no"
    assert agent.handle_message(PYTHON_VERSION_MSG).content == "3.9"


BAD_FILE_EXISTS_MSG = """
Ok, thank you.
{
"request": "file_exists"
}
Hope you can tell me!
"""


def test_handle_bad_tool_message():
    """
    Test that a correct tool name with bad/missing args is
            handled correctly, i.e. the agent returns a clear
            error message to the LLM so it can try to fix it.
    """
    agent.enable_message(FileExistsMessage)
    assert agent.handle_message(NONE_MSG) is None
    result = agent.handle_message(BAD_FILE_EXISTS_MSG)
    assert "file_exists" in result and "filename" in result and "required" in result


@pytest.mark.parametrize("stream", [True, False])
@pytest.mark.parametrize(
    "use_functions_api",
    [False],
)
@pytest.mark.parametrize(
    "message_class, prompt, result",
    [
        (
            FileExistsMessage,
            "You have to find out whether the file 'requirements.txt' exists",
            "yes",
        ),
        (
            PythonVersionMessage,
            "Find out about the python version",
            "3.9",
        ),
        (
            CountryCapitalMessage,
            "You have to check whether Paris is the capital of France",
            "yes",
        ),
    ],
)
def test_llm_tool_message(
    test_settings: Settings,
    use_functions_api: bool,
    message_class: ToolMessage,
    prompt: str,
    result: str,
    stream: bool,
):
    """
    Test whether LLM is able to GENERATE message (tool) in required format, and the
    agent handles the message correctly.
    Args:
        test_settings: test settings from conftest.py
        use_functions_api: whether to use LLM's functions api or not
            (i.e. use the langroid ToolMessage tools instead).
        message_class: the message class (i.e. tool/function) to test
        prompt: the prompt to use to induce the LLM to use the tool
        result: the expected result from agent handling the tool-message
    """
    set_global(test_settings)
    cfg.llm.stream = stream
    agent = MessageHandlingAgent(cfg)
    agent.config.use_functions_api = use_functions_api
    agent.config.use_tools = not use_functions_api
    if not agent.llm.is_openai_chat_model() and use_functions_api:
        pytest.skip(
            f"""
            Function Calling not available for {agent.config.llm.chat_model}: skipping
            """
        )

    agent.enable_message(
        [
            FileExistsMessage,
            PythonVersionMessage,
            CountryCapitalMessage,
        ]
    )

    llm_msg = agent.llm_response_forget(prompt)
    tool_name = message_class.default_value("request")
    if use_functions_api:
        assert llm_msg.oai_tool_calls[0].function.name == tool_name

    tools = agent.get_tool_messages(llm_msg)
    assert len(tools) == 1
    assert isinstance(tools[0], message_class)

    agent_result = agent.handle_message(llm_msg).content

    assert result.lower() in agent_result.lower()


def test_llm_non_tool(test_settings: Settings):
    """Having no tools enabled should result in a None handle_message result"""
    agent = MessageHandlingAgent(cfg)
    llm_msg = agent.llm_response_forget(
        "Ask me to check what is the population of France."
    ).content
    agent_result = agent.handle_message(llm_msg)
    assert agent_result is None


# Test that malformed tool messages results in proper err msg
class NumPair(BaseModel):
    xval: int
    yval: int


class NabroskiTool(ToolMessage):
    request: str = "nabroski"
    purpose: str = "to request computing the Nabroski transform of <num_pair>"
    num_pair: NumPair

    def handle(self) -> str:
        return str(3 * self.num_pair.xval + self.num_pair.yval)


class CoriolisTool(ToolMessage):
    """Tool for testing handling of optional arguments, with default values."""

    request: str = "coriolis"
    purpose: str = "to request computing the Coriolis transform of <x> and <y>"
    x: int
    y: int = 5

    def handle(self) -> str:
        # same as NabroskiTool result
        return str(3 * self.x + self.y)


wrong_nabroski_tool = """
{
"request": "nabroski",
"num_pair": {
    "xval": 1
    }
}
"""


@pytest.mark.parametrize("use_tools_api", [True, False])
@pytest.mark.parametrize("use_functions_api", [True, False])
@pytest.mark.parametrize("stream", [True, False])
def test_agent_malformed_tool(
    test_settings: Settings, use_tools_api: bool, use_functions_api: bool, stream: bool
):
    set_global(test_settings)
    cfg = ChatAgentConfig(
        use_tools=not use_functions_api,
        use_functions_api=use_functions_api,
        use_tools_api=use_tools_api,
    )
    cfg.llm.stream = stream
    agent = ChatAgent(cfg)
    agent.enable_message(NabroskiTool)
    response = agent.agent_response(wrong_nabroski_tool)
    # We expect an error msg containing certain specific field names
    assert "num_pair" in response.content and "yval" in response.content


class EulerTool(ToolMessage):
    request: str = "euler"
    purpose: str = "to request computing the Euler transform of <num_pair>"
    num_pair: NumPair

    def handle(self) -> str:
        return str(2 * self.num_pair.xval - self.num_pair.yval)


class SumTool(ToolMessage):
    request: str = "sum"
    purpose: str = "to request computing the sum of <x> and <y>"
    x: int
    y: int

    def handle(self) -> str:
        return str(self.x + self.y)


class GaussTool(ToolMessage):
    request: str = "gauss"
    purpose: str = "to request computing the Gauss transform of (<x>, <y>)"
    xval: int
    yval: int

    def handle(self) -> str:
        return str((self.xval + self.yval) * self.yval)


class CoinFlipTool(ToolMessage):
    request: str = "coin_flip"
    purpose: str = "to request a random coin flip"

    def handle(self) -> Literal["Heads", "Tails"]:
        heads = random.random() > 0.5
        return "Heads" if heads else "Tails"


@pytest.mark.parametrize("use_tools_api", [True, False])
@pytest.mark.parametrize("use_functions_api", [True, False])
def test_agent_infer_tool(
    test_settings: Settings,
    use_functions_api: bool,
    use_tools_api: bool,
):
    set_global(test_settings)
    gauss_request = """{"xval": 1, "yval": 3}"""
    nabrowski_or_euler_request = """{"num_pair": {"xval": 1, "yval": 3}}"""
    euler_request = """{"request": "euler", "num_pair": {"xval": 1, "yval": 3}}"""
    additional_args_request = """{"xval": 1, "yval": 3, "zval": 4}"""
    additional_args_request_specified = """
    {"request": "gauss", "xval": 1, "yval": 3, "zval": 4}
    """
    no_args_request = """{}"""
    no_args_request_specified = """{"request": "coin_flip"}"""

    cfg = ChatAgentConfig(
        use_tools=not use_functions_api,
        use_functions_api=use_functions_api,
        use_tools_api=use_tools_api,
    )
    agent = ChatAgent(cfg)
    agent.enable_message(
        [
            NabroskiTool,
            GaussTool,
            CoinFlipTool,
        ]
    )
    agent.enable_message(EulerTool, handle=False)

    # Nabrowski is the only option prior to enabling EulerTool handling
    assert agent.agent_response(nabrowski_or_euler_request).content == "6"

    # Enable handling EulerTool, this makes nabrowski_or_euler_request ambiguous
    agent.enable_message(EulerTool)

    # Gauss is the only option
    assert agent.agent_response(gauss_request).content == "12"

    # Explicit requests are forwarded to the correct handler
    assert agent.agent_response(euler_request).content == "-1"

    # We cannot infer the correct tool if there exist multiple matches
    assert agent.agent_response(nabrowski_or_euler_request) is None

    # We do not infer tools where the request has additional arguments
    assert agent.agent_response(additional_args_request) is None
    # But additional args are acceptable when the tool is specified
    assert agent.agent_response(additional_args_request_specified).content == "12"

    # We do not infer tools with no args
    assert agent.agent_response(no_args_request) is None
    # Request must be specified
    assert agent.agent_response(no_args_request_specified).content in ["Heads", "Tails"]


@pytest.mark.parametrize("use_tools_api", [True, False])
@pytest.mark.parametrize("use_functions_api", [True, False])
def test_tool_no_llm_response(
    test_settings: Settings,
    use_functions_api: bool,
    use_tools_api: bool,
):
    """Test that agent.llm_response does not respond to tool messages."""

    set_global(test_settings)
    cfg = ChatAgentConfig(
        use_tools=not use_functions_api,
        use_functions_api=use_functions_api,
        use_tools_api=use_tools_api,
    )
    agent = ChatAgent(cfg)
    agent.enable_message(NabroskiTool)
    nabroski_tool = NabroskiTool(num_pair=NumPair(xval=1, yval=2)).to_json()
    response = agent.llm_response(nabroski_tool)
    assert response is None


@pytest.mark.parametrize("stream", [True, False])
@pytest.mark.parametrize("use_functions_api", [True, False])
def test_tool_no_task(
    test_settings: Settings,
    use_functions_api: bool,
    stream: bool,
):
    """Test tool handling without running task, i.e. directly using
    agent.llm_response and agent.agent_response methods."""

    set_global(test_settings)
    cfg = ChatAgentConfig(
        use_tools=not use_functions_api,
        use_functions_api=use_functions_api,
    )
    cfg.llm.stream = stream
    agent = ChatAgent(cfg)
    agent.enable_message(NabroskiTool, use=True, handle=True)

    response = agent.llm_response("What is Nabroski of 1 and 2?")
    assert isinstance(agent.get_tool_messages(response)[0], NabroskiTool)
    result = agent.agent_response(response)
    assert result.content == "5"


@pytest.mark.parametrize("use_tools_api", [True, False])
@pytest.mark.parametrize("use_functions_api", [True, False])
def test_tool_optional_args(
    test_settings: Settings,
    use_functions_api: bool,
    use_tools_api: bool,
):
    """Test that ToolMessage where some args are optional (i.e. have default values)
    works well, i.e. LLM is able to generate all args if needed, including optionals."""

    set_global(test_settings)
    cfg = ChatAgentConfig(
        use_tools=not use_functions_api,
        use_functions_api=use_functions_api,
        use_tools_api=use_tools_api,
    )
    agent = ChatAgent(cfg)

    agent.enable_message(CoriolisTool, use=True, handle=True)
    response = agent.llm_response("What is the Coriolis transform of 1, 2?")
    assert isinstance(agent.get_tool_messages(response)[0], CoriolisTool)
    tool = agent.get_tool_messages(response)[0]
    assert tool.x == 1 and tool.y == 2


@pytest.mark.parametrize("tool", [NabroskiTool, CoriolisTool])
@pytest.mark.parametrize("stream", [False, True])
@pytest.mark.parametrize("use_tools_api", [True, False])
@pytest.mark.parametrize("use_functions_api", [True, False])
def test_llm_tool_task(
    test_settings: Settings,
    use_functions_api: bool,
    use_tools_api: bool,
    stream: bool,
    tool: ToolMessage,
):
    """
    Test "full life cycle" of tool, when using Task.run().

    1. invoke LLM api with tool-spec
    2. LLM generates tool
    3. ChatAgent.agent_response handles tool, result added to ChatAgent msg history
    5. invoke LLM api with tool result
    """

    set_global(test_settings)
    llm_config = OpenAIGPTConfig(max_output_tokens=3_000, timeout=120)
    cfg = ChatAgentConfig(
        llm=llm_config,
        use_tools=not use_functions_api,
        use_functions_api=use_functions_api,
        use_tools_api=use_tools_api,
        system_message=f"""
        You will be asked to compute a certain transform of two numbers,
        using a tool/function-call that you have access to.
        When you receive the answer from the tool, say {DONE} and show the answer.
        DO NOT SAY {DONE} until you receive a specific result from the tool.
        """,
    )
    agent = ChatAgent(cfg)
    agent.enable_message(tool)
    task = Task(agent, interactive=False)

    request = tool.default_value("request")
    result = task.run(f"What is the {request} transform of 3 and 5?")
    assert "14" in result.content


@pytest.mark.parametrize("stream", [False, True])
@pytest.mark.parametrize("use_tools_api", [True, False])
@pytest.mark.parametrize("use_functions_api", [True, False])
def test_multi_tool(
    test_settings: Settings,
    use_functions_api: bool,
    use_tools_api: bool,
    stream: bool,
):
    """
    Test "full life cycle" of tool, when using Task.run().

    1. invoke LLM api with tool-spec
    2. LLM generates tool
    3. ChatAgent.agent_response handles tool, result added to ChatAgent msg history
    5. invoke LLM api with tool result
    """

    set_global(test_settings)
    cfg = ChatAgentConfig(
        use_tools=not use_functions_api,
        use_functions_api=use_functions_api,
        use_tools_api=use_tools_api,
        system_message=f"""
        You will be asked to compute transforms of two numbers,
        using tools/function-calls that you have access to.
        When you are asked for MULTIPLE transforms, you MUST
        use MULTIPLE tools/functions.
        When you receive the answers from the tools, say {DONE} and show the answers.
        """,
    )
    agent = ChatAgent(cfg)
    agent.enable_message(NabroskiTool)
    agent.enable_message(GaussTool)
    task = Task(agent, interactive=False)

    # First test without task; using individual methods
    # ---

    result = task.run(
        """
        Compute these:
        (A) Nabroski transform of 3 and 5
        (B) Gauss transform of 1 and 2
        """
    )
    # Nabroski: 3*3 + 5 = 14
    # Gauss: (1+2)*2 = 6
    assert "14" in result.content and "6" in result.content


@pytest.mark.parametrize("stream", [False, True])
def test_oai_tool_choice(
    test_settings: Settings,
    stream: bool,
):
    """
    Test tool_choice for OpenAI-like LLM APIs.
    """

    set_global(test_settings)
    cfg = ChatAgentConfig(
        use_tools=False,  # langroid tools
        use_functions_api=True,  # openai tools/fns
        use_tools_api=True,  # openai tools/fns
        system_message=f"""
        You will be asked to compute an operation or transform of two numbers,
        either using your own knowledge, or
        using a tool/function-call that you have access to.
        When you have an answer, say {DONE} and show the answer.
        """,
    )
    agent = ChatAgent(cfg)
    agent.enable_message(SumTool)

    chat_doc = agent.create_user_response("What is the sum of 3 and 5?")
    chat_doc.oai_tool_choice = "auto"
    response = agent.llm_response_forget(chat_doc)

    # expect either SumTool or direct result without tool
    assert "8" in response.content or isinstance(
        agent.get_tool_messages(response)[0], SumTool
    )

    chat_doc = agent.create_user_response("What is the double of 5?")
    chat_doc.oai_tool_choice = "none"
    response = agent.llm_response_forget(chat_doc)
    assert "10" in response.content

    chat_doc = agent.create_user_response("What is the sum of 3 and 5?")
    chat_doc.oai_tool_choice = "required"
    response = agent.llm_response_forget(chat_doc)
    assert isinstance(agent.get_tool_messages(response)[0], SumTool)

    agent.enable_message(NabroskiTool, force=True)
    response = agent.llm_response("What is the nabroski of 3 and 5?")
    assert "nabroski" in response.content.lower() or isinstance(
        agent.get_tool_messages(response)[0], NabroskiTool
    )


@pytest.mark.parametrize(
    "result_type",
    [
        "final_tool",
        "result_tool",
        "agent_done",
        "tool",
        "int",
        "list",
        "dict",
        "ChatDocument",
        "pydantic",
    ],
)
@pytest.mark.parametrize(
    "tool_handler", ["notool", "handle", "response", "response_with_doc"]
)
def test_tool_handlers_and_results(result_type: str, tool_handler: str):
    """Test various types of ToolMessage handlers, and check that they can
    return arbitrary result types"""

    class SpecialResult(BaseModel):
        """To illustrating returning an arbitrary Pydantic object as a result"""

        answer: int
        details: str = "nothing"

    def result_fn(x: int) -> Any:
        match result_type:
            case "int":
                return x + 5
            case "dict":
                return {"answer": x + 5, "details": "something"}
            case "list":
                return [x + 5, x * 2]
            case "ChatDocument":
                return ChatDocument(
                    content=str(x + 5),
                    metadata=ChatDocMetaData(sender="Agent"),
                )
            case "pydantic":
                return SpecialResult(answer=x + 5)
            case "tool":
                # return tool, to be handled by sub-task
                return UberTool(x=x)
            case "result_tool":
                return ResultTool(answer=x + 5)
            case "final_tool":
                return FinalResultTool(
                    special=SpecialResult(answer=x + 5),  # explicitly declared
                    # arbitrary new fields that were not declared in the class...
                    extra_special=SpecialResult(answer=x + 10),
                    # ... does not need to be a Pydantic object
                    arbitrary_obj=dict(answer=x + 15),
                )
            case "agent_done":
                # pass on to parent, to handle with UberTool,
                # which is NOT enabled for this agent
                return AgentDoneTool(tools=[UberTool(x=x)])

    class UberTool(ToolMessage):
        request: str = "uber_tool"
        purpose: str = "to request the 'uber' transform of a  number <x>"
        x: int

        def handle(self) -> Any:
            return FinalResultTool(answer=self.x + 5)

    class CoolToolWithHandle(ToolMessage):
        request: str = "cool_tool"
        purpose: str = "to request the 'cool' transform of a  number <x>"

        x: int

        def handle(self) -> Any:
            return result_fn(self.x)

    class MyAgent(ChatAgent):
        def init_state(self) -> None:
            super().init_state()
            self.state: int = 100
            self.sender: str = ""
            self.llm_sent: bool = False

        def llm_response(
            self, message: Optional[str | ChatDocument] = None
        ) -> Optional[ChatDocument]:
            self.llm_sent = True
            return super().llm_response(message)

        def handle_message_fallback(
            self, msg: str | ChatDocument
        ) -> str | ChatDocument | None:
            """Handle non-tool LLM response"""
            if self.llm_sent:
                x = int(msg.content)
                return result_fn(x)

    class CoolToolWithResponse(ToolMessage):
        """To test that `response` handler works as expected,
        and is able to read and modify agent state.
        """

        request: str = "cool_tool"
        purpose: str = "to request the 'cool' transform of a  number <x>"

        x: int

        def response(self, agent: MyAgent) -> Any:
            agent.state += 1
            return result_fn(self.x)

    class CoolToolWithResponseDoc(ToolMessage):
        """
        To test that `response` handler works as expected,
        is able to read and modify agent state, and
        when using a `chat_doc` argument, and is able to read values from it.
        """

        request: str = "cool_tool"
        purpose: str = "to request the 'cool' transform of a  number <x>"

        x: int

        def response(self, agent: MyAgent, chat_doc: ChatDocument) -> Any:
            agent.state += 1
            agent.sender = chat_doc.metadata.sender
            return result_fn(self.x)

    match tool_handler:
        case "handle":
            tool_class = CoolToolWithHandle
        case "response":
            tool_class = CoolToolWithResponse
        case "response_with_doc":
            tool_class = CoolToolWithResponseDoc
        case "notool":
            tool_class = None

    agent = MyAgent(
        ChatAgentConfig(
            name="Test",
            # no need for a real LLM, use a mock
            llm=MockLMConfig(
                # mock LLM generating a CoolTool variant
                response_fn=lambda x: (
                    tool_class(x=int(x)).json() if tool_class is not None else x
                ),
            ),
        )
    )
    if tool_class is not None:
        agent.enable_message(tool_class)

    tool_result = result_type in ["final_tool", "agent_done", "tool", "result_tool"]
    task = Task(
        agent,
        interactive=False,
        # need to specify task done when result is not FinalResultTool
        done_if_response=[] if tool_result else [Entity.AGENT],
    )
    result = task.run("3")
    if tool_handler == "response":
        assert agent.state == 101
    if tool_handler == "response_with_doc":
        assert agent.state == 101
        assert agent.sender == "LLM"

    if not tool_result:
        # CoolTool handler returns a non-tool result containing 8, and
        # we terminate task on agent_response, via done_if_response,
        # so the result.content == 8
        assert "8" in result.content
    elif result_type == "result_tool":
        # CoolTool handler/response returns a ResultTool containing answer == 8
        tool = result.tool_messages[0]
        assert isinstance(tool, ResultTool)
        assert tool.answer == 8
    else:
        # When CoolTool handler returns a ToolMessage,
        # test that it is handled correctly by sub-task or a parent.

        another_agent = ChatAgent(
            ChatAgentConfig(
                name="Another",
                llm=MockLMConfig(response_fn=lambda x: x),  # pass thru
            )
        )
        another_agent.enable_message(UberTool)
        another_task = Task(another_agent, interactive=False)
        another_task.add_sub_task(task)
        result = another_task.run("3")

        if result_type == "final_tool":
            # task's CoolTool handler returns FinalResultTool
            # which short-circuits parent task and returns as a tool
            # in tool_messages list of the final result
            tool = result.tool_messages[0]
            assert isinstance(tool, FinalResultTool)
            assert isinstance(tool.special, SpecialResult)
            assert tool.special.answer == 8
            assert tool.extra_special.answer == 13
            assert tool.arbitrary_obj["answer"] == 18
        elif result_type == "agent_done":
            # inner task's CoolTool handler returns a DoneTool containing
            # UberTool, which is handled by the parent "another_agent"
            # which returns a FinalResultTool containing answer == 8
            tool = result.tool_messages[0]
            assert isinstance(tool, FinalResultTool)
            assert tool.answer == 8

            # Now disable parent agent's handling of UberTool
            another_agent.disable_message_handling(UberTool)
            # another_task = Task(another_agent, interactive=False)
            # another_task.add_sub_task(task)
            result = another_task.run("3")
            # parent task is unable to handle UberTool, so will stall and return None
            assert result is None
            another_agent.enable_message(UberTool)

        elif result_type == "tool":
            # inner Task CoolTool handler returns UberTool (with NO done signal),
            # which it is unable to handle, so stalls and returns None,
            # and so does parent another_task
            assert result is None

            # Now reverse it: make another_task a sub-task of task, and
            # test handling UberTool returned by task handler, by sub-task another_task
            another_task = Task(another_agent, interactive=False)
            # task = Task(agent, interactive=False)
            task.add_sub_task(another_task)
            result = task.run("3")
            tool = result.tool_messages[0]
            assert isinstance(tool, FinalResultTool)
            assert tool.answer == 8

            another_agent.disable_message_handling(UberTool)
            result = task.run("3")
            # subtask stalls, parent stalls, returns None
            assert result is None


@pytest.mark.parametrize("llm_tool", ["pair", "final_tool"])
@pytest.mark.parametrize("handler_result_type", ["agent_done", "final_tool"])
@pytest.mark.parametrize("use_fn_api", [True, False])
@pytest.mark.parametrize("use_tools_api", [True, False])
def test_llm_end_with_tool(
    handler_result_type: str,
    llm_tool: str,
    use_fn_api: bool,
    use_tools_api: bool,
):
    """
    Test that an LLM can directly or indirectly trigger task-end, and return a Tool as
    result. There are 3 ways:
    - case llm_tool == "final_tool":
        LLM returns a Tool (llm_tool == "final_tool") derived from FinalResultTool,
        with field(s) containing a structured Pydantic object -- in this case the task
        ends immediately without any agent response handling the tool
    - case llm_tool == "pair":
        LLM returns a PairTool, which is handled by the agent, which returns either
        - AgentDoneTool, with `tools` field set to [self], or
        - FinalResultTool, with `result` field set to the PairTool
    """

    class Pair(BaseModel):
        a: int
        b: int

    class PairTool(ToolMessage):
        """Handle the LLM-generated tool, signal done or final-result and
        return it as the result."""

        request: str = "pair_tool"
        purpose: str = "to return a <pair> of numbers"
        pair: Pair

        def handle(self) -> Any:
            if handler_result_type == "final_tool":
                # field name can be anything; `result` is just an example.
                return FinalResultTool(result=self)
            else:
                return AgentDoneTool(tools=[self])

    class FinalResultPairTool(FinalResultTool):
        request: str = "final_result_pair_tool"
        purpose: str = "Present final result <pair>"
        pair: Pair
        _allow_llm_use: bool = True

    final_result_pair_tool_name = FinalResultPairTool.default_value("request")

    class MyAgent(ChatAgent):
        def init_state(self) -> None:
            super().init_state()
            self.numbers: List[int] = []

        def user_response(
            self,
            msg: Optional[str | ChatDocument] = None,
        ) -> Optional[ChatDocument]:
            """Mock human user input: they start with 0, then increment by 1"""
            last_num = self.numbers[-1] if self.numbers else 0
            new_num = last_num + 1
            self.numbers.append(new_num)
            return self.create_user_response(content=str(new_num))

    pair_tool_name = PairTool.default_value("request")

    if llm_tool == "pair":
        # LLM generates just PairTool , to be handled by its tool handler
        system_message = f"""
            Ask the user for their next number.
            Once you have collected 2 distinct numbers, present these as a pair
            using the TOOL: `{pair_tool_name}`.
            """
    else:
        system_message = f"""
            Ask the user for their next number.
            Once you have collected 2 distinct numbers, present these as the
            final result using the TOOL: `{final_result_pair_tool_name}`.
        """

    agent = MyAgent(
        ChatAgentConfig(
            name="MyAgent",
            system_message=system_message,
            use_functions_api=use_fn_api,
            use_tools_api=use_tools_api,
            use_tools=not use_fn_api,
        )
    )
    if llm_tool == "pair":
        agent.enable_message(PairTool)
    else:
        agent.enable_message(FinalResultPairTool)

    # we are mocking user response, so need to set only_user_quits_root=False
    # so that the done signal (AgentDoneTool or FinalResultTool) actually end the task.
    task = Task(agent, interactive=True, only_user_quits_root=False)
    result = task.run()
    tool = result.tool_messages[0]
    if llm_tool == "pair":
        if handler_result_type == "final_tool":
            assert isinstance(tool, FinalResultTool)
            assert tool.result.pair.a == 1 and tool.result.pair.b == 2
        else:
            assert isinstance(tool, PairTool)
            assert tool.pair.a == 1 and tool.pair.b == 2
    else:
        assert isinstance(tool, FinalResultPairTool)
        assert tool.pair.a == 1 and tool.pair.b == 2


@pytest.mark.parametrize("tool", ["none", "a", "aa", "b"])
def test_agent_respond_only_tools(tool: str):
    """
    Test that we can have an agent that only responds to certain tools,
    and no plain-text msgs, by setting ChatAgentConfig.respond_only_tools=True.
    """

    class ATool(ToolMessage):
        request: str = "a_tool"
        purpose: str = "to present a number <num>"
        num: int

        def handle(self) -> FinalResultTool:
            return FinalResultTool(answer=self.num * 2)

    class AATool(ToolMessage):
        request: str = "aa_tool"
        purpose: str = "to present a number <num>"
        num: int

        def handle(self) -> FinalResultTool:
            return FinalResultTool(answer=self.num * 3)

    class BTool(ToolMessage):
        request: str = "b_tool"
        purpose: str = "to present a number <num>"
        num: int

        def handle(self) -> FinalResultTool:
            return FinalResultTool(answer=self.num * 4)

    match tool:
        case "a":
            tool_class = ATool
        case "aa":
            tool_class = AATool
        case "b":
            tool_class = BTool
        case "none":
            tool_class = None

    main_agent = ChatAgent(
        ChatAgentConfig(
            name="Main",
            llm=MockLMConfig(
                response_fn=lambda x: (
                    tool_class(num=int(x)).json() if tool_class is not None else x
                ),
            ),
        )
    )

    if tool_class is not None:
        main_agent.enable_message(tool_class, use=True, handle=False)

    alice_agent = ChatAgent(
        ChatAgentConfig(
            name="Alice",
            llm=MockLMConfig(response_fn=lambda x: x),
            respond_tools_only=True,
        )
    )
    alice_agent.enable_message([ATool, AATool], use=False, handle=True)

    # class BobAgent(ChatAgent):
    #     def handle_message_fallback(self, msg: str | ChatDocument) -> Any:
    #         if isinstance(msg, str) or len(msg.tool_messages) == 0:
    #             return AgentDoneTool(content="")

    bob_agent = ChatAgent(
        ChatAgentConfig(
            name="Bob",
            llm=MockLMConfig(response_fn=lambda x: x),
            respond_tools_only=True,
        )
    )
    bob_agent.enable_message([BTool], use=False, handle=True)

    class FallbackAgent(ChatAgent):
        def agent_response(self, msg: str | ChatDocument) -> Any:
            return FinalResultTool(answer=int(msg.content) * 5)

    fallback_agent = FallbackAgent(
        ChatAgentConfig(
            name="Fallback",
            llm=None,
        )
    )
    fallback_task = Task(fallback_agent, interactive=False)

    main_task = Task(main_agent, interactive=False)[ToolMessage]
    alice_task = Task(alice_agent, interactive=False)
    bob_task = Task(bob_agent, interactive=False)

    main_task.add_sub_task([alice_task, bob_task, fallback_task])
    tool = main_task.run(3)

    # Note: when Main generates a tool, task orchestrator will not allow
    # Alice to respond at all when the tool is not handled by Alice,
    # and similarly for Bob (this uses agent.has_only_unhandled_tools()).
    # However when main generates a non-tool string,
    # we want to ensure that the above handle_message_fallback methods
    # effectively return a null msg (and not get into a stalled loop inside the agent),
    # and is finally handled by the FallbackAgent
    assert isinstance(tool, FinalResultTool)

    match tool:
        case "a":
            assert tool.answer == "6"
        case "aa":
            assert tool.answer == "9"
        case "b":
            assert tool.answer == "12"
        case "none":
            assert tool.answer == "15"
            assert alice_task.n_stalled_steps == 0
            assert bob_task.n_stalled_steps == 0


<<<<<<< HEAD
@pytest.mark.parametrize("use_fn_api", [True, False])
@pytest.mark.parametrize("use_tools_api", [True, False])
def test_structured_recovery(
    use_fn_api: bool,
    use_tools_api: bool,
):
    """
    Test that structured fallback correctly recovers
    from failed tool calls.
    """

    def simulate_failed_call(attempt: str | ChatDocument) -> str:
        agent = ChatAgent(
            ChatAgentConfig(
                use_functions_api=use_fn_api,
                use_tools_api=use_tools_api,
                use_tools=not use_fn_api,
                strict_recovery=True,
            )
        )
        agent.enable_message(NabroskiTool)
        agent.enable_message(CoriolisTool)
        agent.enable_message(EulerTool)

        agent.message_history = [
            LLMMessage(
                role=Role.SYSTEM,
                content="You are a helpful assistant.",
            ),
            LLMMessage(
                role=Role.USER,
                content="""
                Please give me an example of a Nabroski, Coriolis, or Euler call.
                """,
            ),
            LLMMessage(
                role=Role.ASSISTANT,
                content=attempt if isinstance(attempt, str) else attempt.content,
                tool_calls=None if isinstance(attempt, str) else attempt.oai_tool_calls,
                function_call=(
                    None if isinstance(attempt, str) else attempt.function_call
                ),
            ),
        ]
        if (
            use_fn_api
            and use_tools_api
            and isinstance(attempt, ChatDocument)
            and attempt.oai_tool_calls is not None
        ):
            agent.message_history.extend(
                [
                    LLMMessage(
                        role=Role.TOOL,
                        tool_call_id=t.id,
                        content="error",
                    )
                    for t in attempt.oai_tool_calls
                ]
            )

        agent.handle_message(attempt)
        assert agent.tool_error
        response = agent.llm_response(
            """
            There was an error in your attempted tool/function call. Please correct it.
            """
        )
        assert response is not None
        result = agent.handle_message(response)
        assert result is not None
        if isinstance(result, ChatDocument):
            return result.content

        return result

    def to_attempt(attempt: LLMFunctionCall) -> str | ChatDocument:
        if not use_fn_api:
            return json.dumps(
                {
                    "request": attempt.name,
                    **(attempt.arguments or {}),
                }
            )

        if use_tools_api:
            return ChatDocument(
                content="",
                metadata=ChatDocMetaData(sender=Entity.LLM),
                oai_tool_calls=[
                    OpenAIToolCall(
                        id="call-1234657",
                        function=attempt,
                    )
                ],
            )

        return ChatDocument(
            content="",
            metadata=ChatDocMetaData(sender=Entity.LLM),
            function_call=attempt,
        )

    assert (
        simulate_failed_call(
            to_attempt(
                LLMFunctionCall(
                    name="__nabroski__",
                    arguments={
                        "xval": 1,
                        "yval": 3,
                    },
                )
            )
        )
        == "6"
    )
    assert (
        simulate_failed_call(
            to_attempt(
                LLMFunctionCall(
                    name="Nabroski-function",
                    arguments={
                        "xval": 2,
                        "yval": 3,
                    },
                )
            )
        )
        == "9"
    )
    # Strict fallback disables the default arguments, but the LLM should infer
    # from context
    assert (
        simulate_failed_call(
            """
        request ":coriolis"
        arguments {"xval": 1}
        """
        )
        == "8"
    )
    assert (
        simulate_failed_call(
            to_attempt(
                LLMFunctionCall(
                    name="Coriolis",
                    arguments={
                        "xval": 1,
                    },
                )
            )
        )
        == "8"
    )
    assert (
        simulate_failed_call(
            to_attempt(
                LLMFunctionCall(
                    name="EulerTool",
                    arguments={
                        "xval": 6,
                        "yval": 4,
                    },
                )
            )
        )
        == "8"
    )


@pytest.mark.parametrize("use_fn_api", [True, False])
@pytest.mark.parametrize("use_tools_api", [True, False])
@pytest.mark.parametrize("parallel_tool_calls", [True, False])
def test_strict_fallback(
    use_fn_api: bool,
    use_tools_api: bool,
    parallel_tool_calls: bool,
):
    """
    Test that strict tool and structured output errors
    are handled gracefully and are disabled if errors
    are caused.
    """

    class BrokenStrictSchemaAgent(ChatAgent):
        def _function_args(self) -> tuple[
            Optional[List[LLMFunctionSpec]],
            str | dict[str, str],
            Optional[list[OpenAIToolSpec]],
            Optional[dict[str, dict[str, str] | str]],
            Optional[OpenAIJsonSchemaSpec],
        ]:
            functions, fun_call, tools, force_tool, output_format = (
                super()._function_args()
            )

            # remove schema edits for strict
            if tools is not None:
                for t in tools:
                    name = t.function.name
                    t.function = self.llm_functions_map[name]

            if self.output_format is not None and self._json_schema_available():
                self.any_strict = True
                if issubclass(self.output_format, ToolMessage) and not issubclass(
                    self.output_format, XMLToolMessage
                ):
                    spec = self.output_format.llm_function_schema(
                        request=True,
                        defaults=self.config.output_format_include_defaults,
                    )

                    output_format = OpenAIJsonSchemaSpec(
                        strict=True,
                        function=spec,
                    )
                elif issubclass(self.output_format, BaseModel):
                    param_spec = self.output_format.schema()

                    output_format = OpenAIJsonSchemaSpec(
                        strict=True,
                        function=LLMFunctionSpec(
                            name="json_output",
                            description="Strict Json output format.",
                            parameters=param_spec,
                        ),
                    )

            return functions, fun_call, tools, force_tool, output_format

    agent = BrokenStrictSchemaAgent(
        ChatAgentConfig(
            use_functions_api=use_fn_api,
            use_tools_api=use_tools_api,
            use_tools=not use_fn_api,
            llm=OpenAIGPTConfig(
                parallel_tool_calls=parallel_tool_calls,
            ),
        )
    )
    agent.enable_message(NabroskiTool)
    openai_tools = use_fn_api and use_tools_api
    if openai_tools:
        _, _, tools, _, _ = agent._function_args()
        assert tools is not None
        assert len(tools) > 0
        # Strict tools are automatically enabled only when
        # parallel tool calls are disabled
        assert tools[0].strict == (not parallel_tool_calls)

    response = agent.llm_response_forget(
        """
        What is the Nabroski transform of (1,3)? Use the
        `nabroski` tool/function.
        """
    )
    result = agent.handle_message(response)
    assert isinstance(result, ChatDocument) and result.content == "6"
    assert agent.disable_strict == (openai_tools and not parallel_tool_calls)

    agent = BrokenStrictSchemaAgent(
        ChatAgentConfig(
            use_functions_api=use_fn_api,
            use_tools_api=use_tools_api,
            use_tools=not use_fn_api,
        )
    )
    structured_agent = agent[NabroskiTool]
    response = structured_agent.llm_response_forget(
        """
        What is the Nabroski transform of (1,3)?
        """
    )
    assert response is not None
    assert structured_agent.disable_strict
    assert not agent.disable_strict


@pytest.mark.parametrize("use_fn_api", [True, False])
@pytest.mark.parametrize("use_tools_api", [True, False])
@pytest.mark.parametrize("parallel_tool_calls", [True, False])
def test_strict_schema_mismatch(
    use_fn_api: bool,
    use_tools_api: bool,
    parallel_tool_calls: bool,
):
    """
    Test that validation errors triggered in strict result in disabled strict ouput.
    """

    def int_schema(request: str) -> dict[str, Any]:
        return {
            "type": "object",
            "additionalProperties": False,
            "properties": {
                "x": {"type": "integer"},
                "request": {"type": "string", "enum": [request]},
            },
            "required": ["x", "request"],
        }

    class WrongSchemaAgent(ChatAgent):
        def _function_args(self) -> tuple[
            Optional[List[LLMFunctionSpec]],
            str | dict[str, str],
            Optional[list[OpenAIToolSpec]],
            Optional[dict[str, dict[str, str] | str]],
            Optional[OpenAIJsonSchemaSpec],
        ]:
            functions, fun_call, tools, force_tool, output_format = (
                super()._function_args()
            )

            # remove schema edits for strict
            if tools is not None:
                for t in tools:
                    name = t.function.name
                    t.function.parameters = int_schema(name)

            if self.output_format is not None and self._json_schema_available():
                output_format = OpenAIJsonSchemaSpec(
                    strict=True,
                    function=LLMFunctionSpec(
                        name="json_output",
                        description="Strict Json output format.",
                        parameters=int_schema("json_output"),
                    ),
                )

            return functions, fun_call, tools, force_tool, output_format

    agent = WrongSchemaAgent(
        ChatAgentConfig(
            use_functions_api=use_fn_api,
            use_tools_api=use_tools_api,
            use_tools=not use_fn_api,
            llm=OpenAIGPTConfig(
                parallel_tool_calls=parallel_tool_calls,
            ),
        )
    )

    class IntTool(ToolMessage):
        request: str = "int_tool"
        purpose: str = "To return an integer value"
        x: int

        def handle(self):
            return self.x

    class StrTool(ToolMessage):
        request: str = "str_tool"
        purpose: str = "To return an string value"
        text: str

        def handle(self):
            return self.text

    agent.enable_message(IntTool)
    agent.enable_message(StrTool)
    strict_openai_tools = use_fn_api and use_tools_api and not parallel_tool_calls
    response = agent.llm_response_forget(
        """
        What is the smallest integer greater than pi? Use the
        `int_tool` tool/function.
        """
    )
    agent.handle_message(response)
    assert "int_tool" not in agent.disable_strict_tools_set

    agent.llm_response_forget(
        """
        Who is the president of France? Use the `str_tool` tool/function.
        """
    )
    assert ("str_tool" in agent.disable_strict_tools_set) == strict_openai_tools

    strict_agent = agent[IntTool]
    strict_agent.llm_response_forget("What is the smallest integer greater than pi?")
    assert not strict_agent.disable_strict

    strict_agent = agent[StrTool]
    strict_agent.llm_response_forget("Who is the president of France?")
    assert strict_agent.disable_strict
=======
def test_reduce_raw_tool_result():
    BIG_RESULT = "hello " * 50

    class MyTool(ToolMessage):
        request: str = "my_tool"
        purpose: str = "to present a number <num>"
        num: int
        _max_result_tokens = 10
        _max_retained_tokens = 2

        def handle(self) -> str:
            return BIG_RESULT

    class MyAgent(ChatAgent):
        def user_response(
            self,
            msg: Optional[str | ChatDocument] = None,
        ) -> Optional[ChatDocument]:
            """
            Mock user_response method for testing
            """
            txt = msg if isinstance(msg, str) else msg.content
            map = dict([("hello", "50"), ("3", "5")])
            response = map.get(txt)
            # return the increment of input number
            return self.create_user_response(response)

    # create dummy agent first, just to get small_result with truncation
    agent = MyAgent(ChatAgentConfig())
    small_result = agent._maybe_truncate_result(BIG_RESULT, MyTool._max_result_tokens)

    # now create the actual agent
    agent = MyAgent(
        ChatAgentConfig(
            name="Test",
            # no need for a real LLM, use a mock
            llm=MockLMConfig(
                response_dict={
                    "1": MyTool(num=1).to_json(),
                    small_result: "hello",
                    "50": DoneTool(content="Finished").to_json(),
                }
            ),
        )
    )

    agent.enable_message(MyTool)
    task = Task(agent, interactive=True, only_user_quits_root=False)

    result = task.run("1")
    """
    msg history:
    
    sys_msg
    user: 1 -> 
    LLM: MyTool(1) ->
    agent: BIG_RESULT -> truncated to 10 tokens, as `small_result`
    LLM: hello ->
    user: 50 -> 
    LLM: Done (Finished)
    """
    assert result.content == "Finished"
    assert len(agent.message_history) == 7
    tool_result = agent.message_history[3].content
    assert "my_tool" in tool_result and str(MyTool._max_retained_tokens) in tool_result
>>>>>>> f2decea2
<|MERGE_RESOLUTION|>--- conflicted
+++ resolved
@@ -1197,7 +1197,6 @@
             assert bob_task.n_stalled_steps == 0
 
 
-<<<<<<< HEAD
 @pytest.mark.parametrize("use_fn_api", [True, False])
 @pytest.mark.parametrize("use_tools_api", [True, False])
 def test_structured_recovery(
@@ -1583,7 +1582,7 @@
     strict_agent = agent[StrTool]
     strict_agent.llm_response_forget("Who is the president of France?")
     assert strict_agent.disable_strict
-=======
+
 def test_reduce_raw_tool_result():
     BIG_RESULT = "hello " * 50
 
@@ -1629,7 +1628,6 @@
             ),
         )
     )
-
     agent.enable_message(MyTool)
     task = Task(agent, interactive=True, only_user_quits_root=False)
 
@@ -1648,5 +1646,4 @@
     assert result.content == "Finished"
     assert len(agent.message_history) == 7
     tool_result = agent.message_history[3].content
-    assert "my_tool" in tool_result and str(MyTool._max_retained_tokens) in tool_result
->>>>>>> f2decea2
+    assert "my_tool" in tool_result and str(MyTool._max_retained_tokens) in tool_result