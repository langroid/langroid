from llmagent.language_models.openai_gpt import (
    OpenAIGPT,
    OpenAIGPTConfig,
    OpenAIChatModel,
    OpenAICompletionModel,
)
from llmagent.language_models.base import LLMMessage, Role
<<<<<<< HEAD
from llmagent.parsing.utils import generate_random_text
=======
from llmagent.parsing.utils import generate_random_sentences
>>>>>>> 11f9bb19
from llmagent.parsing.parser import ParsingConfig, Parser
from llmagent.cachedb.redis_cachedb import RedisCacheConfig
from llmagent.utils.configuration import Settings, set_global
import openai
import pytest

# allow streaming globally, but can be turned off by individual models
set_global(Settings(stream=True))


@pytest.mark.parametrize(
    "streaming, country, capital",
    [(True, "France", "Paris"), (False, "India", "Delhi")],
)
def test_openai_gpt(test_settings: Settings, streaming, country, capital):
    set_global(test_settings)
    cfg = OpenAIGPTConfig(
        stream=streaming,  # use streaming output if enabled globally
        type="openai",
        max_output_tokens=100,
        min_output_tokens=10,
        chat_model=OpenAIChatModel.GPT4,
        completion_model=OpenAICompletionModel.TEXT_DA_VINCI_003,
        cache_config=RedisCacheConfig(fake=False),
    )

    mdl = OpenAIGPT(config=cfg)

    # completion mode
    cfg.use_chat_for_completion = False
    question = "What is the capital of " + country + "?"

    set_global(Settings(cache=False))
    response = mdl.generate(prompt=question, max_tokens=20)
    assert capital in response.message
    assert not response.cached

    set_global(Settings(cache=True))
    # should be from cache this time
    response = mdl.generate(prompt=question, max_tokens=20)
    assert capital in response.message
    assert response.cached

    set_global(Settings(cache=False))
    # chat mode via `generate`,
    # i.e. use same call as for completion, but the setting below
    # actually calls `chat` under the hood
    cfg.use_chat_for_completion = True
    # check that "generate" works when "use_chat_for_completion" is True
    response = mdl.generate(prompt=question, max_tokens=10)
    assert capital in response.message
    assert not response.cached

    # actual chat mode
    messages = [
        LLMMessage(role=Role.SYSTEM, content="You are a helpful assitant"),
        LLMMessage(role=Role.USER, content=question),
    ]
    response = mdl.chat(messages=messages, max_tokens=10)
    assert capital in response.message
    assert not response.cached

    set_global(Settings(cache=True))
    # should be from cache this time
    response = mdl.chat(messages=messages, max_tokens=10)
    assert capital in response.message
    assert response.cached


@pytest.mark.parametrize(
    "mode, max_tokens",
    [("completion", 100), ("chat", 100), ("completion", 1000), ("chat", 1000)],
)
def _test_context_length_error(test_settings: Settings, mode: str, max_tokens: int):
    """
    Test disabled, see TODO below.
<<<<<<< HEAD
    Args:
        test_settings:
        mode:
        max_tokens:

    Returns:

=======
    Also it takes too long since we are trying to test
    that it raises the expected error when the context length is exceeded.
    Args:
        test_settings: from conftest.py
        mode: "completion" or "chat"
        max_tokens: number of tokens to generate
>>>>>>> 11f9bb19
    """
    set_global(test_settings)
    set_global(Settings(cache=False))

    cfg = OpenAIGPTConfig(
        stream=False,
        max_output_tokens=max_tokens,
        chat_model=OpenAIChatModel.GPT4,
        completion_model=OpenAICompletionModel.TEXT_DA_VINCI_003,
        cache_config=RedisCacheConfig(fake=False),
    )
    parser = Parser(config=ParsingConfig())
    llm = OpenAIGPT(config=cfg)
    context_length = (
        llm.chat_context_length() if mode == "chat" else llm.completion_context_length()
    )

<<<<<<< HEAD
    toks_per_sentence = int(parser.num_tokens(generate_random_text(1000)) / 1000)
    max_sentences = int(context_length / toks_per_sentence)
    big_message = generate_random_text(max_sentences + 1)
    assert parser.num_tokens(big_message) + max_tokens > context_length
=======
    toks_per_sentence = int(parser.num_tokens(generate_random_sentences(1000)) / 1000)
    max_sentences = int(context_length *1.5/ toks_per_sentence)
    big_message = generate_random_sentences(max_sentences + 1)
    big_message_tokens = parser.num_tokens(big_message)
    assert big_message_tokens + max_tokens > context_length
>>>>>>> 11f9bb19
    response = None
    # TODO need to figure out what error type to expect here
    with pytest.raises(openai.error.InvalidRequestError) as e:
        if mode == "chat":
            response = llm.chat(big_message, max_tokens=max_tokens)
        else:
            response = llm.generate(prompt=big_message, max_tokens=max_tokens)

    assert response is None
    assert "context length" in str(e.value).lower()<|MERGE_RESOLUTION|>--- conflicted
+++ resolved
@@ -5,11 +5,7 @@
     OpenAICompletionModel,
 )
 from llmagent.language_models.base import LLMMessage, Role
-<<<<<<< HEAD
-from llmagent.parsing.utils import generate_random_text
-=======
 from llmagent.parsing.utils import generate_random_sentences
->>>>>>> 11f9bb19
 from llmagent.parsing.parser import ParsingConfig, Parser
 from llmagent.cachedb.redis_cachedb import RedisCacheConfig
 from llmagent.utils.configuration import Settings, set_global
@@ -86,22 +82,12 @@
 def _test_context_length_error(test_settings: Settings, mode: str, max_tokens: int):
     """
     Test disabled, see TODO below.
-<<<<<<< HEAD
-    Args:
-        test_settings:
-        mode:
-        max_tokens:
-
-    Returns:
-
-=======
     Also it takes too long since we are trying to test
     that it raises the expected error when the context length is exceeded.
     Args:
         test_settings: from conftest.py
         mode: "completion" or "chat"
         max_tokens: number of tokens to generate
->>>>>>> 11f9bb19
     """
     set_global(test_settings)
     set_global(Settings(cache=False))
@@ -119,18 +105,11 @@
         llm.chat_context_length() if mode == "chat" else llm.completion_context_length()
     )
 
-<<<<<<< HEAD
-    toks_per_sentence = int(parser.num_tokens(generate_random_text(1000)) / 1000)
-    max_sentences = int(context_length / toks_per_sentence)
-    big_message = generate_random_text(max_sentences + 1)
-    assert parser.num_tokens(big_message) + max_tokens > context_length
-=======
     toks_per_sentence = int(parser.num_tokens(generate_random_sentences(1000)) / 1000)
-    max_sentences = int(context_length *1.5/ toks_per_sentence)
+    max_sentences = int(context_length * 1.5 / toks_per_sentence)
     big_message = generate_random_sentences(max_sentences + 1)
     big_message_tokens = parser.num_tokens(big_message)
     assert big_message_tokens + max_tokens > context_length
->>>>>>> 11f9bb19
     response = None
     # TODO need to figure out what error type to expect here
     with pytest.raises(openai.error.InvalidRequestError) as e:
