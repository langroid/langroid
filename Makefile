.PHONY: setup check lint tests docs nodocs loc

SHELL := /bin/bash

.PHONY: setup update

setup: ## Setup the git pre-commit hooks
	poetry run pre-commit install

update: ## Update the git pre-commit hooks
	poetry run pre-commit autoupdate

check:
	@poetry run pre-commit install
	@poetry run pre-commit autoupdate
	@poetry run pre-commit run --all-files
	@echo "Running black..."
	@black --check .
	@echo "Running flake8 on git-tracked files ONLY! ..."
	@git ls-files | grep '\.py$$' | xargs flake8 --exclude=.git,__pycache__,.venv
	@poetry run ruff .
	@echo "Running mypy...";
	@poetry run mypy -p langroid
	@echo "All checks passed!"

lint:
	black .
	poetry run ruff . --fix

tests:
	pytest tests/main


docs:
	@# Kill any existing 'mkdocs serve' processes.
	@pkill -f "mkdocs serve" 2>/dev/null || true
	@# Build the documentation.
	mkdocs build
	@# Serve the documentation in the background.
	mkdocs serve &
	@echo "Documentation is being served in the background."
	@echo "You can access the documentation at http://127.0.0.1:8000/"

nodocs:
	@# Kill any existing 'mkdocs serve' processes.
	@pkill -f "mkdocs serve" 2>/dev/null || echo "No 'mkdocs serve' process found."
	@echo "Stopped serving documentation."


loc:
	@echo "Lines in git-tracked files python files:"
	@git ls-files | grep '\.py$$' | xargs cat | grep -v '^\s*$$' | wc -l

.PHONY: bump-patch
bump-patch:
	@poetry version patch
	@git commit pyproject.toml -m "Bump version"

.PHONY: bump-minor
bump-minor:
	@poetry version minor
	@git commit pyproject.toml -m "Bump version"

.PHONY: bump-major
bump-major:
	@poetry version major
	@git commit pyproject.toml -m "Bump version"

.PHONY: build
build:
	@poetry build

.PHONY: push
push:
	@git push origin main

.PHONY: release
release:
	@VERSION=$$(poetry version | cut -d' ' -f2) && gh release create $${VERSION} dist/*

.PHONY: all-patch
all-patch: bump-patch build push release

.PHONY: all-minor
all-minor: bump-minor build push release

.PHONY: all-major
<<<<<<< HEAD
all-major: bump-major build push release

.PHONY: publish
publish:
	poetry publish
=======
all-major: bump-major build push release
>>>>>>> ce8a569b
<|MERGE_RESOLUTION|>--- conflicted
+++ resolved
@@ -85,12 +85,8 @@
 all-minor: bump-minor build push release
 
 .PHONY: all-major
-<<<<<<< HEAD
 all-major: bump-major build push release
 
 .PHONY: publish
 publish:
-	poetry publish
-=======
-all-major: bump-major build push release
->>>>>>> ce8a569b
+	poetry publish