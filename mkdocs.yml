site_name: "langroid"
repo_name: langroid/langroid
site_description: "Langroid LLM App Development Framework"
repo_url: https://github.com/langroid/langroid
site_url: https://langroid.github.io/langroid

edit_uri: ""
extra_css:
  - stylesheets/extra.css

theme:
  logo: assets/orange-logo-lambda-563.png
  favicon: assets/orange-logo-lambda-563.png
  features:
    - navigation.tabs
#    - navigation.tracking
#    - navigation.sections
#    - navigation.indexes
    - toc
    - content.code.copy
    - content.code.select
    - content.code.annotate
  icon:
      repo: fontawesome/brands/github
  name: material
  custom_dir: docs/overrides
  palette:
    # Palette toggle for light mode
    - scheme: default
      primary: indigo
      accent: indigo
      toggle:
        icon: material/brightness-7
        name: Switch to dark mode

    # Palette toggle for dark mode
    - scheme: slate
      primary: indigo
      accent: indigo
      toggle:
        icon: material/brightness-4
        name: Switch to light mode

plugins:
  - blog:
      archive: false
      blog_toc: true
      categories: false
      blog_dir: blog

  - rss:
      enabled: true
      match_path: blog/posts/.*
      image: https://upload.wikimedia.org/wikipedia/commons/thumb/4/43/Feed-icon.svg/128px-Feed-icon.svg.png
      date_from_meta:
        as_creation: date
      categories:
        - categories
        - tags
  - search
  - autorefs
  #- awesome-pages
  - gen-files:
      scripts:
      - docs/auto_docstring.py
      #- docs/gen_ref_pages.py
  - literate-nav:
      nav_file: SUMMARY.md
  - mkdocstrings:
      default_handler: python
      handlers:
        python:
          paths: [.]
          options:
            members_order: source
            separate_signature: false
            filters: ["!^_"]
            docstring_options:
              ignore_init_summary: true
            merge_init_into_class: true
  - section-index

watch:
  - langroid

nav:
  - Home: index.md
  - Blog: blog/index.md
  - Getting Started:
    - quick-start/index.md
    - Setup: quick-start/setup.md
    - LLM interaction: quick-start/llm-interaction.md
    - Simple Chat Agent: quick-start/chat-agent.md
    - Task Delegation: quick-start/multi-agent-task-delegation.md
    - Two Agent Chat: quick-start/two-agent-chat-num.md
    - Three Agent Chat: quick-start/three-agent-chat-num.md
    - Agent with Tools/Functions: quick-start/chat-agent-tool.md
    - Three Agents, with Routing: quick-start/three-agent-chat-num-router.md
    - Agent with Retrieval: quick-start/chat-agent-docs.md
  # defer to gen-files + literate-nav
  - FAQ: FAQ.md
  - Notes-Updates:
      - Overview: notes/overview.md
      - XML-based Tools: notes/xml-tools.md
      - Async Streaming: notes/async-streaming.md
      - Knowledge Graphs: notes/knowledge-graphs.md
      - Gemini LLMs: notes/gemini.md
      - Large Tool Results: notes/large-tool-results.md
      - GLHF.chat Support: notes/glhf-chat.md
      - Structured Output: notes/structured-output.md
      - Tool Handler Name: notes/tool-message-handler.md
<<<<<<< HEAD
      - Llama.cpp Embeddings: notes/llama-cpp-embeddings.md
=======
      - Custom Azure OpenAI client: notes/custom-azure-client.md
>>>>>>> 0cc082c0

  - Examples:
    - Guide: examples/guide.md
    - Hierarchical Agent Computation: examples/agent-tree.md
    - Demos:
      - Audience Targeting: demos/targeting/audience-targeting.md
  - Tutorials:
    - Langroid Tour: tutorials/langroid-tour.md
    - Local LLM Setup: tutorials/local-llm-setup.md
    - Non-OpenAI LLMs: tutorials/non-openai-llms.md
    - SQLChatAgent: tutorials/postgresql-agent.md
    - LLM Usage Options: tutorials/llm-usage-options.md
  - Code/API Docs: reference/
#  - API Documentation:
#    - language_models: api/language_models_base.md


markdown_extensions:
  - footnotes
  - toc:
      permalink: true
  - attr_list
  - md_in_html
  - pymdownx.emoji:
      emoji_index: !!python/name:material.extensions.emoji.twemoji
      emoji_generator: !!python/name:material.extensions.emoji.to_svg
  - admonition
  - pymdownx.details
  - pymdownx.superfences
  - pymdownx.highlight:
      anchor_linenums: true
      line_spans: __span
      pygments_lang_class: true
      use_pygments: true
  - pymdownx.inlinehilite
  - pymdownx.snippets
  - pymdownx.arithmatex:
      generic: true
  - markdown.extensions.attr_list:
extra_javascript:
  - javascripts/mathjax.js
  - https://polyfill.io/v3/polyfill.min.js?features=es6
  - https://cdn.jsdelivr.net/npm/mathjax@3/es5/tex-mml-chtml.js

<|MERGE_RESOLUTION|>--- conflicted
+++ resolved
@@ -109,11 +109,8 @@
       - GLHF.chat Support: notes/glhf-chat.md
       - Structured Output: notes/structured-output.md
       - Tool Handler Name: notes/tool-message-handler.md
-<<<<<<< HEAD
       - Llama.cpp Embeddings: notes/llama-cpp-embeddings.md
-=======
       - Custom Azure OpenAI client: notes/custom-azure-client.md
->>>>>>> 0cc082c0
 
   - Examples:
     - Guide: examples/guide.md
