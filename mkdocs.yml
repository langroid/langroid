--- conflicted
+++ resolved
@@ -103,13 +103,10 @@
       - Overview: notes/overview.md
       - XML-based Tools: notes/xml-tools.md
       - Async Streaming: notes/async-streaming.md
-<<<<<<< HEAD
-      - Structured Output: notes/structured-output.md
-=======
       - Knowledge Graphs: notes/knowledge-graphs.md
       - Gemini LLMs: notes/gemini.md
       - Large Tool Results: notes/large-tool-results.md
->>>>>>> f2decea2
+      - Structured Output: notes/structured-output.md
 
   - Examples:
     - Guide: examples/guide.md
