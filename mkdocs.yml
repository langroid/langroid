--- conflicted
+++ resolved
@@ -121,11 +121,8 @@
       - Pinecone: notes/pinecone.md
       - Tavily Search Tool: notes/tavily_search.md
       - Marker Pdf Parser: notes/marker-pdf.md
-<<<<<<< HEAD
       - URLLoader : notes/url_loader.md
-=======
       - LangDB AI Gateway: notes/langdb.md
->>>>>>> 23398fac
 
   - Examples:
     - Guide: examples/guide.md
