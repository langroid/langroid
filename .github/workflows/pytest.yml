name: Pytest

on:
  push:
    paths:
      - "langroid/**"
      - "tests/**"
      - ".github/workflows/pytest.yml"
    branches:
      - main
  pull_request:
<<<<<<< HEAD
    types:
      - ready_for_review
    branches:
      - main
=======
      branches:
        - main

>>>>>>> cc9d8794

jobs:
  cancel:
    if: "contains(github.event.head_commit.message, 'notest') == false"
    name: Cancel Previous Runs
    runs-on: ubuntu-latest
    timeout-minutes: 3
    steps:
      - name: Cancel Previous Workflow Runs
        uses: styfle/cancel-workflow-action@0.9.1
        with:
          access_token: ${{ github.token }}
  pytest:
    if: "contains(github.event.head_commit.message, 'notest') == false"    
    runs-on: ubuntu-latest
    services:
      meilisearch:
        image: getmeili/meilisearch:latest
        ports:
          - 7700:7700
        options: --env MEILI_MASTER_KEY=masterKey
      arangodb:
        image: arangodb:latest
        ports:
          - 8529:8529
        env:
          ARANGO_ROOT_PASSWORD: rootpassword
      neo4j:
        image: neo4j:latest
        ports:
          - 7687:7687
          - 7474:7474
        env:
          NEO4J_AUTH: neo4j/password

    env:
      CI: true # allows conditional skipping of tests based on this env var
      OPENAI_API_KEY: ${{ secrets.OPENAI_KEY }}
      GEMINI_API_KEY: ${{ secrets.GEMINI_API_KEY }}
      GITHUB_ACCESS_TOKEN: ${{ secrets.GH_ACCESS_TOKEN }}
      REDIS_PASSWORD: ${{ secrets.REDIS_PASSWORD }}
      REDIS_HOST: ${{ secrets.REDIS_HOST }}
      REDIS_PORT: ${{ secrets.REDIS_PORT }}
      MOMENTO_AUTH_TOKEN: ${{ secrets.MOMENTO_AUTH_TOKEN }}
      MOMENTO_API_KEY: ${{ secrets.MOMENTO_API_KEY }}
      QDRANT_API_KEY: ${{ secrets.QDRANT_API_KEY }}
      QDRANT_API_URL: ${{ secrets.QDRANT_API_URL }}
      CODECOV_TOKEN: ${{ secrets.CODECOV_TOKEN }}
      GOOGLE_API_KEY: ${{ secrets.GOOGLE_API_KEY }}
      GOOGLE_CSE_ID: ${{ secrets.GOOGLE_CSE_ID }}
      WEAVIATE_API_KEY: ${{ secrets.WEAVIATE_API_KEY }}
      WEAVIATE_API_URL: ${{ secrets.WEAVIATE_API_URL }}

      # Azure OpenAI env vars
      AZURE_OPENAI_API_KEY: ${{ secrets.AZURE_OPENAI_API_KEY }}
      AZURE_OPENAI_API_BASE: ${{ secrets.AZURE_OPENAI_API_BASE }}
      AZURE_OPENAI_API_VERSION: "2023-05-15"
      AZURE_OPENAI_DEPLOYMENT_NAME: ${{ secrets.AZURE_OPENAI_DEPLOYMENT_NAME }}
      AZURE_OPENAI_MODEL_NAME: ${{ secrets.AZURE_GPT_MODEL_NAME }} 
      AZURE_OPENAI_MODEL_VERSION: ${{ secrets.AZURE_OPENAI_MODEL_VERSION }}
      
    steps:
    - name: Check out repository
      uses: actions/checkout@v3
    - name: Increase ulimit
      run: ulimit -n 4096
    - name: Set up Python
      uses: actions/setup-python@v4
      with:
        python-version: 3.11  # Replace with your desired Python version

    - name: Install dependencies
      run: |
        sudo apt-get update
        sudo apt-get install -y libmagic1
        sudo apt-get install -y poppler-utils tesseract-ocr
    # - name: Restore uv cache
    #   uses: actions/cache@v4
    #   with:
    #     path: ~/.local
    #     key: uv-${{ runner.os }}-${{ hashFiles('uv.lock') }}
    #     restore-keys: |
    #       uv-${{ runner.os }}-${{ hashFiles('uv.lock') }}
    #       uv-${{ runner.os }}

    - name: Setup uv
      uses: astral-sh/setup-uv@v5
      with: 
        enable-cache: true
        cache-dependency-glob: "uv.lock"

    # - name: Load cached venv
    #   id: cached-uv-dependencies
    #   uses: actions/cache@v4
    #   with:
    #       path: .venv
    #       key: venv-${{ runner.os }}-${{ steps.setup-python.outputs.python-version }}-${{ hashFiles('uv.lock') }}
    
    - name: Install project dependencies with uv
      # if: steps.cached-uv-dependencies.outputs.cache-hit != 'true'
      run: |
        uv sync --dev \
          --extra neo4j \
          --extra arango \
          --extra lancedb \
          --extra momento \
          --extra meilisearch \
          --extra chromadb \
          --extra docling \
          --extra pymupdf4llm \
          --extra weaviate \
          --extra hf-embeddings \
          --extra unstructured \
          --extra pdf-parsers \
          --extra docx \
          --extra sql \
          --extra fastembed
      
    

    - name: Download ALL NLTK data (needed by unstructured and others)
      run: uv run python -c "import nltk; nltk.download('all')"

    - name: Dump dependencies to file
      run: uv pip freeze > requirements_github.txt

    - name: Upload dependencies file
      uses: actions/upload-artifact@v4
      with:
        name: github-dependencies
        path: requirements_github.txt


    - name: Run ALL tests with coverage (GPT-4o-mini)
      id: first_test
      env:
        PYTEST_ADDOPTS: "-p no:logging"
      run: |
        uv run pytest --m gpt-4o-mini --cov langroid --cov-config .coveragerc \
          -rf -vv --log-cli-level=INFO --show-capture=no \
          -n auto --timeout=300 \
          --first-test-file=tests/main/sql_chat/test_sql_chat_agent.py \
          --first-test-file=tests/extras/test_hf_embeddings.py \
          --first-test-file=tests/extras/test_gemini_embeddings.py \
          --first-test-file=tests/extras/test_fastembed_embeddings.py \
          --first-test-file=tests/main/test_llm.py \
          --first-test-file=tests/main/test_task.py \
          --first-test-file=tests/main/test_llm_async.py \
          --first-test-file=tests/main/test_task_inf_loop.py \
          --first-test-file=tests/main/test_lance_doc_chat_agent.py \
          tests/main
      continue-on-error: true

    - name: Retry FAILED tests ONLY with GPT-4o instead of GPT-4o-mini
      id: second_test
      if: steps.first_test.outcome == 'failure'
      env:
        PYTEST_ADDOPTS: "-p no:logging"
      run: |
        uv run pytest --cov langroid --cov-append --cov-config .coveragerc \
          -rf -vv --log-cli-level=INFO --show-capture=no \
          -n auto --timeout=300 \
          --first-test-file=tests/main/sql_chat/test_sql_chat_agent.py \
          --first-test-file=tests/main/test_llm.py \
          --first-test-file=tests/main/test_task.py \
          --first-test-file=tests/main/test_llm_async.py \
          --first-test-file=tests/main/test_task_inf_loop.py \
          --first-test-file=tests/main/test_lance_doc_chat_agent.py \
          --lf --last-failed-no-failures none \
          tests/main tests/extras/test_hf_embeddings.py \
          tests/extras/test_fastembed_embeddings.py
      continue-on-error: true

    - name: Retry FAILED tests ONLY without cache (GPT-4o)
      id: third_test
      if: steps.second_test.outcome == 'failure'
      env:
        PYTEST_ADDOPTS: "-p no:logging"
      run: |
        uv run pytest --nc --cov langroid --cov-append --cov-config .coveragerc \
          -rf --show-capture=no --timeout=300 -n auto \
          --first-test-file=tests/main/sql_chat/test_sql_chat_agent.py \
          --first-test-file=tests/main/test_llm.py \
          --first-test-file=tests/main/test_llm_async.py \
          --first-test-file=tests/main/test_task_inf_loop.py \
          --first-test-file=tests/main/test_task.py \
          --first-test-file=tests/main/test_lance_doc_chat_agent.py \
          --lf --last-failed-no-failures none \
          tests/main tests/extras/test_hf_embeddings.py \
          tests/extras/test_fastembed_embeddings.py
    - name: Generate final coverage report from all runs
      run: uv run coverage report

    - name: Generate XML coverage report
      run: uv run coverage xml
    - name: Upload coverage to Codecov
      uses: codecov/codecov-action@v4
      with:
        file: ./coverage.xml
        flags: unittests
        name: codecov-umbrella
        fail_ci_if_error: false
      env:
        CODECOV_TOKEN: ${{ secrets.CODECOV_TOKEN }}<|MERGE_RESOLUTION|>--- conflicted
+++ resolved
@@ -9,16 +9,12 @@
     branches:
       - main
   pull_request:
-<<<<<<< HEAD
+
     types:
       - ready_for_review
     branches:
       - main
-=======
-      branches:
-        - main
-
->>>>>>> cc9d8794
+
 
 jobs:
   cancel:
