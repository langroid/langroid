name: Pytest

on:
  push:
    paths:
      - "langroid/**"
      - "tests/**"
      - ".github/workflows/pytest.yml"
    branches:
      - main
  pull_request:

    types:
      - ready_for_review
    branches:
      - main


jobs:
  cancel:
    if: "contains(github.event.head_commit.message, 'notest') == false"
    name: Cancel Previous Runs
    runs-on: ubuntu-latest
    timeout-minutes: 3
    steps:
      - name: Cancel Previous Workflow Runs
        uses: styfle/cancel-workflow-action@0.9.1
        with:
          access_token: ${{ github.token }}
  pytest:
    if: "contains(github.event.head_commit.message, 'notest') == false"    
    runs-on: ubuntu-latest
    services:
      meilisearch:
        image: getmeili/meilisearch:latest
        ports:
          - 7700:7700
        options: --env MEILI_MASTER_KEY=masterKey
      arangodb:
        image: arangodb:latest
        ports:
          - 8529:8529
        env:
          ARANGO_ROOT_PASSWORD: rootpassword
      neo4j:
        image: neo4j:latest
        ports:
          - 7687:7687
          - 7474:7474
        env:
          NEO4J_AUTH: neo4j/password

    env:
      CI: true # allows conditional skipping of tests based on this env var
      OPENAI_API_KEY: ${{ secrets.OPENAI_KEY }}
      GEMINI_API_KEY: ${{ secrets.GEMINI_API_KEY }}
      GITHUB_ACCESS_TOKEN: ${{ secrets.GH_ACCESS_TOKEN }}
      REDIS_PASSWORD: ${{ secrets.REDIS_PASSWORD }}
      REDIS_HOST: ${{ secrets.REDIS_HOST }}
      REDIS_PORT: ${{ secrets.REDIS_PORT }}
      MOMENTO_AUTH_TOKEN: ${{ secrets.MOMENTO_AUTH_TOKEN }}
      MOMENTO_API_KEY: ${{ secrets.MOMENTO_API_KEY }}
      QDRANT_API_KEY: ${{ secrets.QDRANT_API_KEY }}
      QDRANT_API_URL: ${{ secrets.QDRANT_API_URL }}
      CODECOV_TOKEN: ${{ secrets.CODECOV_TOKEN }}
      GOOGLE_API_KEY: ${{ secrets.GOOGLE_API_KEY }}
      GOOGLE_CSE_ID: ${{ secrets.GOOGLE_CSE_ID }}
      WEAVIATE_API_KEY: ${{ secrets.WEAVIATE_API_KEY }}
      WEAVIATE_API_URL: ${{ secrets.WEAVIATE_API_URL }}
<<<<<<< HEAD
      EXA_API_KEY: ${{ secrets.EXA_API_KEY }}
      TAVILY_API_KEY: ${{ secrets.TAVILY_API_KEY }}
=======
      POSTGRES_CONNECTION_STRING: ${{ secrets.POSTGRES_CONNECTION_STRING }}
>>>>>>> b142c52c

      # Azure OpenAI env vars
      AZURE_OPENAI_API_KEY: ${{ secrets.AZURE_OPENAI_API_KEY }}
      AZURE_OPENAI_API_BASE: ${{ secrets.AZURE_OPENAI_API_BASE }}
      AZURE_OPENAI_API_VERSION: "2023-05-15"
      AZURE_OPENAI_DEPLOYMENT_NAME: ${{ secrets.AZURE_OPENAI_DEPLOYMENT_NAME }}
      AZURE_OPENAI_MODEL_NAME: ${{ secrets.AZURE_GPT_MODEL_NAME }} 
      AZURE_OPENAI_MODEL_VERSION: ${{ secrets.AZURE_OPENAI_MODEL_VERSION }}
      
    steps:
    - name: Check out repository
      uses: actions/checkout@v3
    - name: Increase ulimit
      run: ulimit -n 4096
    - name: Set up Python
      uses: actions/setup-python@v4
      with:
        python-version: 3.11  # Replace with your desired Python version

    - name: Install dependencies
      run: |
        sudo apt-get update
        sudo apt-get install -y libmagic1
        sudo apt-get install -y poppler-utils tesseract-ocr
    # - name: Restore uv cache
    #   uses: actions/cache@v4
    #   with:
    #     path: ~/.local
    #     key: uv-${{ runner.os }}-${{ hashFiles('uv.lock') }}
    #     restore-keys: |
    #       uv-${{ runner.os }}-${{ hashFiles('uv.lock') }}
    #       uv-${{ runner.os }}

    - name: Setup uv
      uses: astral-sh/setup-uv@v5
      with: 
        enable-cache: true
        cache-dependency-glob: "uv.lock"

    # - name: Load cached venv
    #   id: cached-uv-dependencies
    #   uses: actions/cache@v4
    #   with:
    #       path: .venv
    #       key: venv-${{ runner.os }}-${{ steps.setup-python.outputs.python-version }}-${{ hashFiles('uv.lock') }}
    
    - name: Install project dependencies with uv
      # if: steps.cached-uv-dependencies.outputs.cache-hit != 'true'
      run: |
        uv sync --dev \
          --extra neo4j \
          --extra arango \
          --extra lancedb \
          --extra momento \
          --extra meilisearch \
          --extra chromadb \
          --extra docling \
          --extra pymupdf4llm \
          --extra weaviate \
          --extra pinecone \
          --extra postgres\
          --extra hf-embeddings \
          --extra unstructured \
          --extra pdf-parsers \
          --extra docx \
          --extra sql \
          --extra tavily \
          --extra fastembed
      
    

    - name: Download ALL NLTK data (needed by unstructured and others)
      run: uv run python -c "import nltk; nltk.download('all')"

    - name: Dump dependencies to file
      run: uv pip freeze > requirements_github.txt

    - name: Upload dependencies file
      uses: actions/upload-artifact@v4
      with:
        name: github-dependencies
        path: requirements_github.txt


    - name: Run ALL tests with coverage (GPT-4o-mini)
      id: first_test
      env:
        PYTEST_ADDOPTS: "-p no:logging"
      run: |
        uv run pytest --m gpt-4o-mini --cov langroid --cov-config .coveragerc \
          -rf -vv --log-cli-level=INFO --show-capture=no \
          -n auto --timeout=300 \
          --first-test-file=tests/main/sql_chat/test_sql_chat_agent.py \
          --first-test-file=tests/extras/test_hf_embeddings.py \
          --first-test-file=tests/extras/test_gemini_embeddings.py \
          --first-test-file=tests/extras/test_fastembed_embeddings.py \
          --first-test-file=tests/main/test_llm.py \
          --first-test-file=tests/main/test_task.py \
          --first-test-file=tests/main/test_llm_async.py \
          --first-test-file=tests/main/test_task_inf_loop.py \
          --first-test-file=tests/main/test_lance_doc_chat_agent.py \
          tests/main
      continue-on-error: true

    - name: Retry FAILED tests ONLY with GPT-4o instead of GPT-4o-mini
      id: second_test
      if: steps.first_test.outcome == 'failure'
      env:
        PYTEST_ADDOPTS: "-p no:logging"
      run: |
        uv run pytest --cov langroid --cov-append --cov-config .coveragerc \
          -rf -vv --log-cli-level=INFO --show-capture=no \
          -n auto --timeout=300 \
          --first-test-file=tests/main/sql_chat/test_sql_chat_agent.py \
          --first-test-file=tests/main/test_llm.py \
          --first-test-file=tests/main/test_task.py \
          --first-test-file=tests/main/test_llm_async.py \
          --first-test-file=tests/main/test_task_inf_loop.py \
          --first-test-file=tests/main/test_lance_doc_chat_agent.py \
          --lf --last-failed-no-failures none \
          tests/main tests/extras/test_hf_embeddings.py \
          tests/extras/test_fastembed_embeddings.py
      continue-on-error: true

    - name: Retry FAILED tests ONLY without cache (GPT-4o)
      id: third_test
      if: steps.second_test.outcome == 'failure'
      env:
        PYTEST_ADDOPTS: "-p no:logging"
      run: |
        uv run pytest --nc --cov langroid --cov-append --cov-config .coveragerc \
          -rf --show-capture=no --timeout=300 -n auto \
          --first-test-file=tests/main/sql_chat/test_sql_chat_agent.py \
          --first-test-file=tests/main/test_llm.py \
          --first-test-file=tests/main/test_llm_async.py \
          --first-test-file=tests/main/test_task_inf_loop.py \
          --first-test-file=tests/main/test_task.py \
          --first-test-file=tests/main/test_lance_doc_chat_agent.py \
          --lf --last-failed-no-failures none \
          tests/main tests/extras/test_hf_embeddings.py \
          tests/extras/test_fastembed_embeddings.py
    - name: Generate final coverage report from all runs
      run: uv run coverage report

    - name: Generate XML coverage report
      run: uv run coverage xml
    - name: Upload coverage to Codecov
      uses: codecov/codecov-action@v4
      with:
        file: ./coverage.xml
        flags: unittests
        name: codecov-umbrella
        fail_ci_if_error: false
      env:
        CODECOV_TOKEN: ${{ secrets.CODECOV_TOKEN }}<|MERGE_RESOLUTION|>--- conflicted
+++ resolved
@@ -67,12 +67,9 @@
       GOOGLE_CSE_ID: ${{ secrets.GOOGLE_CSE_ID }}
       WEAVIATE_API_KEY: ${{ secrets.WEAVIATE_API_KEY }}
       WEAVIATE_API_URL: ${{ secrets.WEAVIATE_API_URL }}
-<<<<<<< HEAD
       EXA_API_KEY: ${{ secrets.EXA_API_KEY }}
       TAVILY_API_KEY: ${{ secrets.TAVILY_API_KEY }}
-=======
       POSTGRES_CONNECTION_STRING: ${{ secrets.POSTGRES_CONNECTION_STRING }}
->>>>>>> b142c52c
 
       # Azure OpenAI env vars
       AZURE_OPENAI_API_KEY: ${{ secrets.AZURE_OPENAI_API_KEY }}
