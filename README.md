--- conflicted
+++ resolved
@@ -136,13 +136,10 @@
 <summary> <b>Click to expand</b></summary>
 
 - **Nov 2024:**
-<<<<<<< HEAD
-  - **[0.23.0](https://langroid.github.io/langroid/notes/structured-output/)**: 
-     Enables support for `Agent`s with strict JSON schema output format and strict mode for the OpenAI tools API.
-=======
+  - **[0.24.0](https://langroid.github.io/langroid/notes/structured-output/)**: 
+     Enables support for `Agent`s with strict JSON schema output format on compatible LLMs and strict mode for the OpenAI tools API.
   - **[0.23.0](https://langroid.github.io/langroid/tutorials/local-llm-setup/#local-llms-hosted-on-glhfchat)**: 
       support for LLMs (e.g. `Qwen2.5-Coder-32b-Instruct`) hosted on glhf.chat 
->>>>>>> 82ebba38
   - **[0.22.0](https://langroid.github.io/langroid/notes/large-tool-results/)**: 
      Optional parameters to truncate large tool results.
   - **[0.21.0](https://langroid.github.io/langroid/notes/gemini/)** Direct support for Gemini models via OpenAI client instead of using LiteLLM.
