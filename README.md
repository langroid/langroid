<div align="center">
  <img src="docs/assets/langroid-card-lambda-ossem-rust-1200-630.png" alt="Logo" 
        width="400" align="center">
</div>

<div align="center">

[![PyPI - Version](https://img.shields.io/pypi/v/langroid)](https://pypi.org/project/langroid/)
[![Pytest](https://github.com/langroid/langroid/actions/workflows/pytest.yml/badge.svg)](https://github.com/langroid/langroid/actions/workflows/pytest.yml)
[![codecov](https://codecov.io/gh/langroid/langroid/branch/main/graph/badge.svg?token=H94BX5F0TE)](https://codecov.io/gh/langroid/langroid)
[![Multi-Architecture DockerHub](https://github.com/langroid/langroid/actions/workflows/docker-publish.yml/badge.svg)](https://github.com/langroid/langroid/actions/workflows/docker-publish.yml)

[![Static Badge](https://img.shields.io/badge/Documentation-blue?link=https%3A%2F%2Flangroid.github.io%2Flangroid%2F&link=https%3A%2F%2Flangroid.github.io%2Flangroid%2F)](https://langroid.github.io/langroid)
[![Open in Colab](https://colab.research.google.com/assets/colab-badge.svg)](https://colab.research.google.com/github/langroid/langroid/blob/main/examples/langroid_quick_examples.ipynb)
[![Discord](https://img.shields.io/badge/Discord-%235865F2.svg?style=flat&logo=discord&logoColor=white)](https://discord.gg/ZU36McDgDs)
[![Substack](https://img.shields.io/badge/Substack-%23006f5c.svg?style=flat&logo=substack&logoColor=FF6719)](https://langroid.substack.com/p/langroid-harness-llms-with-multi-agent-programming)
</div>

<h3 align="center">
  <a target="_blank" 
    href="https://langroid.github.io/langroid/" rel="dofollow">
      <strong>Documentation</strong></a>
  &middot;
  <a target="_blank" href="https://github.com/langroid/langroid-examples" rel="dofollow">
      <strong>Examples Repo</strong></a>
  &middot;
  <a target="_blank" href="https://discord.gg/ZU36McDgDs" rel="dofollow">
      <strong>Discord</strong></a>
  &middot;
  <a target="_blank" href="./CONTRIBUTING.md" rel="dofollow">
      <strong>Contributing</strong></a>

  <br />
</h3>

`Langroid` is an intuitive, lightweight, extensible and principled
Python framework to easily build LLM-powered applications. 
You set up Agents, equip them with optional components (LLM, 
vector-store and methods), assign them tasks, and have them 
collaboratively solve a problem by exchanging messages. 
This Multi-Agent paradigm is inspired by the
[Actor Framework](https://en.wikipedia.org/wiki/Actor_model)
(but you do not need to know anything about this!). 

`Langroid` is a fresh take on LLM app-development, where considerable thought has gone 
into simplifying the developer experience; it does not use `Langchain`.

We welcome contributions -- See the [contributions](./CONTRIBUTING.md) document
for ideas on what to contribute.

**Questions, Feedback, Ideas? Join us on [Discord](https://discord.gg/ZU36McDgDs)!**

<details>
<summary> <b>:fire: Updates/Releases</b></summary>

- **Oct 2023:**
<<<<<<< HEAD
  - **0.1.100:** API update: all of Langroid is accessible with a single import, i.e. `import langroid as lr`. See the [documentation]("https://langroid.github.io/langroid/") for usage.
=======
  - **0.1.102:** `DocChatAgentConfig.n_neighbor_chunks > 0` allows returning context chunks around match. 
>>>>>>> d6049af0
  - **0.1.99:** Convenience batch functions to run tasks, agent methods on a list of inputs concurrently in async mode. See examples in [test_batch.py](https://github.com/langroid/langroid/blob/main/tests/main/test_batch.py).
  - **0.1.95:** Added support for [Momento Serverless Vector Index](https://docs.momentohq.com/vector-index)
  - **0.1.94:** Added support for [LanceDB](https://lancedb.github.io/lancedb/) vector-store -- allows vector, Full-text, SQL search.
  - **0.1.84:** Added [LiteLLM](https://docs.litellm.ai/docs/providers), so now Langroid can be used with over 100 LLM providers (remote or local)! 
     See guide [here](https://langroid.github.io/langroid/tutorials/non-openai-llms/).
- **Sep 2023:**
  - **0.1.78:** Async versions of several Task, Agent and LLM methods; 
      Nested Pydantic classes are now supported for LLM Function-calling, Tools, Structured Output.    
  - **0.1.76:** DocChatAgent: support for loading `docx` files (preliminary).
  - **0.1.72:** Many improvements to DocChatAgent: better embedding model, 
          hybrid search to improve retrieval, better pdf parsing, re-ranking retrieved results with cross-encoders. 
  - **Use with local LLama Models:** see tutorial [here](https://langroid.github.io/langroid/blog/2023/09/14/using-langroid-with-local-llms/)
  - **Langroid Blog/Newsletter Launched!**: First post is [here](https://substack.com/notes/post/p-136704592) -- Please subscribe to stay updated. 
  - **0.1.56:** Support Azure OpenAI. 
  - **0.1.55:** Improved [`SQLChatAgent`](https://github.com/langroid/langroid/blob/main/langroid/agent/special/sql/sql_chat_agent.py) that efficiently retrieves relevant schema info when translating natural language to SQL.  
- **Aug 2023:**
  - **[Hierarchical computation](https://langroid.github.io/langroid/examples/agent-tree/)** example using Langroid agents and task orchestration.
  - **0.1.51:** Support for global state, see [test_global_state.py](tests/main/test_global_state.py).
  - **:whale: Langroid Docker image**, available, see instructions below.
  - [**RecipientTool**](langroid/agent/tools/recipient_tool.py) enables (+ enforces) LLM to 
specify an intended recipient when talking to 2 or more agents. 
See [this test](tests/main/test_recipient_tool.py) for example usage.
  - **Example:** [Answer questions](examples/docqa/chat-search.py) using Google Search + vecdb-retrieval from URL contents. 
  - **0.1.39:** [`GoogleSearchTool`](langroid/agent/tools/google_search_tool.py) to enable Agents (their LLM) to do Google searches via function-calling/tools.
    See [this chat example](examples/basic/chat-search.py) for how easy it is to add this tool to an agent.
  - **Colab notebook** to try the quick-start examples: [![Open in Colab](https://colab.research.google.com/assets/colab-badge.svg)](https://colab.research.google.com/github/langroid/langroid/blob/main/examples/langroid_quick_examples.ipynb) 
  - **0.1.37:** Added [`SQLChatAgent`](langroid/agent/special/sql_chat_agent.py) -- thanks to our latest contributor [Rithwik Babu](https://github.com/rithwikbabu)!
  - Multi-agent Example: [Autocorrect chat](examples/basic/autocorrect.py)
- **July 2023:** 
  - **0.1.30:** Added [`TableChatAgent`](langroid/agent/special/table_chat_agent.py) to 
    [chat](examples/data-qa/table_chat.py) with tabular datasets (dataframes, files, URLs): LLM generates Pandas code,
    and code is executed using Langroid's tool/function-call mechanism. 
  - **Demo:** 3-agent system for Audience [Targeting](https://langroid.github.io/langroid/demos/targeting/audience-targeting/).
  - **0.1.27**: Added [support](langroid/cachedb/momento_cachedb.py) 
    for [Momento Serverless Cache](https://www.gomomento.com/) as an alternative to Redis.
  - **0.1.24**: [`DocChatAgent`](langroid/agent/special/doc_chat_agent.py) 
    now [accepts](langroid/parsing/document_parser.py) PDF files or URLs.

</details>

# :rocket: Demo
Suppose you want to extract structured information about the key terms 
of a commercial lease document. You can easily do this with Langroid using a two-agent system,
as we show in the [langroid-examples](https://github.com/langroid/langroid-examples/blob/main/examples/docqa/chat_multi_extract.py) repo.
The demo showcases just a few of the many features of Langroid, such as:
- Multi-agent collaboration: `LeaseExtractor` is in charge of the task, and its LLM (GPT4) generates questions 
to be answered by the `DocAgent`.
- Retrieval augmented question-answering, with **source-citation**: `DocAgent` LLM (GPT4) uses retrieval from a vector-store to 
answer the `LeaseExtractor`'s questions, cites the specific excerpt supporting the answer. 
- Function-calling (also known as tool/plugin): When it has all the information it 
needs, the `LeaseExtractor` LLM presents the information in a structured 
format using a Function-call. 

Here is what it looks like in action 
(a pausable mp4 video is [here](https://vimeo.com/871429249)).

![Demo](docs/assets/demos/lease-extractor-demo.gif)


# :zap: Highlights

- **Agents as first-class citizens:** The [Agent](https://langroid.github.io/langroid/reference/agent/base/#langroid.agent.base.Agent) class encapsulates LLM conversation state,
  and optionally a vector-store and tools. Agents are a core abstraction in Langroid;
  Agents act as _message transformers_, and by default provide 3 _responder_ methods, one corresponding to each entity: LLM, Agent, User.
- **Tasks:** A [Task](https://langroid.github.io/langroid/reference/agent/task/) class wraps an Agent, and gives the agent instructions (or roles, or goals), 
  manages iteration over an Agent's responder methods, 
  and orchestrates multi-agent interactions via hierarchical, recursive
  task-delegation. The `Task.run()` method has the same 
  type-signature as an Agent's responder's methods, and this is key to how 
  a task of an agent can delegate to other sub-tasks: from the point of view of a Task,
  sub-tasks are simply additional responders, to be used in a round-robin fashion 
  after the agent's own responders.
- **Modularity, Reusabilily, Loose coupling:** The `Agent` and `Task` abstractions allow users to design
  Agents with specific skills, wrap them in Tasks, and combine tasks in a flexible way.
- **LLM Support**: Langroid supports OpenAI LLMs as well as LLMs from hundreds of 
providers (local/open or remote/commercial) via proxy libraries and local model servers
such as [LiteLLM](https://docs.litellm.ai/docs/providers) that in effect mimic the OpenAI API. 
- **Caching of LLM responses:** Langroid supports [Redis](https://redis.com/try-free/) and 
  [Momento](https://www.gomomento.com/) to cache LLM responses.
- **Vector-stores**: [Qdrant](https://qdrant.tech/) and [Chroma](https://www.trychroma.com/) are currently supported.
  Vector stores allow for Retrieval-Augmented-Generation (RAG).
- **Grounding and source-citation:** Access to external documents via vector-stores 
   allows for grounding and source-citation.
- **Observability, Logging, Lineage:** Langroid generates detailed logs of multi-agent interactions and
  maintains provenance/lineage of messages, so that you can trace back
  the origin of a message.
- **Tools/Plugins/Function-calling**: Langroid supports OpenAI's recently
  released [function calling](https://platform.openai.com/docs/guides/gpt/function-calling)
  feature. In addition, Langroid has its own native equivalent, which we
  call **tools** (also known as "plugins" in other contexts). Function
  calling and tools have the same developer-facing interface, implemented
  using [Pydantic](https://docs.pydantic.dev/latest/),
  which makes it very easy to define tools/functions and enable agents
  to use them. Benefits of using Pydantic are that you never have to write
  complex JSON specs for function calling, and when the LLM
  hallucinates malformed JSON, the Pydantic error message is sent back to
  the LLM so it can fix it!

--- 

# :gear: Installation and Setup

### Install `langroid`
Langroid requires Python 3.11+. We recommend using a virtual environment.
Use `pip` to install `langroid` (from PyPi) to your virtual environment:
```bash
pip install langroid
```
The core Langroid package lets you use OpenAI Embeddings models via their API. 
If you instead want to use the `sentence-transformers` embedding models from HuggingFace, 
install Langroid like this: 
```bash
pip install langroid[hf-embeddings]
```

<details>
<summary><b>Optional Installs for using SQL Chat with a PostgreSQL DB </b></summary>

If you are using `SQLChatAgent` 
(e.g. the script [`examples/data-qa/sql-chat/sql_chat.py`](examples/data-qa/sql-chat/sql_chat.py)),
with a postgres db, you will need to:

- Install PostgreSQL dev libraries for your platform, e.g.
  - `sudo apt-get install libpq-dev` on Ubuntu,
  - `brew install postgresql` on Mac, etc.
- Install langroid with the postgres extra, e.g. `pip install langroid[postgres]`
  or `poetry add langroid[postgres]` or `poetry install -E postgres`.
  If this gives you an error, try `pip install psycopg2-binary` in your virtualenv.
</details>

### Set up environment variables (API keys, etc)

To get started, all you need is an OpenAI API Key.
If you don't have one, see [this OpenAI Page](https://help.openai.com/en/collections/3675940-getting-started-with-openai-api).
Currently only OpenAI models are supported. Others will be added later
(Pull Requests welcome!).

In the root of the repo, copy the `.env-template` file to a new file `.env`: 
```bash
cp .env-template .env
```
Then insert your OpenAI API Key. 
Your `.env` file should look like this:
```bash
OPENAI_API_KEY=your-key-here-without-quotes
````

Alternatively, you can set this as an environment variable in your shell
(you will need to do this every time you open a new shell):
```bash
export OPENAI_API_KEY=your-key-here-without-quotes
```


<details>
<summary><b>Optional Setup Instructions (click to expand) </b></summary>

All of the following environment variable settings are optional, and some are only needed 
to use specific features (as noted below).

- **Qdrant** Vector Store API Key, URL. This is only required if you want to use Qdrant cloud.
  You can sign up for a free 1GB account at [Qdrant cloud](https://cloud.qdrant.io).
  If you skip setting up these, Langroid will use Qdrant in local-storage mode.
  Alternatively [Chroma](https://docs.trychroma.com/) is also currently supported. 
  We use the local-storage version of Chroma, so there is no need for an API key.
  Langroid uses Qdrant by default.
- **Redis** Password, host, port: This is optional, and only needed to cache LLM API responses
  using Redis Cloud. Redis [offers](https://redis.com/try-free/) a free 30MB Redis account
  which is more than sufficient to try out Langroid and even beyond.
  If you don't set up these, Langroid will use a pure-python 
  Redis in-memory cache via the [Fakeredis](https://fakeredis.readthedocs.io/en/latest/) library.
- **Momento** Serverless Caching of LLM API responses (as an alternative to Redis). 
   To use Momento instead of Redis:
  - enter your Momento Token in the `.env` file, as the value of `MOMENTO_AUTH_TOKEN` (see example file below),
  - in the `.env` file set `CACHE_TYPE=momento` (instead of `CACHE_TYPE=redis` which is the default).
- **GitHub** Personal Access Token (required for apps that need to analyze git
  repos; token-based API calls are less rate-limited). See this
  [GitHub page](https://docs.github.com/en/authentication/keeping-your-account-and-data-secure/managing-your-personal-access-tokens).
- **Google Custom Search API Credentials:** Only needed to enable an Agent to use the `GoogleSearchTool`.
  To use Google Search as an LLM Tool/Plugin/function-call, 
  you'll need to set up 
  [a Google API key](https://developers.google.com/custom-search/v1/introduction#identify_your_application_to_google_with_api_key),
  then [setup a Google Custom Search Engine (CSE) and get the CSE ID](https://developers.google.com/custom-search/docs/tutorial/creatingcse).
  (Documentation for these can be challenging, we suggest asking GPT4 for a step-by-step guide.)
  After obtaining these credentials, store them as values of 
  `GOOGLE_API_KEY` and `GOOGLE_CSE_ID` in your `.env` file. 
  Full documentation on using this (and other such "stateless" tools) is coming soon, but 
  in the meantime take a peek at this [chat example](examples/basic/chat-search.py), which 
  shows how you can easily equip an Agent with a `GoogleSearchtool`.
  


If you add all of these optional variables, your `.env` file should look like this:
```bash
OPENAI_API_KEY=your-key-here-without-quotes
GITHUB_ACCESS_TOKEN=your-personal-access-token-no-quotes
CACHE_TYPE=redis # or momento
REDIS_PASSWORD=your-redis-password-no-quotes
REDIS_HOST=your-redis-hostname-no-quotes
REDIS_PORT=your-redis-port-no-quotes
MOMENTO_AUTH_TOKEN=your-momento-token-no-quotes # instead of REDIS* variables
QDRANT_API_KEY=your-key
QDRANT_API_URL=https://your.url.here:6333 # note port number must be included
GOOGLE_API_KEY=your-key
GOOGLE_CSE_ID=your-cse-id
```
</details>

<details>
<summary><b>Optional setup instructions for Microsoft Azure OpenAI(click to expand)</b></summary> 

When using Azure OpenAI, additional environment variables are required in the 
`.env` file.
This page [Microsoft Azure OpenAI](https://learn.microsoft.com/en-us/azure/ai-services/openai/chatgpt-quickstart?tabs=command-line&pivots=programming-language-python#environment-variables)
provides more information, and you can set each environment variable as follows:

- `AZURE_API_KEY`, from the value of `API_KEY`
- `AZURE_OPENAI_API_BASE` from the value of `ENDPOINT`, typically looks like `https://your.domain.azure.com`.
- For `AZURE_OPENAI_API_VERSION`, you can use the default value in `.env-template`, and latest version can be found [here](https://learn.microsoft.com/en-us/azure/ai-services/openai/whats-new#azure-openai-chat-completion-general-availability-ga)
- `AZURE_OPENAI_DEPLOYMENT_NAME` is the name of the deployed model, which is defined by the user during the model setup 
- `AZURE_GPT_MODEL_NAME` GPT-3.5-Turbo or GPT-4 model names that you chose when you setup your Azure OpenAI account.

</details>

---

# :whale: Docker Instructions

We provide a containerized version of the [`langroid-examples`](https://github.com/langroid/langroid-examples) 
repository via this [Docker Image](https://hub.docker.com/r/langroid/langroid).
All you need to do is set up environment variables in the `.env` file.
Please follow these steps to setup the container:

```bash
# get the .env file template from `langroid` repo
wget https://github.com/langroid/langroid/blob/main/.env-template .env

# Edit the .env file with your favorite editor (here nano), 
# and add API keys as explained above
nano .env

# launch the container
docker run -it  -v ./.env:/.env langroid/langroid

# Use this command to run any of the scripts in the `examples` directory
python examples/<Path/To/Example.py> 
``` 



# :tada: Usage Examples

These are quick teasers to give a glimpse of what you can do with Langroid
and how your code would look. 

:warning: The code snippets below are intended to give a flavor of the code
and they are **not** complete runnable examples! For that we encourage you to 
consult the [`langroid-examples`](https://github.com/langroid/langroid-examples) 
repository.

:information_source: The various LLM prompts and instructions in Langroid
have been tested to work well with GPT4.
Switching to GPT3.5-Turbo is easy via a config flag
(e.g., `cfg = OpenAIGPTConfig(chat_model=OpenAIChatModel.GPT3_5_TURBO)`),
and may suffice for some applications, but in general you may see inferior results.


:book: Also see the
[`Getting Started Guide`](https://langroid.github.io/langroid/quick-start/)
for a detailed tutorial.



Click to expand any of the code examples below.
All of these can be run in a Colab notebook:
[![Open in Colab](https://colab.research.google.com/assets/colab-badge.svg)](https://colab.research.google.com/github/langroid/langroid/blob/main/examples/langroid_quick_examples.ipynb)

<details>
<summary> <b> Direct interaction with OpenAI LLM </b> </summary>

```python
from langroid.language_models.openai_gpt import ( 
        OpenAIGPTConfig, OpenAIChatModel, OpenAIGPT,
)
from langroid.language_models.base import LLMMessage, Role

cfg = OpenAIGPTConfig(chat_model=OpenAIChatModel.GPT4)

mdl = OpenAIGPT(cfg)

messages = [
  LLMMessage(content="You are a helpful assistant",  role=Role.SYSTEM), 
  LLMMessage(content="What is the capital of Ontario?",  role=Role.USER),
]
response = mdl.chat(messages, max_tokens=200)
print(response.message)
```
</details>

<details>
<summary> <b> Interaction with non-OpenAI LLM (local or remote) </b> </summary>
Local model: if model is served at `http://localhost:8000`:

```python
cfg = OpenAIGPTConfig(
  chat_model="local/localhost:8000", 
  chat_context_length=4096
)
mdl = OpenAIGPT(cfg)
# now interact with it as above, or create an Agent + Task as shown below.
```

If the model is [supported by `liteLLM`](https://docs.litellm.ai/docs/providers), 
then no need to launch the proxy server.
Just set the `chat_model` param above to `litellm/[provider]/[model]`, e.g. 
`litellm/anthropic/claude-instant-1` and use the config object as above.
For remote models, you will typically need to set API Keys etc as environment variables.
You can set those based on the LiteLLM docs. 
If any required environment variables are missing, Langroid gives a helpful error
message indicating which ones are needed.
</details>

<details>
<summary> <b> Define an agent, set up a task, and run it </b> </summary>

```python
from langroid.agent.chat_agent import ChatAgent, ChatAgentConfig
from langroid.agent.task import Task
from langroid.language_models.openai_gpt import OpenAIChatModel, OpenAIGPTConfig

config = ChatAgentConfig(
    llm = OpenAIGPTConfig(
        chat_model=OpenAIChatModel.GPT4,
    ),
    vecdb=None, # no vector store
)
agent = ChatAgent(config)
# get response from agent's LLM, and put this in an interactive loop...
# answer = agent.llm_response("What is the capital of Ontario?")
  # ... OR instead, set up a task (which has a built-in loop) and run it
task = Task(agent, name="Bot") 
task.run() # ... a loop seeking response from LLM or User at each turn
```
</details>

<details>
<summary><b> Three communicating agents </b></summary>

A toy numbers game, where when given a number `n`:
- `repeater_agent`'s LLM simply returns `n`,
- `even_agent`'s LLM returns `n/2` if `n` is even, else says "DO-NOT-KNOW"
- `odd_agent`'s LLM returns `3*n+1` if `n` is odd, else says "DO-NOT-KNOW"

First define the 3 agents, and set up their tasks with instructions:

```python
from langroid.utils.constants import NO_ANSWER
from langroid.agent.chat_agent import ChatAgent, ChatAgentConfig
from langroid.agent.task import Task
from langroid.language_models.openai_gpt import OpenAIChatModel, OpenAIGPTConfig
config = ChatAgentConfig(
    llm = OpenAIGPTConfig(
        chat_model=OpenAIChatModel.GPT4,
    ),
    vecdb = None,
)
repeater_agent = ChatAgent(config)
repeater_task = Task(
    repeater_agent,
    name = "Repeater",
    system_message="""
    Your job is to repeat whatever number you receive.
    """,
    llm_delegate=True, # LLM takes charge of task
    single_round=False, 
)
even_agent = ChatAgent(config)
even_task = Task(
    even_agent,
    name = "EvenHandler",
    system_message=f"""
    You will be given a number. 
    If it is even, divide by 2 and say the result, nothing else.
    If it is odd, say {NO_ANSWER}
    """,
    single_round=True,  # task done after 1 step() with valid response
)

odd_agent = ChatAgent(config)
odd_task = Task(
    odd_agent,
    name = "OddHandler",
    system_message=f"""
    You will be given a number n. 
    If it is odd, return (n*3+1), say nothing else. 
    If it is even, say {NO_ANSWER}
    """,
    single_round=True,  # task done after 1 step() with valid response
)
```
Then add the `even_task` and `odd_task` as sub-tasks of `repeater_task`, 
and run the `repeater_task`, kicking it off with a number as input:
```python
repeater_task.add_sub_task([even_task, odd_task])
repeater_task.run("3")
```

</details>

<details>
<summary><b> Simple Tool/Function-calling example </b></summary>

Langroid leverages Pydantic to support OpenAI's
[Function-calling API](https://platform.openai.com/docs/guides/gpt/function-calling)
as well as its own native tools. The benefits are that you don't have to write
any JSON to specify the schema, and also if the LLM hallucinates a malformed
tool syntax, Langroid sends the Pydantic validation error (suitably sanitized) 
to the LLM so it can fix it!

Simple example: Say the agent has a secret list of numbers, 
and we want the LLM to find the smallest number in the list. 
We want to give the LLM a `probe` tool/function which takes a
single number `n` as argument. The tool handler method in the agent
returns how many numbers in its list are at most `n`.

First define the tool using Langroid's `ToolMessage` class:


```python
from langroid.agent.tool_message import ToolMessage
class ProbeTool(ToolMessage):
  request: str = "probe" # specifies which agent method handles this tool
  purpose: str = """
        To find how many numbers in my list are less than or equal to  
        the <number> you specify.
        """ # description used to instruct the LLM on when/how to use the tool
  number: int  # required argument to the tool
```

Then define a `SpyGameAgent` as a subclass of `ChatAgent`, 
with a method `probe` that handles this tool:

```python
from langroid.agent.chat_agent import ChatAgent, ChatAgentConfig
class SpyGameAgent(ChatAgent):
  def __init__(self, config: ChatAgentConfig):
    super().__init__(config)
    self.numbers = [3, 4, 8, 11, 15, 25, 40, 80, 90]

  def probe(self, msg: ProbeTool) -> str:
    # return how many numbers in self.numbers are less or equal to msg.number
    return str(len([n for n in self.numbers if n <= msg.number]))
```

We then instantiate the agent and enable it to use and respond to the tool:

```python
from langroid.language_models.openai_gpt import OpenAIChatModel, OpenAIGPTConfig
spy_game_agent = SpyGameAgent(
    ChatAgentConfig(
        name="Spy",
        llm = OpenAIGPTConfig(
            chat_model=OpenAIChatModel.GPT4,
        ),
        vecdb=None,
        use_tools=False, #  don't use Langroid native tool
        use_functions_api=True, # use OpenAI function-call API
    )
)
spy_game_agent.enable_message(ProbeTool)
```

For a full working example see the
[chat-agent-tool.py](https://github.com/langroid/langroid-examples/blob/main/examples/quick-start/chat-agent-tool.py)
script in the `langroid-examples` repo.
</details>

<details>
<summary> <b>Tool/Function-calling to extract structured information from text </b> </summary>

Suppose you want an agent to extract 
the key terms of a lease, from a lease document, as a nested JSON structure.
First define the desired structure via Pydantic models:

```python
from pydantic import BaseModel
class LeasePeriod(BaseModel):
    start_date: str
    end_date: str


class LeaseFinancials(BaseModel):
    monthly_rent: str
    deposit: str

class Lease(BaseModel):
    period: LeasePeriod
    financials: LeaseFinancials
    address: str
```

Then define the `LeaseMessage` tool as a subclass of Langroid's `ToolMessage`.
Note the tool has a required argument `terms` of type `Lease`:

```python
class LeaseMessage(ToolMessage):
    request: str = "lease_info"
    purpose: str = """
        Collect information about a Commercial Lease.
        """
    terms: Lease
```

Then define a `LeaseExtractorAgent` with a method `lease_info` that handles this tool,
instantiate the agent, and enable it to use and respond to this tool:

```python
class LeaseExtractorAgent(ChatAgent):
    def lease_info(self, message: LeaseMessage) -> str:
        print(
            f"""
        DONE! Successfully extracted Lease Info:
        {message.terms}
        """
        )
        return json.dumps(message.terms.dict())
    
lease_extractor_agent = LeaseExtractorAgent(
  ChatAgentConfig(
    llm=OpenAIGPTConfig(),
    use_functions_api=False,
    use_tools=True,
  )
)
lease_extractor_agent.enable_message(LeaseMessage)
```

See the [`chat_multi_extract.py`](https://github.com/langroid/langroid-examples/blob/main/examples/docqa/chat_multi_extract.py)
script in the `langroid-examples` repo for a full working example.
</details>

<details>
<summary><b> Chat with documents (file paths, URLs, etc) </b></summary>

Langroid provides a specialized agent class `DocChatAgent` for this purpose.
It incorporates document sharding, embedding, storage in a vector-DB, 
and retrieval-augmented query-answer generation.
Using this class to chat with a collection of documents is easy.
First create a `DocChatAgentConfig` instance, with a 
`doc_paths` field that specifies the documents to chat with.

```python
from langroid.agent.doc_chat_agent import DocChatAgentConfig
from langroid.vector_store.qdrantdb import QdrantDBConfig
config = DocChatAgentConfig(
  doc_paths = [
    "https://en.wikipedia.org/wiki/Language_model",
    "https://en.wikipedia.org/wiki/N-gram_language_model",
    "/path/to/my/notes-on-language-models.txt",
  ]
  llm = OpenAIGPTConfig(
    chat_model=OpenAIChatModel.GPT4,
  ),
  vecdb=QdrantDBConfig()
)
```

Then instantiate the `DocChatAgent` (this ingests the docs into the vector-store):

```python
agent = DocChatAgent(config)
```
Then we can either ask the agent one-off questions,
```python
agent.chat("What is a language model?")
```
or wrap it in a `Task` and run an interactive loop with the user:
```python
from langroid.task import Task
task = Task(agent)
task.run()
```

See full working scripts in the 
[`docqa`](https://github.com/langroid/langroid-examples/tree/main/examples/docqa)
folder of the `langroid-examples` repo.
</details>

<details>
<summary><b> :fire: Chat with tabular data (file paths, URLs, dataframes) </b></summary>

Using Langroid you can set up a `TableChatAgent` with a dataset (file path, URL or dataframe),
and query it. The Agent's LLM generates Pandas code to answer the query, 
via function-calling (or tool/plugin), and the Agent's function-handling method
executes the code and returns the answer.

Here is how you can do this:

```python
from langroid.agent.special.table_chat_agent import TableChatAgent, TableChatAgentConfig
from langroid.agent.task import Task
from langroid.language_models.openai_gpt import OpenAIChatModel, OpenAIGPTConfig
```

Set up a `TableChatAgent` for a data file, URL or dataframe
(Ensure the data table has a header row; the delimiter/separator is auto-detected):
```python
dataset =  "https://archive.ics.uci.edu/ml/machine-learning-databases/wine-quality/winequality-red.csv"
# or dataset = "/path/to/my/data.csv"
# or dataset = pd.read_csv("/path/to/my/data.csv")
agent = TableChatAgent(
    config=TableChatAgentConfig(
        data=dataset,  
        llm=OpenAIGPTConfig(
            chat_model=OpenAIChatModel.GPT4,
        ),
    )
)
```
Set up a task, and ask one-off questions like this: 

```python
task = Task(
  agent, 
  name = "DataAssistant",
  default_human_response="", # to avoid waiting for user input
)
result = task.run(
  "What is the average alcohol content of wines with a quality rating above 7?",
  turns=2 # return after user question, LLM fun-call/tool response, Agent code-exec result
) 
print(result.content)
```
Or alternatively, set up a task and run it in an interactive loop with the user:

```python
task = Task(agent, name="DataAssistant")
task.run()
``` 

For a full working example see the 
[`table_chat.py`](https://github.com/langroid/langroid-examples/tree/main/examples/data-qa/table_chat.py)
script in the `langroid-examples` repo.


</details>

---

# :heart: Thank you to our [supporters](https://github.com/langroid/langroid/stargazers)

If you like this project, please give it a star ⭐ and 📢 spread the word in your network or social media:

[![Share on Twitter](https://img.shields.io/twitter/url?style=social&url=https://github.com/langroid/langroid)](https://twitter.com/intent/tweet?text=Langroid%20is%20a%20powerful,%20elegant%20new%20framework%20to%20easily%20build%20%23LLM%20applications.%20You%20set%20up%20LLM-powered%20Agents%20with%20vector-stores,%20assign%20tasks,%20and%20have%20them%20collaboratively%20solve%20problems%20via%20message-transformations.%20https://github.com/langroid/langroid)
[![Share on LinkedIn](https://img.shields.io/badge/Share%20on-LinkedIn-blue)](https://www.linkedin.com/shareArticle?mini=true&url=https://github.com/langroid/langroid&title=Langroid:%20A%20Powerful,%20Elegant%20Framework&summary=Langroid%20is%20a%20powerful,%20elegant%20new%20framework%20to%20easily%20build%20%23LLM%20applications.%20You%20set%20up%20LLM-powered%20Agents%20with%20vector-stores,%20assign%20tasks,%20and%20have%20them%20collaboratively%20solve%20problems%20via%20message-transformations.)
[![Share on Hacker News](https://img.shields.io/badge/-Share%20on%20Hacker%20News-orange)](https://news.ycombinator.com/submitlink?u=https%3A%2F%2Fgithub.com%2Flangroid%2Flangroid&t=Harness%20LLMs%20with%20Multi-Agent%20Programming)
[![Share on Reddit](https://img.shields.io/badge/-Share%20on%20Reddit-blue)](https://www.reddit.com/submit?url=https%3A%2F%2Fgithub.com%2Flangroid%2Flangroid&title=Harness%20LLMs%20with%20Multi-Agent%20Programming)




Your support will help build Langroid's momentum and community.




# Langroid Co-Founders

- [Prasad Chalasani](https://www.linkedin.com/in/pchalasani/) (IIT BTech/CS, CMU PhD/ML; Independent ML Consultant)
- [Somesh Jha](https://www.linkedin.com/in/somesh-jha-80208015/) (IIT BTech/CS, CMU PhD/CS; Professor of CS, U Wisc at Madison)


<|MERGE_RESOLUTION|>--- conflicted
+++ resolved
@@ -54,11 +54,8 @@
 <summary> <b>:fire: Updates/Releases</b></summary>
 
 - **Oct 2023:**
-<<<<<<< HEAD
+  - **0.1.102:** `DocChatAgentConfig.n_neighbor_chunks > 0` allows returning context chunks around match. 
   - **0.1.100:** API update: all of Langroid is accessible with a single import, i.e. `import langroid as lr`. See the [documentation]("https://langroid.github.io/langroid/") for usage.
-=======
-  - **0.1.102:** `DocChatAgentConfig.n_neighbor_chunks > 0` allows returning context chunks around match. 
->>>>>>> d6049af0
   - **0.1.99:** Convenience batch functions to run tasks, agent methods on a list of inputs concurrently in async mode. See examples in [test_batch.py](https://github.com/langroid/langroid/blob/main/tests/main/test_batch.py).
   - **0.1.95:** Added support for [Momento Serverless Vector Index](https://docs.momentohq.com/vector-index)
   - **0.1.94:** Added support for [LanceDB](https://lancedb.github.io/lancedb/) vector-store -- allows vector, Full-text, SQL search.
