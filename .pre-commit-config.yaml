repos:
- repo: https://github.com/astral-sh/ruff-pre-commit
  # Ruff version.
<<<<<<< HEAD
  rev: v0.5.2
=======
  rev: v0.5.3
>>>>>>> 9ad06993
  hooks:
    - id: ruff<|MERGE_RESOLUTION|>--- conflicted
+++ resolved
@@ -1,10 +1,6 @@
 repos:
 - repo: https://github.com/astral-sh/ruff-pre-commit
   # Ruff version.
-<<<<<<< HEAD
-  rev: v0.5.2
-=======
   rev: v0.5.3
->>>>>>> 9ad06993
   hooks:
     - id: ruff