# A simple chat agent

!!! tip "Script in `langroid-examples`"
        A full working example for the material in this section is
        in the `chat-agent.py` script in the `langroid-examples` repo:
        [`examples/quick-start/chat-agent.py`](https://github.com/langroid/langroid-examples/tree/main/examples/quick-start/chat-agent.py).

## Agents 

A [`ChatAgent`](/reference/agent/chat_agent) is an abstraction that 
wraps a few components, including:

- an LLM (`ChatAgent.llm`), possibly equipped with tools/function-calling. 
  The `ChatAgent` class maintains LLM conversation history.
- optionally a vector-database (`ChatAgent.vecdb`)

## Agents as message transformers
In Langroid, a core function of `ChatAgents` is _message transformation_.
There are three special message transformation methods, which we call **responders**.
Each of these takes a message and returns a message. 
More specifically, their function signature is (simplified somewhat):
```py
str | ChatDocument -> ChatDocument
```
where `ChatDocument` is a class that wraps a message content (text) and its metadata.
There are three responder methods in `ChatAgent`, one corresponding to each 
[responding entity](/reference/mytypes) (LLM, USER, or AGENT):

- `llm_response`: returns the LLM response to the input message.
  (The input message is added to the LLM history, and so is the subsequent response.)
- `agent_response`: a method that can be used to implement a custom agent response. 
   Typically, an `agent_response` is used to handle messages containing a 
   "tool" or "function-calling" (more on this later). Another use of `agent_response` 
   is _message validation_.
- `user_response`: get input from the user. Useful to allow a human user to 
   intervene or quit.

Creating an agent is easy. First define a `ChatAgentConfig` object, and then
instantiate a `ChatAgent` object with that config:
```py
from langroid.agent.chat_agent import ChatAgent, ChatAgentConfig
config = ChatAgentConfig(
    llm = OpenAIGPTConfig(chat_model=OpenAIChatModel.GPT4) #(1)!
)
agent = ChatAgent(config)
```

1. This agent only has an LLM, and no vector-store. Examples of agents with
   vector-stores will be shown later.

We can now use the agent's responder methods:
```py
response = agent.llm_response("What is 2 + 4?")
if response is not None:
    print(response.content)
```

## Task: orchestrator for agents
In order to do anything useful with a `ChatAgent`, we need to have a way to 
sequentially invoke its responder methods, in a principled way.
For example in the simple chat loop we saw in the 
[previous section](llm-interaction.md), in the 
[`try-llm.py`](https://github.com/langroid/langroid-examples/blob/main/examples/quick-start/try-llm.py)
script, we had a loop that alternated between getting a human input and an LLM response.
This is one of the simplest possible loops, but in more complex applications, 
we need a general way to orchestrate the agent's responder methods.

The [`Task`](/reference/agent/task) class is an abstraction around a 
`ChatAgent`, responsible for orchestrating the agent's responder methods.
A `Task` is initialized with a specific `ChatAgent` instance, and some 
optional arguments, including an initial message to "kick-off" the agent.
The `Task.run()` method is the main entry point for `Task` objects, and works 
as follows:

- it first calls the `Task.init()` method to initialize the `pending_message`, 
  which represents the latest message that needs a response.
- it then repeatedly calls `Task.step()` until `Task.done()` is True, and returns
  `Task.result()` as the final result of the task.

`Task.step()` is where all the action happens. It represents a "turn" in the 
"conversation": in the case of a single `ChatAgent`, the conversation involves 
only the three responders mentioned above, but when a `Task` has sub-tasks, 
it can involve other tasks well 
(we see this in the [next section](multi-agent-chat.md) but ignore this for now). 
`Task.step()` loops over 
the `ChatAgent`'s responders (plus sub-tasks if any) until it finds a _valid_ 
response to the current `pending_message`, i.e. a "meaningful" response, 
something other than `None` for example.
Once `Task.step()` finds a valid response, it updates the `pending_message` 
with this response,
and the next invocation of `Task.step()` will search for a valid response to this 
updated message, and so on.
`Task.step()` incorporates mechanisms to ensure proper handling of messages,
e.g. the USER a chance to respond after each non-USER response
(to avoid infinite runs without human intervention),
and preventing an entity from responding if it has just responded, etc.


!!! note "`Task.run()` has the same signature as agent's responder methods."
        The key to composability of tasks is that `Task.run()` 
        _has exactly the same type-signature as any of the agent's responder methods_, 
        i.e. `str | ChatDocument -> ChatDocument`. This means that a `Task` can be
        used as a responder in another `Task`, and so on recursively. 
        We will see this in action in the [next section](multi-agent-chat.md).

The above details were only provided to give you a glimpse into how Agents and 
Tasks work. Unless you are creating a custom orchestration mechanism, you do not
need to be aware of these details. In fact our basic human + LLM chat loop can be trivially 
implemented with a `Task`, in a couple of lines of code:
```py
from langroid.agent.task import Task
task = Task(agent, system_message="You are a helpful assistant")
```
We can then run the task:
```py
task.run() #(1)!
```

1. Note how this hides all of the complexity of constructing and updating a 
   sequence of `LLMMessages`


Note that the agent's `agent_response()` method always returns `None` (since the default 
implementation of this method looks for a tool/function-call, and these never occur
in this task). So the calls to `task.step()` result in alternating responses from
the LLM and the user.

See the [`chat-agent.py](https://github.com/langroid/langroid-examples/blob/main/examples/quick-start/chat-agent.py)
for a working example that you can run with
```sh
python3 examples/quick-start/chat-agent.py
```

<<<<<<< HEAD
In the [next section](multi-agent-task-delegation.md) you will 
learn some general principles on how to have multiple agents collaborate 
on a task using Langroid.

=======
In the [next section](multi-agent-chat.md) we will see how to have multiple agents collaborate on a task.
>>>>>>> 8abfe492


<|MERGE_RESOLUTION|>--- conflicted
+++ resolved
@@ -131,13 +131,10 @@
 python3 examples/quick-start/chat-agent.py
 ```
 
-<<<<<<< HEAD
+
 In the [next section](multi-agent-task-delegation.md) you will 
 learn some general principles on how to have multiple agents collaborate 
 on a task using Langroid.
 
-=======
-In the [next section](multi-agent-chat.md) we will see how to have multiple agents collaborate on a task.
->>>>>>> 8abfe492
 
 
